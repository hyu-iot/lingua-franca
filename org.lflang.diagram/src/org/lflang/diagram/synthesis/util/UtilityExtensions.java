/*************
* Copyright (c) 2020, Kiel University.
*
* Redistribution and use in source and binary forms, with or without modification,
* are permitted provided that the following conditions are met:
*
* 1. Redistributions of source code must retain the above copyright notice,
*    this list of conditions and the following disclaimer.
*
* 2. Redistributions in binary form must reproduce the above copyright notice,
*    this list of conditions and the following disclaimer in the documentation
*    and/or other materials provided with the distribution.
*
* THIS SOFTWARE IS PROVIDED BY THE COPYRIGHT HOLDERS AND CONTRIBUTORS "AS IS" AND 
* ANY EXPRESS OR IMPLIED WARRANTIES, INCLUDING, BUT NOT LIMITED TO, THE IMPLIED 
* WARRANTIES OF MERCHANTABILITY AND FITNESS FOR A PARTICULAR PURPOSE ARE 
* DISCLAIMED. IN NO EVENT SHALL THE COPYRIGHT HOLDER OR CONTRIBUTORS BE LIABLE FOR
* ANY DIRECT, INDIRECT, INCIDENTAL, SPECIAL, EXEMPLARY, OR CONSEQUENTIAL DAMAGES 
* (INCLUDING, BUT NOT LIMITED TO, PROCUREMENT OF SUBSTITUTE GOODS OR SERVICES; 
* LOSS OF USE, DATA, OR PROFITS; OR BUSINESS INTERRUPTION) HOWEVER CAUSED AND ON 
* ANY THEORY OF LIABILITY, WHETHER IN CONTRACT, STRICT LIABILITY, OR TORT 
* (INCLUDING NEGLIGENCE OR OTHERWISE) ARISING IN ANY WAY OUT OF THE USE OF THIS 
* SOFTWARE, EVEN IF ADVISED OF THE POSSIBILITY OF SUCH DAMAGE.
***************/
package org.lflang.diagram.synthesis.util;

import java.util.ArrayList;
import java.util.Arrays;
import java.util.List;

import org.eclipse.elk.core.math.ElkMargin;
import org.eclipse.elk.core.options.CoreOptions;
import org.eclipse.elk.core.util.IndividualSpacings;
import org.eclipse.xtext.nodemodel.ICompositeNode;
import org.eclipse.xtext.nodemodel.util.NodeModelUtils;
import org.eclipse.xtext.xbase.lib.Extension;
import org.eclipse.xtext.xbase.lib.IterableExtensions;
import org.eclipse.xtext.xbase.lib.StringExtensions;
import org.lflang.diagram.synthesis.AbstractSynthesisExtensions;
import org.lflang.generator.ReactorInstance;
import org.lflang.lf.Code;
import org.lflang.lf.Expression;
import org.lflang.lf.Host;
import org.lflang.lf.Literal;
import org.lflang.lf.ParameterReference;
import org.lflang.lf.Reactor;
<<<<<<< HEAD
import org.lflang.lf.Time;
=======
import org.lflang.lf.Value;
import org.lflang.util.StringUtil;
>>>>>>> da3eaf7d

import de.cau.cs.kieler.klighd.internal.util.KlighdInternalProperties;
import de.cau.cs.kieler.klighd.kgraph.KGraphElement;
import de.cau.cs.kieler.klighd.kgraph.KGraphFactory;
import de.cau.cs.kieler.klighd.kgraph.KIdentifier;
import de.cau.cs.kieler.klighd.kgraph.KNode;
import de.cau.cs.kieler.klighd.krendering.ViewSynthesisShared;

/**
 * Extension class that provides various utility methods for the synthesis.
 * 
 * @author{Alexander Schulz-Rosengarten <als@informatik.uni-kiel.de>}
 */
@ViewSynthesisShared
public class UtilityExtensions extends AbstractSynthesisExtensions {
    
    @Extension
    private KGraphFactory _kGraphFactory = KGraphFactory.eINSTANCE;
<<<<<<< HEAD
	
	/**
	 * Converts a timing value into readable text
	 */
	public String toText(Expression expr) {
		if (expr != null) {
			if (expr instanceof ParameterReference) {
                return ((ParameterReference)expr).getParameter().getName();
            } else if (expr instanceof Time) {
				final var time = (Time)expr;
                return time.getInterval() + time.getUnit().toString();
            } else if (expr instanceof Literal) {
                return ((Literal)expr).getLiteral();
            } else if (expr instanceof Code) {
                ASTUtils.toText((Code)expr);
=======
    
    /**
     * Converts a timing value into readable text
     */
    public String toText(Value value) {
        if (value != null) {
            if (value.getParameter() != null) {
                return value.getParameter().getName();
            } else if (value.getTime() != null) {
                return value.getTime().getInterval() +
                        value.getTime().getUnit().toString();
            } else if (value.getLiteral() != null) {
                return value.getLiteral();
            } else if (value.getCode() != null) {
                return StringUtil.trimCodeBlock(value.getCode().getBody());
>>>>>>> da3eaf7d
            }
        }
        return "";
    }
    
    /**
     * Converts a host value into readable text
     */
    public String toText(Host host) {
        StringBuilder sb = new StringBuilder();
        if (host != null) {
            if (!StringExtensions.isNullOrEmpty(host.getUser())) {
                sb.append(host.getUser()).append("@");
            }
            if (!StringExtensions.isNullOrEmpty(host.getAddr())) {
                sb.append(host.getAddr());
            }
            if (host.getPort() != 0) {
                sb.append(":").append(host.getPort());
            }
        }
        return sb.toString();
    }
    
    /**
     * Returns true if the reactor is the primary reactor
     */
    public boolean isMainOrFederated(Reactor reactor) {
        return reactor.isMain() || reactor.isFederated();
    }
    
    /**
     * Returns true if the instance is a bank of reactors
     */
//    def boolean isBank(Instantiation ins) {
//        return ins?.widthSpec !== null ? ins.widthSpec.width !== 1 : false
//    }
    
    /**
     * Returns true if the reactor as has inner reactions or instances
     */
    public boolean hasContent(final ReactorInstance reactor) {
        return !reactor.reactions.isEmpty() || !reactor.instantiations().isEmpty();
    }
    
    /**
     * 
     */
    public boolean isRoot(final ReactorInstance ri) {
        return ri.getParent() == null;
    }
    
    /**
     * Trims the hostcode of reactions.
     */
    public String trimCode(final Code tokenizedCode) {
        if (tokenizedCode == null || StringExtensions.isNullOrEmpty(tokenizedCode.getBody())) {
            return "";
        }
        try {
            ICompositeNode node = NodeModelUtils.findActualNodeFor(tokenizedCode);
            String code = node != null ? node.getText() : null;
            int contentStart = 0;
            List<String> lines = new ArrayList<>();
            Arrays.stream(code.split("\n")).dropWhile(line -> !line.contains("{=")).forEachOrdered(lines::add);
            
            // Remove start pattern
            if (!lines.isEmpty()) {
                if (IterableExtensions.head(lines).trim().equals("{=")) {
                    lines.remove(0); // skip
                } else {
                    lines.set(0, IterableExtensions.head(lines).replace("{=", "").trim());
                    contentStart = 1;
                }
            }
            
            // Remove end pattern
            if (!lines.isEmpty()) {
                if (IterableExtensions.last(lines).trim().equals("=}")) {
                    lines.remove(lines.size() - 1); // skip
                } else {
                    lines.set(lines.size() - 1, IterableExtensions.last(lines).replace("=}", ""));
                }
            }
            
            // Find indentation
            String indentation = null;
            while (indentation == null && lines.size() > contentStart) {
                String firstLine = lines.get(contentStart);
                String trimmed = firstLine.trim();
                if (trimmed.isEmpty()) {
                    lines.set(contentStart, "");
                    contentStart++;
                } else {
                    int firstCharIdx = firstLine.indexOf(trimmed.charAt(0));
                    indentation = firstLine.substring(0, firstCharIdx);
                }
            }
            
            // Remove root indentation
            if (!lines.isEmpty()) {
                for (int i = 0; i < lines.size(); i++) {
                    if (lines.get(i).startsWith(indentation)) {
                        lines.set(i, lines.get(i).substring(indentation.length()));
                    }
                }
            }
            
            return String.join("\n", lines);
        } catch(Exception e) {
            e.printStackTrace();
            return tokenizedCode.getBody();
        }
    }
    
    /**
     * Sets KGE ID.
     */
    public boolean setID(KGraphElement kge, String id) {
        KIdentifier identifier  = _kGraphFactory.createKIdentifier();
        identifier.setId(id);
        return kge.getData().add(identifier);
    }
    
    /**
     * Retrieves the source element of the given diagram element
     */
    public Object sourceElement(KGraphElement elem) {
        return elem.getProperty(KlighdInternalProperties.MODEL_ELEMEMT);
    }
    
    /**
     * Checks if the source element of the given diagram element is a reactor
     */
    public boolean sourceIsReactor(KNode node) {
        return sourceElement(node) instanceof Reactor;
    }

    /**
     * Returns the port placement margins for the node.
     * If this spacing does not yet exist, the properties are initialized.
     */
    public ElkMargin getPortMarginsInitIfAbsent(KNode node) {
        IndividualSpacings spacing = node.getProperty(CoreOptions.SPACING_INDIVIDUAL);
        if (spacing == null) {
            spacing = new IndividualSpacings();
            node.setProperty(CoreOptions.SPACING_INDIVIDUAL, spacing);
        }
        ElkMargin margin = spacing.getProperty(CoreOptions.SPACING_PORTS_SURROUNDING);
        if (margin == null) {
            margin = new ElkMargin();
            node.setProperty(CoreOptions.SPACING_PORTS_SURROUNDING, margin);
        }
        return margin;
    }    

}<|MERGE_RESOLUTION|>--- conflicted
+++ resolved
@@ -44,12 +44,8 @@
 import org.lflang.lf.Literal;
 import org.lflang.lf.ParameterReference;
 import org.lflang.lf.Reactor;
-<<<<<<< HEAD
 import org.lflang.lf.Time;
-=======
-import org.lflang.lf.Value;
 import org.lflang.util.StringUtil;
->>>>>>> da3eaf7d
 
 import de.cau.cs.kieler.klighd.internal.util.KlighdInternalProperties;
 import de.cau.cs.kieler.klighd.kgraph.KGraphElement;
@@ -68,7 +64,6 @@
     
     @Extension
     private KGraphFactory _kGraphFactory = KGraphFactory.eINSTANCE;
-<<<<<<< HEAD
 	
 	/**
 	 * Converts a timing value into readable text
@@ -83,24 +78,8 @@
             } else if (expr instanceof Literal) {
                 return ((Literal)expr).getLiteral();
             } else if (expr instanceof Code) {
-                ASTUtils.toText((Code)expr);
-=======
-    
-    /**
-     * Converts a timing value into readable text
-     */
-    public String toText(Value value) {
-        if (value != null) {
-            if (value.getParameter() != null) {
-                return value.getParameter().getName();
-            } else if (value.getTime() != null) {
-                return value.getTime().getInterval() +
-                        value.getTime().getUnit().toString();
-            } else if (value.getLiteral() != null) {
-                return value.getLiteral();
-            } else if (value.getCode() != null) {
-                return StringUtil.trimCodeBlock(value.getCode().getBody());
->>>>>>> da3eaf7d
+                final var body = ((Code)expr).getBody();
+                return StringUtil.trimCodeBlock(body);
             }
         }
         return "";
