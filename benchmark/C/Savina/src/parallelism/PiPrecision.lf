/**
 * Parallelism benchmark from the Savina benchmark suite.
 * See https://shamsimam.github.io/papers/2014-agere-savina.pdf.
 * 
 * This version uses the library GMP.
 * 
 * This version is adapted from Hannes Klein's original implementation
 * to work with the C target and does not use the BenchmarkRunner.
 * See github.com/hnnskl/lingua-franca/blob/dev-savina-cpp/benchmark/Cpp/Savina/.
 * 
 * @author Hannes Klein
 * @author Soroush Bateni
 * @author Shaokai Lin
 */

target C {
    /* [[[cog
      if (threaded_runtime=="True"):
          cog.outl(f"threads: {threads},")
      else:
          cog.outl("threads: 0,")
    ]]] */
    threads: 0,
    /// [[[end]]]
    cmake-include: "PiPrecision.cmake"
};

import BenchmarkRunner from "../BenchmarkRunner.lf";

preamble {=
    // source for pi: https://www.piday.org/million/
    #include <string.h>
    string solution = "314159265358979323846264338327950288419716939937510582097494459230781640628620899862803482534211706798214808651328230664709384460955058223172535940812848111745028410270193852110555964462294895493038196442881097566593344612847564823378678316527120190914564856692346034861045432664821339360726024914127372458700660631558817488152092096282925409171536436789259036001133053054882046652138414695194151160943305727036575959195309218611738193261179310511854807446237996274956735188575272489122793818301194912983367336244065664308602139494639522473719070217986094370277053921717629317675238467481846766940513200056812714526356082778577134275778960917363717872146844090122495343014654958537105079227968925892354201995611212902196086403441815981362977477130996051870721134999999837297804995105973173281609631859502445945534690830264252230825334468503526193118817101000313783875288658753320838142061717766914730359825349042875546873115956286388235378759375195778185778053217122680661300192787661119590921642019893809525720106548586327886593615338182796823030195203530185296899577362259941389124972177528347913151557485724245415069595082953311686172785588907509838175463746493931925506040092770167113900984882401285836160356370766010471018194295559619894676783744944825537977472684710404753464620804668425906949129331367702898915210475216205696602405803815019351125338243003558764024749647326391419927260426992279678235478163600934172164121992458631503028618297455570674983850549458858692699569092721079750930295532116534498720275596023648066549911988183479775356636980742654252786255181841757467289097777279380008164706001614524919217321721477235014144197356854816136115735255213347574184946843852332390739414333454776241686251898356948556209921922218427255025425688767179049460165346680498862723279178608578438382796797668145410095388378636095068006422512520511739298489608412848862694560424196528502221066118630674427862203919494504712371378696095636437191728746776465757396241389086583264599581339047802759009946576407895126946839835259570982582262052248940772671947826848260147699090264013639443745530506820349625245174939965143142980919065925093722169646151570985838741059788595977297549893016175392846813826868386894277415599185592524595395943104997252468084598727364469584865383673622262609912460805124388439045124413654976278079771569143599770012961608944169486855584840635342207222582848864815845602850601684273945226746767889525213852254995466672782398645659611635488623057745649803559363456817432411251507606947945109659609402522887971089314566913686722874894056010150330861792868092087476091782493858900971490967598526136554978189312978482168299894872265880485756401427047755513237964145152374623436454285844479526586782105114135473573952311342716610213596953623144295248493718711014576540359027993440374200731057853906219838744780847848968332144571386875194350643021845319104848100537061468067491927819119793995206141966342875444064374512371819217999839101591956181467514269123974894090718649423196156794520809514655022523160388193014209376213785595663893778708303906979207734672218256259966150142150306803844773454920260541466592520149744285073251866600213243408819071048633173464965145390579626856100550810665879699816357473638405257145910289706414011097120628043903975951567715770042033786993600723055876317635942187312514712053292819182618612586732157919841484882916447060957527069572209175671167229109816909152801735067127485832228718352093539657251210835791513698820914442100675103346711031412671113699086585163983150197016515116851714376576183515565088490998985998238734552833163550764791853589322618548963213293308985706420467525907091548141654985946163718027098199430992448895757128289059232332609729971208443357326548938239119325974636673058360414281388303203824903758985243744170291327656180937734440307074692112019130203303801976211011004492932151608424448596376698389522868478312355265821314495768572624334418930396864262434107732269780280731891544110104468232527162010526522721116603966655730925471105578537634668206531098965269186205647693125705863566201855810072936065987648611791045334885034611365768675324944166803962657978771855608455296541266540853061434443185867697514566140680070023787765913440171274947042056223053899456131407112700040785473326993908145466464588079727082668306343285878569830523580893306575740679545716377525420211495576158140025012622859413021647155097925923099079654737612551765675135751782966645477917450112996148903046399471329621073404375189573596145890193897131117904297828564750320319869151402870808599048010941214722131794764777262241425485454033215718530614228813758504306332175182979866223717215916077166925474873898665494945011465406284336639379003976926567214638530673609657120918076383271664162748888007869256029022847210403172118608204190004229661711963779213375751149595015660496318629472654736425230817703675159067350235072835405670403867435136222247715891504953098444893330963408780769325993978054193414473774418426312986080998886874132604721569516239658645730216315981931951673538129741677294786724229246543668009806769282382806899640048243540370141631496589794092432378969070697794223625082216889573837986230015937764716512289357860158816175578297352334460428151262720373431465319777741603199066554187639792933441952154134189948544473456738316249934191318148092777710386387734317720754565453220777092120190516609628049092636019759882816133231666365286193266863360627356763035447762803504507772355471058595487027908143562401451718062464362679456127531813407833033625423278394497538243720583531147711992606381334677687969597030983391307710987040859133746414428227726346594704745878477872019277152807317679077071572134447306057007334924369311383504931631284042512192565179806941135280131470130478164378851852909285452011658393419656213491434159562586586557055269049652098580338507224264829397285847831630577775606888764462482468579260395352773480304802900587607582510474709164396136267604492562742042083208566119062545433721315359584506877246029016187667952406163425225771954291629919306455377991403734043287526288896399587947572917464263574552540790914513571113694109119393251910760208252026187985318877058429725916778131496990090192116971737278476847268608490033770242429165130050051683233643503895170298939223345172201381280696501178440874519601212285993716231301711444846409038906449544400619869075485160263275052983491874078668088183385102283345085048608250393021332197155184306354550076682829493041377655279397517546139539846833936383047461199665385815384205685338621867252334028308711232827892125077126294632295639898989358211674562701021835646220134967151881909730381198004973407239610368540664319395097901906996395524530054505806855019567302292191393391856803449039820595510022635353619204199474553859381023439554495977837790237421617271117236434354394782218185286240851400666044332588856986705431547069657474585503323233421073015459405165537906866273337995851156257843229882737231989875714159578111963583300594087306812160287649628674460477464915995054973742562690104903778198683593814657412680492564879855614537234786733039046883834363465537949864192705638729317487233208376011230299113679386270894387993620162951541337142489283072201269014754668476535761647737946752004907571555278196536213239264061601363581559074220202031872776052772190055614842555187925303435139844253223415762336106425063904975008656271095359194658975141310348227693062474353632569160781547818115284366795706110861533150445212747392454494542368288606134084148637767009612071512491404302725386076482363414334623518975766452164137679690314950191085759844239198629164219399490723623464684411739403265918404437805133389452574239950829659122850855582157250310712570126683024029295252201187267675622041542051618416348475651699981161410100299607838690929160302884002691041407928862150784245167090870006992821206604183718065355672525325675328612910424877618258297651579598470356222629348600341587229805349896502262917487882027342092222453398562647669149055628425039127577102840279980663658254889264880254566101729670266407655904290994568150652653053718294127033693137851786090407086671149655834343476933857817113864558736781230145876871266034891390956200993936103102916161528813843790990423174733639480457593149314052976347574811935670911013775172100803155902485309066920376719220332290943346768514221447737939375170344366199104033751117354719185504644902636551281622882446257591633303910722538374218214088350865739177150968288747826569959957449066175834413752239709683408005355984917541738188399944697486762655165827658483588453142775687900290951702835297163445621296404352311760066510124120065975585127617858382920419748442360800719304576189323492292796501987518721272675079812554709589045563579212210333466974992356302549478024901141952123828153091140790738602515227429958180724716259166854513331239480494707911915326734302824418604142636395480004480026704962482017928964766975831832713142517029692348896276684403232609275249603579964692565049368183609003238092934595889706953653494060340216654437558900456328822505452556405644824651518754711962184439658253375438856909411303150952617937800297412076651479394259029896959469955657612186561967337862362561252163208628692221032748892186543648022967807057656151446320469279068212073883778142335628236089632080682224680122482611771858963814091839036736722208883215137556003727983940041529700287830766709444745601345564172543709069793961225714298946715435784687886144458123145935719849225284716050492212424701412147805734551050080190869960330276347870810817545011930714122339086639383395294257869050764310063835198343893415961318543475464955697810382930971646514384070070736041123735998434522516105070270562352660127648483084076118301305279320542746286540360367453286510570658748822569815793678976697422057505968344086973502014102067235850200724522563265134105592401902742162484391403599895353945909440704691209140938700126456001623742880210927645793106579229552498872758461012648369998922569596881592056001016552563756785667227966198857827948488558343975187445455129656344348039664205579829368043522027709842942325330225763418070394769941597915945300697521482933665556615678736400536665641654732170439035213295435291694145990416087532018683793702348886894791510716378529023452924407736594956305100742108714261349745956151384987137570471017879573104229690666702144986374645952808243694457897723300487647652413390759204340196340391147320233807150952220106825634274716460243354400515212669324934196739770415956837535551667302739007497297363549645332888698440611964961627734495182736955882207573551766515898551909866653935494810688732068599075407923424023009259007017319603622547564789406475483466477604114632339056513433068449539790709030234604614709616968868850140834704054607429586991382966824681857103188790652870366508324319744047718556789348230894310682870272280973624809399627060747264553992539944280811373694338872940630792615959954626246297070625948455690347119729964090894180595343932512362355081349490043642785271383159125689892951964272875739469142725343669415323610045373048819855170659412173524625895487301676002988659257866285612496655235338294287854253404830833070165372285635591525347844598183134112900199920598135220511733658564078264849427644113763938669248031183644536985891754426473998822846218449008777697763127957226726555625962825427653183001340709223343657791601280931794017185985999338492354956400570995585611349802524990669842330173503580440811685526531170995708994273287092584878944364600504108922669178352587078595129834417295351953788553457374260859029081765155780390594640873506123226112009373108048548526357228257682034160504846627750450031262008007998049254853469414697751649327095049346393824322271885159740547021482897111777923761225788734771881968254629812686858170507402725502633290449762778944236216741191862694396506715157795867564823993917604260176338704549901761436412046921823707648878341968968611815581587360629386038101712158552726683008238340465647588040513808016336388742163714064354955618689641122821407533026551004241048967835285882902436709048871181909094945331442182876618103100735477054981596807720094746961343609286148494178501718077930681085469000944589952794243981392135055864221964834915126390128038320010977386806628779239718014613432445726400973742570073592100315415089367930081699805365202760072774967458400283624053460372634165542590276018348403068113818551059797";
=}

reactor Manager(numWorkers:int(20), scale:uint32_t({=5000ul=})) {
    
    preamble {=
        #include <gmp.h>
    =}
    
    state result:mpf_t;
    state tolerance:mpf_t;
    state termsRequested:uint32_t({=0ul=});
    
    output finished: bool;
    output[numWorkers] doWork:uint32_t;
    input[numWorkers] response:mpf_t;
    input start: bool;
    
    logical action next;
    logical action done;
    
    reaction(start) -> next {=
        mpf_set_default_prec(16610ul); // result of ld(10^scale) with scale = 5000
                                     // FIXME: this only works with scale = 5000
        
        //self->resultString = (char*)calloc(99200, sizeof(char));
        //self->scaleBinary = 16610; // result of ld(10^scale) with scale = 5000
                                   // FIXME: this only works with scale = 5000
        //mpf_set_default_prec(self->scaleBinary);
       
        // initialization
        mpf_init(self->tolerance);
        mpf_t base;
        mpf_init(base);
        mpf_set_ui(base, 10ul);
        mpf_pow_ui(self->tolerance, base, self->scale);
        mpf_ui_div(self->tolerance, 1ul, self->tolerance);
        
        mpf_clear(base);
        
        mpf_init(self->result);
        
        // start execution
        schedule(next, 0);
    =}
    
    reaction(done) -> finished {=
        
        // convert result to string
        mp_exp_t exponent;
        char* result_string = NULL;
        result_string = mpf_get_str(result_string, &exponent, 10, (size_t)0, self->result);
        
        // compare the result to the known solution
        size_t result_length = self->scale + 1; // Use the requested scale directly (plus the leading 3)
        char* solution_pruned = (char*)calloc(result_length, sizeof(char));
        strncpy(solution_pruned, solution, result_length);
        int correct = strncmp(result_string, solution_pruned, result_length);
        if (correct == 0) {
        	info_print("Result is correct.");
        } else {
            int incorrect_digit = strspn(result_string, solution_pruned);
            if (incorrect_digit > self->scale) {
                // Ignore the error
                info_print("Result is correct.");
                warning_print("Had to do extra work to verify this correctness.");
            } else {
                // Clean up
                free(result_string);
                free(solution_pruned);
                mpf_clear(self->result);
                mpf_clear(self->tolerance);
                error_print_and_exit("Result is incorrect at %dth digit.", incorrect_digit - 1);
            }
        }
        
        //info_print("Result: %s", result_string);
        info_print("Number of terms calculated: %llu", strlen(result_string));
 
        // clean up
        free(result_string);
        free(solution_pruned);
        mpf_clear(self->result);
        mpf_clear(self->tolerance);
<<<<<<< HEAD
=======
        self->termsRequested = 0;
>>>>>>> f6212896
        SET(finished, true);
    =}
    
    // tell all workers to calculate a specific digit of Pi
    reaction(next) -> doWork {=
        for(int i = 0; i < doWork_width; ++i) {
            SET(doWork[i], self->termsRequested);
            self->termsRequested += 1;
        }
    =}
    
    reaction(response) -> next, done {=
        bool stop = false;
        
        // temporary variable used in the loop below
        mpf_t tmp;
        mpf_init(tmp);
        
        for(int i = 0; i < response_width; ++i) {
            // add the received digit to our result
            mpf_add(self->result, self->result, response[i]->value);
            
            // check if we need to compute more digits
            mpf_sub(tmp, response[i]->value, self->tolerance); 
            if(mpf_cmp_ui(tmp, 0ul) < 0) {
                stop = true;
            }
            
            // clean up the result produced by the workers
            mpf_clear(response[i]->value);
        }

        // clean up tmp
        mpf_clear(tmp);
        
        if (stop) {
            schedule(done, 0);
        } else {
            schedule(next, 0);
        }
    =}
}


reactor Worker {
    
    preamble {=
        
        #include <gmp.h>
        void calculateBbpTerm(mpf_t result, uint32_t k) {
            
            uint32_t eightK = 8ul * k;
            mpf_t sixteen;
            mpf_t four;
            mpf_t two;
            mpf_t one;
            mpf_t term;
            mpf_t intermediate;
            
            mpf_init_set_ui(sixteen, 16ul);
            mpf_init_set_ui(four, 4ul);
            mpf_init_set_ui(two, 2ul);
            mpf_init_set_ui(one, 1ul);
            mpf_init_set_ui(term, 0ul);
            mpf_init_set_ui(intermediate, 0ul);
            
            mpf_div_ui(term, four, (eightK + 1ul));
            mpf_div_ui(intermediate, two, (eightK + 4ul));
            mpf_sub(term, term, intermediate);
            mpf_div_ui(intermediate, one, (eightK + 5ul));
            mpf_sub(term, term, intermediate);
            mpf_div_ui(intermediate, one, (eightK + 6ul)); 
            mpf_sub(term, term, intermediate);
            
            mpf_pow_ui(sixteen, sixteen, k);
            mpf_div(result, term, sixteen);
            
            mpf_clear(sixteen);
            mpf_clear(four);
            mpf_clear(two);
            mpf_clear(one);
            mpf_clear(intermediate);
            mpf_clear(term);
        }
    =}
    
    input doWork:uint32_t;
    output response:mpf_t;
    
    reaction(doWork) -> response {=
        mpf_t result;
        mpf_init(result);
        calculateBbpTerm(result, doWork->value);
        mpf_swap(response->value, result);
        SET_PRESENT(response);
    =}
}

/* [[[cog
    cog.outl(f'main reactor PiPrecision(numIterations:int({numIterations}), numWorkers:int({numWorkers}), precision:uint32_t({{={precision}ul=}}))')
]]] */
main reactor PiPrecision(numIterations:int(12), numWorkers:int(20), precision:uint32_t({=5000ul=}))
/// [[[end]]]
{
    runner = new BenchmarkRunner(num_iterations=numIterations);
    manager = new Manager(numWorkers=numWorkers, scale=precision);    
    workers = new[numWorkers] Worker();
    reaction (startup) {=
        printBenchmarkInfo("PiPrecisionLFCBenchmark");
        printSystemInfo();
    =}
    runner.start -> manager.start;
    manager.doWork -> workers.doWork;
    workers.response -> manager.response;
    manager.finished -> runner.finish;
}<|MERGE_RESOLUTION|>--- conflicted
+++ resolved
@@ -114,10 +114,7 @@
         free(solution_pruned);
         mpf_clear(self->result);
         mpf_clear(self->tolerance);
-<<<<<<< HEAD
-=======
         self->termsRequested = 0;
->>>>>>> f6212896
         SET(finished, true);
     =}
     
