--- conflicted
+++ resolved
@@ -38,12 +38,8 @@
       size_percentage: ["--sizePercentage", "<value>"]
       workers: ["--numWorkers", "<value>"]
   lf-c:
-<<<<<<< HEAD
     copy_sources: 
       - "${lf_path}/benchmark/C/Savina/src/BenchmarkRunner.lf"
-=======
-    copy_sources:
->>>>>>> b242a936
       - "${lf_path}/benchmark/C/Savina/src/include"
       - "${lf_path}/benchmark/C/Savina/src/concurrency"
     lf_file: "concurrency/SortedLinkList.lf"
