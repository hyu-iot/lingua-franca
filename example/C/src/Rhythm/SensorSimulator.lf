--- conflicted
+++ resolved
@@ -3,12 +3,8 @@
  * This has no audio output, but just tests the ncurses interface.
  */
 target C {
-<<<<<<< HEAD
     workers: 2,
-=======
-    threads: 2,
     keepalive: true,
->>>>>>> 787c5792
     files: [
         "/lib/c/reactor-c/util/sensor_simulator.c", 
         "/lib/c/reactor-c/util/sensor_simulator.h",
