--- conflicted
+++ resolved
@@ -4,10 +4,6 @@
 // dimension. Nodes are organized in Rows which are grouped to form the matrix.
 
 target Cpp {
-<<<<<<< HEAD
-    workers: 1
-=======
->>>>>>> 27ac343f
 };
 
 public preamble {=
