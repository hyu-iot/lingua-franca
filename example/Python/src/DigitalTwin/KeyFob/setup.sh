#!/bin/bash
if ! command -v gcloud &> /dev/null
then
    echo "ERROR: gcloud could not be found"
    exit
fi

if ! command -v lfc &> /dev/null
then
    echo "ERROR: lfc could not be found"
    exit
fi

if ! command -v docker &> /dev/null
then
    echo "ERROR: docker could not be found"
    exit
fi

if [ -z ${PROJECT_ID+x} ]; 
then
    echo "ERROR: environment variable PROJECT_ID is not set"
    exit
fi

set -e
gcloud compute firewall-rules create rti-firewall-egress --direction=egress --action=allow --rules=all
gcloud compute firewall-rules create rti-firewall-ingress --direction=ingress --action=allow --rules=all

gcloud compute instances create-with-container rti-vm \
  --container-image=lflang/rti:rti \
  --container-command=RTI \
  --container-arg="-i" \
  --container-arg=1 \
  --container-arg="-n" \
  --container-arg=2

RTI_IP=`gcloud compute instances list | grep 'rti-vm' | awk '{print $5}'`

<<<<<<< HEAD
if [ -z "$RTI_IP" ]
then
      echo "ERROR: IP address of the RTI is empty or not set. Did you spawn the RTI on the cloud?".
      exit
fi

lfc DigitalTwin.lf
=======
lfc --rti $RTI_IP DigitalTwin.lf
>>>>>>> b1bff6e7

cd ../../src-gen/DigitalTwin/DigitalTwin

docker compose build fob twin --no-cache

docker tag digitaltwin_twin gcr.io/$PROJECT_ID/twin

docker push gcr.io/$PROJECT_ID/twin

gcloud compute instances create-with-container twin-vm \
  --container-image=gcr.io/$PROJECT_ID/twin \
  --container-arg="-i" \
  --container-arg=1 \
  --container-arg="--host" \
  --container-arg=$RTI_IP \
  --container-stdin \
  --container-tty<|MERGE_RESOLUTION|>--- conflicted
+++ resolved
@@ -37,17 +37,13 @@
 
 RTI_IP=`gcloud compute instances list | grep 'rti-vm' | awk '{print $5}'`
 
-<<<<<<< HEAD
 if [ -z "$RTI_IP" ]
 then
       echo "ERROR: IP address of the RTI is empty or not set. Did you spawn the RTI on the cloud?".
       exit
 fi
 
-lfc DigitalTwin.lf
-=======
 lfc --rti $RTI_IP DigitalTwin.lf
->>>>>>> b1bff6e7
 
 cd ../../src-gen/DigitalTwin/DigitalTwin
 
