// This tests a reactor that contains another reactor and also
// has its own reaction that routes inputs to the contained reactor.
target C {
<<<<<<< HEAD
    workers: 3,
=======
>>>>>>> 27ac343f
    timeout: 10 sec,
    fast: true
};
reactor Printer {
	input x:int;
	state count:int(1);
	reaction(x) {=
		printf("Inside reactor received: %d\n", x->value);
		if (x->value != self->count) {
			printf("FAILURE: Expected %d.\n", self->count);
			exit(1);
		}
		self->count++;
	=}
}
main reactor SendingInsideThreaded {
	state count:int(0);
	timer t(0, 1 sec);
	p = new Printer();
	reaction(t) -> p.x {=
		(self->count)++;
		SET(p.x, self->count);
	=}
}<|MERGE_RESOLUTION|>--- conflicted
+++ resolved
@@ -1,10 +1,6 @@
 // This tests a reactor that contains another reactor and also
 // has its own reaction that routes inputs to the contained reactor.
 target C {
-<<<<<<< HEAD
-    workers: 3,
-=======
->>>>>>> 27ac343f
     timeout: 10 sec,
     fast: true
 };
