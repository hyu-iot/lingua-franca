--- conflicted
+++ resolved
@@ -1,9 +1,5 @@
 // Example in the Wiki.
 target Cpp{
-<<<<<<< HEAD
-    workers: 1
-=======
->>>>>>> 27ac343f
 };
 reactor Scale(scale:int(2)) {
     input x:int;
