// This test connects a simple counting source to tester
// that checks against its own count.
target Cpp {
<<<<<<< HEAD
    workers: 1,
=======
>>>>>>> 87f8baba
    fast: true,
    timeout: 10 sec
};
reactor Source(period:time(2 sec)) {
    output y:int;
    timer t(1 sec, period);
    state count:int(0);
    reaction(t) -> y {=
        count++;
        y.set(count);
    =}
}
reactor Test {
    input x:int;
    state count:int(0);
    reaction(x) {=
        count++;
        auto value = *x.get();
        std::cout << "Received " << value << std::endl;
        if (value != count) {
            std::cerr << "FAILURE: Expected " << count << std::endl;
            exit(1); 
        }
    =}
    reaction(shutdown) {=
        if (count != 5) {
            std::cerr << "ERROR: expected to receive 5 values but got " << count << '\n';
            exit(1);
        } 
    =}
}
main reactor Composition {
    s = new Source();
    d = new Test();
    s.y -> d.x;
}<|MERGE_RESOLUTION|>--- conflicted
+++ resolved
@@ -1,10 +1,6 @@
 // This test connects a simple counting source to tester
 // that checks against its own count.
 target Cpp {
-<<<<<<< HEAD
-    workers: 1,
-=======
->>>>>>> 87f8baba
     fast: true,
     timeout: 10 sec
 };
