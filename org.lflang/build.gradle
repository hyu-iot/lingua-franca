dependencies {
    implementation "org.eclipse.xtext:org.eclipse.xtext:${xtextVersion}"
    implementation "org.eclipse.xtext:org.eclipse.xtext.xbase:${xtextVersion}"
    // https://mvnrepository.com/artifact/org.eclipse.platform/org.eclipse.core.runtime
    implementation group: 'org.eclipse.platform', name: 'org.eclipse.core.runtime', version: "${runtimeVersion}"
    // https://mvnrepository.com/artifact/org.eclipse.platform/org.eclipse.core.resources
    implementation group: 'org.eclipse.platform', name: 'org.eclipse.core.resources', version: "${resourcesVersion}"
    // https://mvnrepository.com/artifact/org.eclipse.emf/org.eclipse.emf.mwe2.launch
    implementation group: 'org.eclipse.emf', name: 'org.eclipse.emf.mwe2.launch', version: "${mwe2LaunchVersion}"
    // https://mvnrepository.com/artifact/org.eclipse.lsp4j/org.eclipse.lsp4j
<<<<<<< HEAD
    implementation group: 'org.eclipse.lsp4j', name: 'org.eclipse.lsp4j', version: "${lsp4jVersion}"
=======
    implementation group: 'org.eclipse.lsp4j', name: 'org.eclipse.lsp4j', version: '0.10.0'
    implementation group: 'com.fasterxml.jackson.core', name: 'jackson-core', version: '2.12.4'
    implementation group: 'com.fasterxml.jackson.core', name: 'jackson-annotations', version: '2.12.4'
    implementation group: 'com.fasterxml.jackson.core', name: 'jackson-databind', version: '2.12.4'
>>>>>>> b242a936
}

configurations {
    mwe2 {
        extendsFrom implementation
    }
}

dependencies {
    mwe2 'org.eclipse.emf:org.eclipse.emf.mwe2.launch'
    mwe2 "org.eclipse.xtext:org.eclipse.xtext.common.types:${xtextVersion}"
    mwe2 "org.eclipse.xtext:org.eclipse.xtext.xtext.generator:${xtextVersion}"
}

task generateXtextLanguage(type: JavaExec) {
    main = 'org.eclipse.emf.mwe2.launch.runtime.Mwe2Launcher'
    classpath = configurations.mwe2
    inputs.file "src/org/lflang/GenerateLinguaFranca.mwe2"
    inputs.file "src/org/lflang/LinguaFranca.xtext"
    outputs.dir "src-gen"
    args += "src/org/lflang/GenerateLinguaFranca.mwe2"
    args += "-p"
    args += "rootPath=/${projectDir}/.."

    // Currently we don't need to delete any generated files because we use the
    // Java/Xtend implementations.  However, if we commit to porting such files
    // to Kotlin, we might to reintroduce the deletion mechanism below.
    /*doLast {
        def filesToDelete = [
                "org.lflang.validation.LFValidator",
                "org.lflang.LFRuntimeModule",
                "org.lflang.LFStandaloneSetup",
                "org.lflang.generator.LFGenerator",
                "org.lflang.scoping.LFScopeProvider"
        ]

        filesToDelete.each { qname ->
            def path = qname.replace('.', '/')
            def ktFile = file("src/${path}.kt")
            def javaFile = file("src/${path}.java")
            def xtendFile = file("src/${path}.xtend")

            if (ktFile.exists() || xtendFile.exists()) {
                def chosenLang = ktFile.exists() ? "Kotlin" : "Xtend"
                project.logger.info("deleting ${projectDir.relativePath(javaFile)}, the ${chosenLang} file prevails")
                project.delete(javaFile) // generated by Xtend
            } else {
                project.logger.info("no ${projectDir.relativePath(ktFile)}, leaving the Java implementation in")
            }
        }
    }*/
}
processResources.dependsOn(generateXtextLanguage)
generateXtext.dependsOn(generateXtextLanguage)
clean.dependsOn(cleanGenerateXtextLanguage)
eclipse.classpath.plusConfigurations += [configurations.mwe2]
<|MERGE_RESOLUTION|>--- conflicted
+++ resolved
@@ -8,14 +8,10 @@
     // https://mvnrepository.com/artifact/org.eclipse.emf/org.eclipse.emf.mwe2.launch
     implementation group: 'org.eclipse.emf', name: 'org.eclipse.emf.mwe2.launch', version: "${mwe2LaunchVersion}"
     // https://mvnrepository.com/artifact/org.eclipse.lsp4j/org.eclipse.lsp4j
-<<<<<<< HEAD
     implementation group: 'org.eclipse.lsp4j', name: 'org.eclipse.lsp4j', version: "${lsp4jVersion}"
-=======
-    implementation group: 'org.eclipse.lsp4j', name: 'org.eclipse.lsp4j', version: '0.10.0'
     implementation group: 'com.fasterxml.jackson.core', name: 'jackson-core', version: '2.12.4'
     implementation group: 'com.fasterxml.jackson.core', name: 'jackson-annotations', version: '2.12.4'
     implementation group: 'com.fasterxml.jackson.core', name: 'jackson-databind', version: '2.12.4'
->>>>>>> b242a936
 }
 
 configurations {
