/*
 * Copyright (c) 2021, The University of California at Berkeley.
 *
 * Redistribution and use in source and binary forms, with or without modification,
 * are permitted provided that the following conditions are met:
 *
 * 1. Redistributions of source code must retain the above copyright notice,
 * this list of conditions and the following disclaimer.
 *
 * 2. Redistributions in binary form must reproduce the above copyright notice,
 * this list of conditions and the following disclaimer in the documentation
 * and/or other materials provided with the distribution.
 *
 * THIS SOFTWARE IS PROVIDED BY THE COPYRIGHT HOLDERS AND CONTRIBUTORS "AS IS" AND ANY
 * EXPRESS OR IMPLIED WARRANTIES, INCLUDING, BUT NOT LIMITED TO, THE IMPLIED WARRANTIES OF
 * MERCHANTABILITY AND FITNESS FOR A PARTICULAR PURPOSE ARE DISCLAIMED. IN NO EVENT SHALL
 * THE COPYRIGHT HOLDER OR CONTRIBUTORS BE LIABLE FOR ANY DIRECT, INDIRECT, INCIDENTAL,
 * SPECIAL, EXEMPLARY, OR CONSEQUENTIAL DAMAGES (INCLUDING, BUT NOT LIMITED TO,
 * PROCUREMENT OF SUBSTITUTE GOODS OR SERVICES; LOSS OF USE, DATA, OR PROFITS; OR BUSINESS
 * INTERRUPTION) HOWEVER CAUSED AND ON ANY THEORY OF LIABILITY, WHETHER IN CONTRACT,
 * STRICT LIABILITY, OR TORT (INCLUDING NEGLIGENCE OR OTHERWISE) ARISING IN ANY WAY OUT OF
 * THE USE OF THIS SOFTWARE, EVEN IF ADVISED OF THE POSSIBILITY OF SUCH DAMAGE.
 */

package org.lflang

import org.eclipse.emf.common.util.EList
import org.eclipse.emf.ecore.EObject
import org.eclipse.emf.ecore.resource.Resource
import org.eclipse.xtext.nodemodel.util.NodeModelUtils
import org.lflang.lf.*

/**
 * If this reactor declaration is an import, then
 * return the imported reactor class definition.
 * Otherwise, just return the argument.
 */
fun ReactorDecl.toDefinition(): Reactor = when (this) {
    is Reactor         -> this
    is ImportedReactor -> this.reactorClass
    else               -> throw AssertionError("Unknown reactor type: $this")
}

/**
 * Given a reactor class, return a list of all its actions,
 * which includes actions of base classes that it extends.
 */
val Reactor.allActions: List<Action> get() = collectInSupertypes { actions }

/**
 * Given a reactor class, return a list of all its connections,
 * which includes connections of base classes that it extends.
 */
val Reactor.allConnections: List<Connection> get() = collectInSupertypes { connections }

/**
 * Given a reactor class, return a list of all its inputs,
 * which includes inputs of base classes that it extends.
 */
val Reactor.allInputs: List<Input> get() = collectInSupertypes { inputs }

/**
 * Given a reactor class, return a list of all its outputs,
 * which includes outputs of base classes that it extends.
 */
val Reactor.allOutputs: List<Output> get() = collectInSupertypes { outputs }

/**
 * Given a reactor class, return a list of all its instantiations,
 * which includes instantiations of base classes that it extends.
 */
val Reactor.allInstantiations: List<Instantiation> get() = collectInSupertypes { instantiations }

/**
 * Given a reactor class, return a list of all its parameters,
 * which includes parameters of base classes that it extends.
 */
val Reactor.allParameters: List<Parameter> get() = collectInSupertypes { parameters }

/**
 * Given a reactor class, return a list of all its reactions,
 * which includes reactions of base classes that it extends.
 */
val Reactor.allReactions: List<Reaction> get() = collectInSupertypes { reactions }

/**
 * Given a reactor class, return a list of all its state variables,
 * which includes state variables of base classes that it extends.
 */
val Reactor.allStateVars: List<StateVar> get() = collectInSupertypes { stateVars }

/**
 * Given a reactor class, return a list of all its  timers,
 * which includes timers of base classes that it extends.
 */
val Reactor.allTimers: List<Timer> get() = collectInSupertypes { timers }

/**
 * Apply the [collector] method recursively to the receiving reactor and all its superclasses.
 *
 * This collects the return values for indivudal reactors in a flat list, creating a collected list
 * over all visisted reactors.
 */
private fun <T> Reactor.collectInSupertypes(collector: Reactor.() -> List<T>): List<T> =
    superClasses.orEmpty().mapNotNull { it.toDefinition().collectInSupertypes(collector) }.flatten() + this.collector()

/**
 * Return all components declared within this reactor in an
 * unspecified order.
 */
fun Reactor.allComponents(): List<Variable> =
    collectInSupertypes {
        outputs + inputs + actions + timers
    }

/**
 * Check if the reactor class uses generics
 * @receiver the reactor to check
 * @true true if the reactor uses generics
 */
val Reactor.isGeneric get() = ASTUtils.isGeneric(toDefinition())

/**
 * Report whether the given parameter has been declared a type or has been
 * inferred to be a type. Note that if the parameter was declared to be a
 * time, its initialization may still be faulty (assigning a value that is
 * not actually a valid time).
 * @see ASTUtils.isOfTimeType
 * @return True if the receiver denotes a time, false otherwise.
 */
val Parameter.isOfTimeType: Boolean get() = ASTUtils.isOfTimeType(this)

/**
 * Report whether the given state variable denotes a time or not.
 * @see ASTUtils.isOfTimeType
 * @return True if the receiver denotes a time, false otherwise.
 */
val StateVar.isOfTimeType: Boolean get() = ASTUtils.isOfTimeType(this)

/**
 * Translate this code element into its textual representation.
 * @see ASTUtils.toText
 */
fun Code.toText(): String = ASTUtils.toText(this)

/**
 * Translate this code element into its textual representation.
 * @see ASTUtils.toText
 */
fun TypeParm.toText(): String =
    if (!literal.isNullOrEmpty()) literal
    else code.toText()


/**
 * Return a textual representation of this element,
 * without quotes if there are any. Leading or trailing
 * whitespace is removed.
 *
 * @receiver The element to be rendered as a string.
 */
fun Element.toText(): String =
    literal?.withoutQuotes()?.trim() ?: id ?: ""


fun Delay.toText(): String = value.toText()


/**
 * Return a string of the form either "name" or "container.name" depending
 * on in which form the variable reference was given.
 * @receiver The variable reference.
 */
fun TriggerRef.toText(): String =
    when {
        this is VarRef && container != null -> "${container.name}.${variable.name}"
        this is VarRef                      -> variable.name
        isStartup                           -> "startup"
        isShutdown                          -> "shutdown"
        else                                -> throw UnsupportedOperationException("What's this ref: $this")
    }


/**
 * Convert a value to its textual representation as it would
 * appear in LF code.
 *
 * @receiver The value to be converted
 * @return A textual representation
 */
fun Value.toText(): String = ASTUtils.toText(this)


/**
 * Convert a time to its textual representation as it would
 * appear in LF code.
 * @receiver The time to be converted
 */
fun Time.toText(): String = "$interval $unit"


/**
 * Convert an array specification to its textual representation as it would
 * appear in LF code.
 *
 * @receiver The array spec to be converted
 * @return A textual representation
 */
fun ArraySpec.toText(): String =
    if (isOfVariableLength) "[]"
    else "[$length]"


/**
 * Translate the given type into its textual representation, including
 * any array specifications.
 * @receiver AST node to render as string.
 * @return Textual representation of the given argument.
 */
fun Type.toText(): String = baseType + arraySpec?.toText().orEmpty()

/**
 * Produce a unique identifier within a reactor based on a
 * given based name. If the name does not exists, it is returned;
 * if does exist, an index is appended that makes the name unique.
 * @receiver The reactor to find a unique identifier within.
 * @param name The name to base the returned identifier on.
 */
fun Reactor.getUniqueIdentifier(name: String): String =
    ASTUtils.getUniqueIdentifier(this, name)

/**
 * Translate the given type into its textual representation, but
 * do not append any array specifications.
 * @receiver AST node to render as string.
 * @return Textual representation of the given argument.
 */
val Type.baseType: String
    get() = when {
        code != null -> code.toText()
        isTime       -> "time"
        else         -> id + stars.orEmpty().joinToString()
    }

/**
 * Report whether the given literal is zero or not.
 * @receiver AST node to inspect.
 * @return True if the given literal denotes the constant `0`, false
 * otherwise.
 */
val String.isZero: Boolean get() = this.toIntOrNull() == 0

val Code.isZero: Boolean get() = this.toText().isZero


/**
 * Report whether the given value is zero or not.
 * @receiver AST node to inspect.
 * @return True if the given value denotes the constant `0`, false otherwise.
 */
val Value.isZero: Boolean
    get() = when (this) {
        is Literal  -> literal.isZero
        is CodeExpr -> code.isZero
        else        -> false
    }

/**
<<<<<<< HEAD
 * Parse and return an integer from this string, much
 * like [String.toIntOrNull], but allows any radix.
 *
 * @see Integer.decode
 */
fun String.toIntOrNullAnyRadix(): Int? =
    try {
        Integer.decode(this)
    } catch (e: NumberFormatException) {
        null
    }

/**
 * Return the sublist consisting of the tail elements of this list,
 * ie, everything except the first elements. This is a list view,
 * and does not copy the backing buffer (if any).
 *
 * @throws NoSuchElementException if the list is empty
 */
fun <T> List<T>.tail() = subList(1, size)

/**
 * Return a pair consisting of the [List.first] element and the [tail] sublist.
 * This may be used to deconstruct a list recursively, as is usual in
 * functional languages.
 *
 * @throws NoSuchElementException if the list is empty
 */
fun <T> List<T>.headAndTail() = Pair(first(), tail())

/**
 * Given an initializer, return an inferred type. Only two types
 * can be inferred: "time" and "timeList". Return the "undefined" type if
 * neither can be inferred.
 *
 * @see ASTUtils.getInferredType
 * @return The inferred type, or "undefined" if none could be inferred.
 */
val Initializer.inferredType: InferredType get() = ASTUtils.getInferredType(this)

/**
=======
>>>>>>> 12eeac3c
 * Given a parameter, return an inferred type. Only two types can be
 * inferred: "time" and "timeList". Return the "undefined" type if
 * neither can be inferred.
 *
 * @see JavaAstUtils.getInferredType
 * @return The inferred type, or "undefined" if none could be inferred.
 */
val Parameter.inferredType: InferredType get() = JavaAstUtils.getInferredType(this)

/**
 * Given a state variable, return an inferred type. Only two types can be
 * inferred: "time" and "timeList". Return the "undefined" type if
 * neither can be inferred.
 *
 * @see JavaAstUtils.getInferredType
 * @return The inferred type, or "undefined" if none could be inferred.
 */
val StateVar.inferredType: InferredType get() = JavaAstUtils.getInferredType(this)

/**
 * Construct an inferred type from an "action" AST node based
 * on its declared type. If no type is declared, return the "undefined"
 * type.
 *
 * @see JavaAstUtils.getInferredType
 * @return The inferred type, or "undefined" if none was declared.
 */
val Action.inferredType: InferredType get() = JavaAstUtils.getInferredType(this)

/**
 * Construct an inferred type from a "port" AST node based on its declared
 * type. If no type is declared, return the "undefined" type.
 *
 * @see JavaAstUtils.getInferredType
 * @return The inferred type, or "undefined" if none was declared.
 */
val Port.inferredType: InferredType get() = JavaAstUtils.getInferredType(this)

/**
 * Report whether a state variable has been initialized or not.
 * @receiver The state variable to be checked.
 * @return True if the variable was initialized, false otherwise.
 */
val StateVar.isInitialized: Boolean get() = init != null

/**
 * Given the width specification of port or instantiation
 * and an (optional) list of nested intantiations, return
 * the width if it can be determined and -1 if not.
 * It will not be able to be determined if either the
 * width is variable (in which case you should use
 * {@link inferPortWidth(VarRef, Connection, List<Instantiation>})
 * or the list of instantiations is incomplete or missing.
 * If there are parameter references in the width, they are
 * evaluated to the extent possible given the instantiations list.
 *
 * The [instantiations] list is as in
 * [ASTUtils.initialValue]
 * If the spec belongs to an instantiation (for a bank of reactors),
 * then the first element on this list should be the instantiation
 * that contains this instantiation. If the spec belongs to a port,
 * then the first element on the list should be the instantiation
 * of the reactor that contains the port.
 *
 * @param instantiations The (optional) list of instantiations.
 *
 * @receiver The width, or -1 if the width could not be determined.
 *
 * @throws IllegalArgumentException If an instantiation provided is not as
 *  given above or if the chain of instantiations is not nested.
 */
fun WidthSpec.getWidth(instantiations: List<Instantiation>? = null) = ASTUtils.width(this, instantiations)

/** Get the LF Model of a resource */
val Resource.model: Model get() = this.allContents.asSequence().filterIsInstance<Model>().first()

/** Get a label representing the receiving reaction.
 *
 * If the reaction is annotated with a label, then the label is returned. Otherwise, a reaction name
 * is generated based on its priority.
 */
val Reaction.label get(): String = ASTUtils.label(this) ?: "reaction_$priority"

/** Get the priority of a receiving reaction */
val Reaction.priority
    get(): Int {
        val r = this.eContainer() as Reactor
        return r.reactions.lastIndexOf(this) + 1
    }

/** Return true if the receiving action is logical */
val Action.isLogical get() = this.origin == ActionOrigin.LOGICAL

/** Return true if the receiving action is physical */
val Action.isPhysical get() = this.origin == ActionOrigin.PHYSICAL

/**
 * Return true if the receiving is a multiport.
 * FIXME This is a duplicate of GeneratorBase.isMultiport
 */
val Port.isMultiport get() = this.widthSpec != null

/** Get the reactor that is instantiated in the receiving instantiation. */
val Instantiation.reactor get() = this.reactorClass.toDefinition()

/** Check if the receiver is a bank instantiation. */
val Instantiation.isBank: Boolean get() = this.widthSpec != null


/** The index of a reaction in its containing reactor. */
val Reaction.indexInContainer
    get(): Int = containingReactor.reactions.lastIndexOf(this)

/** The reactor containing a given reaction. */
val Reaction.containingReactor get() = this.eContainer() as Reactor

/** Returns true if this is an input port (not an output port). */
val Port.isInput get() = this is Input

val Assignment.isInitWithBraces get() = braces.isNotEmpty()
val StateVar.isInitWithBraces get() = braces.isNotEmpty()
val Parameter.isInitWithBraces get() = braces.isNotEmpty()

/**
 * Produce the text of the given node in the source LF file.
 * May be null if the node model is unavailable (please blame eclipse).
 */
fun EObject.toTextTokenBased(): String? {
    val node = NodeModelUtils.getNode(this) ?: return null
    val builder = StringBuilder(node.totalLength.coerceAtLeast(1))
    var hidden = true // remove hidden tokens until the first non-hidden token
    for (leaf in node.leafNodes) {
        hidden = hidden && leaf.isHidden
        if (!hidden) {
            builder.append(leaf.text)
        }
    }
    return builder.trim().toString()
}

val Connection.hasMultipleConnections: Boolean get() = ASTUtils.hasMultipleConnections(this)<|MERGE_RESOLUTION|>--- conflicted
+++ resolved
@@ -266,50 +266,6 @@
     }
 
 /**
-<<<<<<< HEAD
- * Parse and return an integer from this string, much
- * like [String.toIntOrNull], but allows any radix.
- *
- * @see Integer.decode
- */
-fun String.toIntOrNullAnyRadix(): Int? =
-    try {
-        Integer.decode(this)
-    } catch (e: NumberFormatException) {
-        null
-    }
-
-/**
- * Return the sublist consisting of the tail elements of this list,
- * ie, everything except the first elements. This is a list view,
- * and does not copy the backing buffer (if any).
- *
- * @throws NoSuchElementException if the list is empty
- */
-fun <T> List<T>.tail() = subList(1, size)
-
-/**
- * Return a pair consisting of the [List.first] element and the [tail] sublist.
- * This may be used to deconstruct a list recursively, as is usual in
- * functional languages.
- *
- * @throws NoSuchElementException if the list is empty
- */
-fun <T> List<T>.headAndTail() = Pair(first(), tail())
-
-/**
- * Given an initializer, return an inferred type. Only two types
- * can be inferred: "time" and "timeList". Return the "undefined" type if
- * neither can be inferred.
- *
- * @see ASTUtils.getInferredType
- * @return The inferred type, or "undefined" if none could be inferred.
- */
-val Initializer.inferredType: InferredType get() = ASTUtils.getInferredType(this)
-
-/**
-=======
->>>>>>> 12eeac3c
  * Given a parameter, return an inferred type. Only two types can be
  * inferred: "time" and "timeList". Return the "undefined" type if
  * neither can be inferred.
@@ -429,9 +385,6 @@
 /** Returns true if this is an input port (not an output port). */
 val Port.isInput get() = this is Input
 
-val Assignment.isInitWithBraces get() = braces.isNotEmpty()
-val StateVar.isInitWithBraces get() = braces.isNotEmpty()
-val Parameter.isInitWithBraces get() = braces.isNotEmpty()
 
 /**
  * Produce the text of the given node in the source LF file.
