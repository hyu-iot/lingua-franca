/*************
 * Copyright (c) 2019-2021, TU Dresden.

 * Redistribution and use in source and binary forms, with or without modification,
 * are permitted provided that the following conditions are met:

 * 1. Redistributions of source code must retain the above copyright notice,
 *    this list of conditions and the following disclaimer.

 * 2. Redistributions in binary form must reproduce the above copyright notice,
 *    this list of conditions and the following disclaimer in the documentation
 *    and/or other materials provided with the distribution.

 * THIS SOFTWARE IS PROVIDED BY THE COPYRIGHT HOLDERS AND CONTRIBUTORS "AS IS" AND ANY
 * EXPRESS OR IMPLIED WARRANTIES, INCLUDING, BUT NOT LIMITED TO, THE IMPLIED WARRANTIES OF
 * MERCHANTABILITY AND FITNESS FOR A PARTICULAR PURPOSE ARE DISCLAIMED. IN NO EVENT SHALL
 * THE COPYRIGHT HOLDER OR CONTRIBUTORS BE LIABLE FOR ANY DIRECT, INDIRECT, INCIDENTAL,
 * SPECIAL, EXEMPLARY, OR CONSEQUENTIAL DAMAGES (INCLUDING, BUT NOT LIMITED TO,
 * PROCUREMENT OF SUBSTITUTE GOODS OR SERVICES; LOSS OF USE, DATA, OR PROFITS; OR BUSINESS
 * INTERRUPTION) HOWEVER CAUSED AND ON ANY THEORY OF LIABILITY, WHETHER IN CONTRACT,
 * STRICT LIABILITY, OR TORT (INCLUDING NEGLIGENCE OR OTHERWISE) ARISING IN ANY WAY OUT OF
 * THE USE OF THIS SOFTWARE, EVEN IF ADVISED OF THE POSSIBILITY OF SUCH DAMAGE.
 ***************/

package org.lflang

import org.eclipse.emf.ecore.resource.Resource
import java.nio.file.Files
import java.nio.file.Path

/**
 * Get the file name of a resource without file extension
 */
val Resource.name: String get() = FileConfig.getName(this)

/** Get the path of the receiving resource */
fun Resource.toPath() = FileConfig.toPath(this)

/**
 * Convert a given path to a unix-style string.
 *
 * This ensures that '/' is used instead of '\' as file separator.
 */
fun Path.toUnixString(): String = FileConfig.toUnixString(this)
<<<<<<< HEAD

/**
 * Create parent directories if they do not exist.
 */
fun Path.createDirectories() {
    parent?.let(Files::createDirectories)
}
=======
>>>>>>> 62b08157
<|MERGE_RESOLUTION|>--- conflicted
+++ resolved
@@ -25,7 +25,6 @@
 package org.lflang
 
 import org.eclipse.emf.ecore.resource.Resource
-import java.nio.file.Files
 import java.nio.file.Path
 
 /**
@@ -42,13 +41,3 @@
  * This ensures that '/' is used instead of '\' as file separator.
  */
 fun Path.toUnixString(): String = FileConfig.toUnixString(this)
-<<<<<<< HEAD
-
-/**
- * Create parent directories if they do not exist.
- */
-fun Path.createDirectories() {
-    parent?.let(Files::createDirectories)
-}
-=======
->>>>>>> 62b08157
