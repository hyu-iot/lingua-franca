--- conflicted
+++ resolved
@@ -2,17 +2,17 @@
 
 /*************
  * Copyright (c) 2020, The University of California at Berkeley.
- * 
+ *
  * Redistribution and use in source and binary forms, with or without
  * modification, are permitted provided that the following conditions are met:
- * 
+ *
  * 1. Redistributions of source code must retain the above copyright notice,
  * this list of conditions and the following disclaimer.
- * 
+ *
  * 2. Redistributions in binary form must reproduce the above copyright notice,
  * this list of conditions and the following disclaimer in the documentation
  * and/or other materials provided with the distribution.
- * 
+ *
  * THIS SOFTWARE IS PROVIDED BY THE COPYRIGHT HOLDERS AND CONTRIBUTORS "AS IS"
  * AND ANY EXPRESS OR IMPLIED WARRANTIES, INCLUDING, BUT NOT LIMITED TO, THE
  * IMPLIED WARRANTIES OF MERCHANTABILITY AND FITNESS FOR A PARTICULAR PURPOSE
@@ -33,13 +33,10 @@
 import java.util.LinkedHashSet;
 import java.util.List;
 import java.util.Map;
-<<<<<<< HEAD
+import java.util.Set;
+import java.util.function.Function;
 import java.util.Optional;
 import java.util.stream.Collectors;
-=======
-import java.util.Set;
-import java.util.function.Function;
->>>>>>> c63b5d2f
 
 import org.eclipse.emf.ecore.EObject;
 import org.eclipse.emf.ecore.resource.Resource;
@@ -351,7 +348,7 @@
      * method will synthesize a generic definition and keep returning it upon
      * subsequent calls, or otherwise, it will synthesize a new definition for
      * each new type it hasn't yet created a compatible delay reactor for.
-     * 
+     *
      * @param type      The type the delay class must be compatible with.
      * @param generator A code generator.
      */
@@ -460,7 +457,7 @@
      * Produce a unique identifier within a reactor based on a given based name.
      * If the name does not exists, it is returned; if does exist, an index is
      * appended that makes the name unique.
-     * 
+     *
      * @param reactor The reactor to find a unique identifier within.
      * @param name    The name to base the returned identifier on.
      */
@@ -497,62 +494,24 @@
     /**
      * Given a reactor class, return a list of all its actions, which includes
      * actions of base classes that it extends.
-     * 
+     *
      * @param definition Reactor class definition.
      */
     public static List<Action> allActions(Reactor definition) {
-<<<<<<< HEAD
-        List<Action> result = new ArrayList<>();
-        List<ReactorDecl> superClasses = convertToEmptyListIfNull(
-                definition.getSuperClasses());
-        for (ReactorDecl base : superClasses) {
-            result.addAll(allActions(toDefinition(base)));
-        }
-        result.addAll(definition.getActions());
-        return result;
-=======
         return ASTUtils.collectElements(definition, (Reactor r) -> r.getActions());
->>>>>>> c63b5d2f
     }
 
     /**
      * Given a reactor class, return a list of all its connections, which
      * includes connections of base classes that it extends.
-     * 
+     *
      * @param definition Reactor class definition.
      */
     public static List<Connection> allConnections(Reactor definition) {
-<<<<<<< HEAD
-        List<Connection> result = new ArrayList<>();
-        List<ReactorDecl> superClasses = convertToEmptyListIfNull(
-                definition.getSuperClasses());
-        for (ReactorDecl base : superClasses) {
-            result.addAll(allConnections(toDefinition(base)));
-        }
-        result.addAll(definition.getConnections());
-        return result;
-=======
         return ASTUtils.collectElements(definition, (Reactor r) -> r.getConnections());
->>>>>>> c63b5d2f
-    }
-
-    /**
-<<<<<<< HEAD
-     * Given a reactor class, return a list of all its inputs, which includes
-     * inputs of base classes that it extends.
-     * 
-     * @param definition Reactor class definition.
-     */
-    public static List<Input> allInputs(Reactor definition) {
-        List<Input> result = new ArrayList<>();
-        List<ReactorDecl> superClasses = convertToEmptyListIfNull(
-                definition.getSuperClasses());
-        for (ReactorDecl base : superClasses) {
-            result.addAll(allInputs(toDefinition(base)));
-        }
-        result.addAll(definition.getInputs());
-        return result;
-=======
+    }
+
+    /**
      * Given a reactor class, return a list of all its inputs,
      * which includes inputs of base classes that it extends.
      * If the base classes include a cycle, where X extends Y and Y extends X,
@@ -562,131 +521,68 @@
      */
     public static List<Input> allInputs(Reactor definition) {
         return ASTUtils.collectElements(definition, (Reactor r) -> r.getInputs());
->>>>>>> c63b5d2f
     }
 
     /**
      * Given a reactor class, return a list of all its instantiations, which
      * includes instantiations of base classes that it extends.
-     * 
+     *
      * @param definition Reactor class definition.
      */
     public static List<Instantiation> allInstantiations(Reactor definition) {
-<<<<<<< HEAD
-        List<Instantiation> result = new ArrayList<>();
-        List<ReactorDecl> superClasses = convertToEmptyListIfNull(
-                definition.getSuperClasses());
-        for (ReactorDecl base : superClasses) {
-            result.addAll(allInstantiations(toDefinition(base)));
-        }
-        result.addAll(definition.getInstantiations());
-        return result;
-=======
         return ASTUtils.collectElements(definition, (Reactor r) -> r.getInstantiations());
->>>>>>> c63b5d2f
     }
 
     /**
      * Given a reactor class, return a list of all its outputs, which includes
      * outputs of base classes that it extends.
-     * 
+     *
      * @param definition Reactor class definition.
      */
     public static List<Output> allOutputs(Reactor definition) {
-<<<<<<< HEAD
-        List<Output> result = new ArrayList<>();
-        List<ReactorDecl> superClasses = convertToEmptyListIfNull(
-                definition.getSuperClasses());
-        for (ReactorDecl base : superClasses) {
-            result.addAll(allOutputs(toDefinition(base)));
-        }
-        result.addAll(definition.getOutputs());
-        return result;
-=======
         return ASTUtils.collectElements(definition, (Reactor r) -> r.getOutputs());
->>>>>>> c63b5d2f
     }
 
     /**
      * Given a reactor class, return a list of all its parameters, which
      * includes parameters of base classes that it extends.
-     * 
+     *
      * @param definition Reactor class definition.
      */
     public static List<Parameter> allParameters(Reactor definition) {
-<<<<<<< HEAD
-        List<Parameter> result = new ArrayList<>();
-        List<ReactorDecl> superClasses = convertToEmptyListIfNull(
-                definition.getSuperClasses());
-        for (ReactorDecl base : superClasses) {
-            result.addAll(allParameters(toDefinition(base)));
-        }
-        result.addAll(definition.getParameters());
-        return result;
-=======
         return ASTUtils.collectElements(definition, (Reactor r) -> r.getParameters());
->>>>>>> c63b5d2f
     }
 
     /**
      * Given a reactor class, return a list of all its reactions, which includes
      * reactions of base classes that it extends.
-     * 
+     *
      * @param definition Reactor class definition.
      */
     public static List<Reaction> allReactions(Reactor definition) {
-<<<<<<< HEAD
-        List<Reaction> result = new ArrayList<>();
-        List<ReactorDecl> superClasses = convertToEmptyListIfNull(
-                definition.getSuperClasses());
-        for (ReactorDecl base : superClasses) {
-            result.addAll(allReactions(toDefinition(base)));
-        }
-        result.addAll(definition.getReactions());
-        return result;
-=======
         return ASTUtils.collectElements(definition, (Reactor r) -> r.getReactions());
->>>>>>> c63b5d2f
     }
 
     /**
      * Given a reactor class, return a list of all its state variables, which
      * includes state variables of base classes that it extends.
-     * 
+     *
      * @param definition Reactor class definition.
      */
     public static List<StateVar> allStateVars(Reactor definition) {
-<<<<<<< HEAD
-        List<StateVar> result = new ArrayList<>();
-        List<ReactorDecl> superClasses = convertToEmptyListIfNull(
-                definition.getSuperClasses());
-        for (ReactorDecl base : superClasses) {
-            result.addAll(allStateVars(toDefinition(base)));
-        }
-        result.addAll(definition.getStateVars());
-        return result;
-=======
         return ASTUtils.collectElements(definition, (Reactor r) -> r.getStateVars());
->>>>>>> c63b5d2f
     }
 
     /**
      * Given a reactor class, return a list of all its timers, which includes
      * timers of base classes that it extends.
-     * 
+     *
      * @param definition Reactor class definition.
      */
     public static List<Timer> allTimers(Reactor definition) {
-<<<<<<< HEAD
-        List<Timer> result = new ArrayList<>();
-        List<ReactorDecl> superClasses = convertToEmptyListIfNull(
-                definition.getSuperClasses());
-        for (ReactorDecl base : superClasses) {
-            result.addAll(allTimers(toDefinition(base)));
-=======
         return ASTUtils.collectElements(definition, (Reactor r) -> r.getTimers());
     }
-    
+
     /**
      * Return all the superclasses of the specified reactor
      * in deepest-first order. For example, if A extends B and C, and
@@ -713,12 +609,12 @@
     public static <T> List<T> collectElements(Reactor definition, Function<Reactor,List<T>> elements) {
         List<T> result = new ArrayList<T>();
         // Add elements of elements defined in superclasses.
-        LinkedHashSet<Reactor> s = superClasses(definition);
+        LinkedHashSet<Reactor> s = superClasses(
+                definition);
         if (s != null) {
             for (Reactor superClass : s) {
                 result.addAll(elements.apply(superClass));
             }
->>>>>>> c63b5d2f
         }
         // Add elements of the current reactor.
         result.addAll(elements.apply(definition));
@@ -730,7 +626,7 @@
 
     /**
      * Translate the given code into its textual representation.
-     * 
+     *
      * @param code AST node to render as string.
      * @return Textual representation of the given argument.
      */
@@ -741,7 +637,7 @@
     /**
      * Translate the given code into its textual representation without any
      * {@code CodeMap.Correspondence} tags inserted.
-     * 
+     *
      * @param code AST node to render as string.
      * @return Textual representation of the given argument.
      */
@@ -799,7 +695,7 @@
      * start with this prefix, it removes the prefix from the code line.
      *
      * For examples, this code
-     * 
+     *
      * <pre>
      * {
      *     &#64;code
@@ -809,9 +705,9 @@
      *     }
      * }
      * </pre>
-     * 
+     *
      * will be trimmed to this:
-     * 
+     *
      * <pre>
      * {
      *     &#64;code
@@ -992,7 +888,7 @@
     /**
      * Return a string of the form either "name" or "container.name" depending
      * on in which form the variable reference was given.
-     * 
+     *
      * @param v The variable reference.
      */
     public static String toText(VarRef v) {
@@ -1022,7 +918,7 @@
     /**
      * Translate the given type into its textual representation, including any
      * array specifications.
-     * 
+     *
      * @param type AST node to render as string.
      * @return Textual representation of the given argument.
      */
@@ -1043,7 +939,7 @@
      *
      * Arrays are traversed, so strings are collected recursively. Empty strings
      * are ignored; they are not added to the list.
-     * 
+     *
      * @param value The right-hand side of a target property.
      */
     public static List<String> toListOfStrings(Element value) {
@@ -1065,7 +961,7 @@
     /**
      * Translate the given type into its textual representation, but do not
      * append any array specifications.
-     * 
+     *
      * @param type AST node to render as string.
      * @return Textual representation of the given argument.
      */
@@ -1101,12 +997,8 @@
 
     /**
      * Report whether the given literal is zero or not.
-<<<<<<< HEAD
-     * 
-     * @param literalOrCode AST node to inspect.
-=======
+     *
      * @param literal AST node to inspect.
->>>>>>> c63b5d2f
      * @return True if the given literal denotes the constant `0`, false
      *         otherwise.
      */
@@ -1131,7 +1023,7 @@
 
     /**
      * Report whether the given value is zero or not.
-     * 
+     *
      * @param value AST node to inspect.
      * @return True if the given value denotes the constant `0`, false
      *         otherwise.
@@ -1147,7 +1039,7 @@
 
     /**
      * Report whether the given string literal is an integer number or not.
-     * 
+     *
      * @param literal AST node to inspect.
      * @return True if the given value is an integer, false otherwise.
      */
@@ -1162,7 +1054,7 @@
 
     /**
      * Report whether the given code is an integer number or not.
-     * 
+     *
      * @param code AST node to inspect.
      * @return True if the given code is an integer, false otherwise.
      */
@@ -1172,7 +1064,7 @@
 
     /**
      * Report whether the given value is an integer number or not.
-     * 
+     *
      * @param value AST node to inspect.
      * @return True if the given value is an integer, false otherwise.
      */
@@ -1187,7 +1079,7 @@
 
     /**
      * Report whether the given value denotes a valid time or not.
-     * 
+     *
      * @param value AST node to inspect.
      * @return True if the argument denotes a valid time, false otherwise.
      */
@@ -1208,12 +1100,8 @@
 
     /**
      * Report whether the given time denotes a valid time or not.
-<<<<<<< HEAD
-     * 
-     * @param value AST node to inspect.
-=======
+     *
      * @param t AST node to inspect.
->>>>>>> c63b5d2f
      * @return True if the argument denotes a valid time, false otherwise.
      */
     public static boolean isValidTime(Time t) {
@@ -1223,18 +1111,11 @@
         return false;
     }
 
-<<<<<<< HEAD
     /**
      * Report whether the given parameter denotes time list, meaning it is a
      * list of which all elements are valid times.
-     * 
-     * @param value AST node to inspect.
-=======
-	/**
-     * Report whether the given parameter denotes time list, meaning it is a list
-     * of which all elements are valid times.
+     *
      * @param p AST node to inspect.
->>>>>>> c63b5d2f
      * @return True if the argument denotes a valid time list, false otherwise.
      */
     public static boolean isValidTimeList(Parameter p) {
@@ -1250,7 +1131,6 @@
     }
 
     /**
-<<<<<<< HEAD
      * Given a parameter, return its initial value. The initial value is a list
      * of instances of Expr, where each Expr is either an instance of Time,
      * Literal, or Code.
@@ -1290,77 +1170,8 @@
      * initialValue(y, [b1]) returns 3 initialValue(y, [b2]) returns -2 ```
      *
      * @param parameter     The parameter.
-     * @param instantiation The (optional) instantiation.
-     *
-=======
-     * Given a parameter, return its initial value.
-     * The initial value is a list of instances of Value, where each
-     * Value is either an instance of Time, Literal, or Code.
-     * 
-     * If the instantiations argument is null or an empty list, then the
-     * value returned is simply the default value given when the parameter
-     * is defined.
-     * 
-     * If a list of instantiations is given, then the first instantiation
-     * is required to be an instantiation of the reactor class that is 
-     * parameterized by the parameter. I.e.,
-     * ```
-     *     parameter.eContainer == instantiations.get(0).reactorClass
-     * ```
-     * If a second instantiation is given, then it is required to be an instantiation of a
-     * reactor class that contains the first instantiation.  That is,
-     * ```
-     *     instantiations.get(0).eContainer == instantiations.get(1).reactorClass
-     * ```
-     * More generally, for all 0 <= i < instantiations.size - 1,
-     * ```
-     *     instantiations.get(i).eContainer == instantiations.get(i + 1).reactorClass
-     * ```
-     * If any of these conditions is not satisfied, then an IllegalArgumentException
-     * will be thrown.
-     * 
-     * Note that this chain of reactions cannot be inferred from the parameter because
-     * in each of the predicates above, there may be more than one instantiation that
-     * can appear on the right hand side of the predicate.
-     * 
-     * For example, consider the following program:
-     * ```
-     *     reactor A(x:int(1)) {}
-     *     reactor B(y:int(2)) {
-     *         a1 = new A(x = y);
-     *         a2 = new A(x = -1);
-     *     }
-     *     reactor C(z:int(3)) {
-     *         b1 = new B(y = z);
-     *         b2 = new B(y = -2);
-     *     }
-     * ```
-     * Notice that there are a total of four instances of reactor class A.
-     * Then
-     * ```
-     *     initialValue(x, null) returns 1
-     *     initialValue(x, [a1]) returns 2
-     *     initialValue(x, [a2]) returns -1
-     *     initialValue(x, [a1, b1]) returns 3
-     *     initialValue(x, [a2, b1]) returns -1
-     *     initialValue(x, [a1, b2]) returns -2
-     *     initialValue(x, [a2, b2]) returns -1
-     * ```
-     * (Actually, in each of the above cases, the returned value is a list with
-     * one entry, a Literal, e.g. ["1"]).
-     * 
-     * There are two instances of reactor class B.
-     * ```
-     *     initialValue(y, null) returns 2
-     *     initialValue(y, [a1]) throws an IllegalArgumentException
-     *     initialValue(y, [b1]) returns 3
-     *     initialValue(y, [b2]) returns -2
-     * ```
-     * 
-     * @param parameter The parameter.
      * @param instantiations The (optional) list of instantiations.
-     * 
->>>>>>> c63b5d2f
+     *
      * @return The value of the parameter.
      *
      * @throws IllegalArgumentException If an instantiation provided is not an
@@ -1429,18 +1240,11 @@
 
     /**
      * Return true if the specified object (a Parameter, Port, Action, or Timer)
-<<<<<<< HEAD
      * belongs to the specified instantiation, meaning that it is defined in the
      * reactor class being instantiated or one of its base classes.
-     * 
+     *
      * @param eobject       The object.
-     * @param instnatiation The instantiation.
-=======
-     * belongs to the specified instantiation, meaning that it is defined in
-     * the reactor class being instantiated or one of its base classes.
-     * @param eobject The object.
      * @param instantiation The instantiation.
->>>>>>> c63b5d2f
      */
     public static boolean belongsTo(EObject eobject,
             Instantiation instantiation) {
@@ -1450,18 +1254,11 @@
 
     /**
      * Return true if the specified object (a Parameter, Port, Action, or Timer)
-<<<<<<< HEAD
      * belongs to the specified reactor, meaning that it is defined in reactor
      * class or one of its base classes.
-     * 
+     *
      * @param eobject       The object.
-     * @param instnatiation The instantiation.
-=======
-     * belongs to the specified reactor, meaning that it is defined in
-     * reactor class or one of its base classes.
-     * @param eobject The object.
      * @param reactor The reactor.
->>>>>>> c63b5d2f
      */
     public static boolean belongsTo(EObject eobject, Reactor reactor) {
         if (eobject.eContainer() == reactor) {
@@ -1476,23 +1273,12 @@
     }
 
     /**
-<<<<<<< HEAD
      * Given a parameter return its integer value or null if it does not have an
      * integer value. If the value of the parameter is a list of integers,
      * return the sum of value in the list. The instantiations parameter is as
      * in {@link initialValue(Parameter, List<Instantiation>)}.
      *
      * @param parameter      The parameter.
-=======
-     * Given a parameter return its integer value or null
-     * if it does not have an integer value.
-     * If the value of the parameter is a list of integers,
-     * return the sum of value in the list.
-     * The instantiations parameter is as in
-     * {@link initialValue(Parameter, List<Instantiation>)}.
-     * 
-     * @param parameter The parameter.
->>>>>>> c63b5d2f
      * @param instantiations The (optional) list of instantiations.
      *
      * @return The integer value of the parameter, or null if does not have an
@@ -1752,7 +1538,7 @@
      *
      * IMPORTANT: This method should not be used you really need to determine
      * the width! It will not evaluate parameter values.
-     * 
+     *
      * @see width(WidthSpec, List<Instantiation> instantiations)
      *
      * @param instantiation A reactor instantiation.
@@ -1772,7 +1558,7 @@
 
     /**
      * Report whether a state variable has been initialized or not.
-     * 
+     *
      * @param v The state variable to be checked.
      * @return True if the variable was initialized, false otherwise.
      */
@@ -1783,7 +1569,7 @@
     /**
      * Return whether the given time state variable is initialized using a
      * single parameter or not.
-     * 
+     *
      * @param s A state variable.
      * @return True if the argument is initialized using a parameter, false
      *         otherwise.
@@ -1796,7 +1582,7 @@
 
     /**
      * Check if the reactor class uses generics
-     * 
+     *
      * @param r the reactor to check
      * @true true if the reactor uses generics
      */
@@ -1810,7 +1596,7 @@
     /**
      * If the specified reactor declaration is an import, then return the
      * imported reactor class definition. Otherwise, just return the argument.
-     * 
+     *
      * @param r A Reactor or an ImportedReactor.
      * @return The Reactor class definition or null if no definition is found.
      */
@@ -1926,7 +1712,7 @@
 
     /**
      * Find the main reactor and set its name if none was defined.
-     * 
+     *
      * @param resource The resource to find the main reactor in.
      */
     public static void setMainName(Resource resource, String name) {
@@ -1943,7 +1729,7 @@
     /**
      * Create a new instantiation node with the given reactor as its defining
      * class.
-     * 
+     *
      * @param reactor The reactor class to create an instantiation of.
      */
     public static Instantiation createInstantiation(Reactor reactor) {
@@ -1984,10 +1770,10 @@
         return IteratorExtensions.head(
                 Iterators.filter(model.getAllContents(), TargetDecl.class));
     }
-    
+
     /////////////////////////////////////////////////////////
     //// Private methods
-    
+
     /**
      * Returns the list if it is not null. Otherwise return an empty list.
      */
