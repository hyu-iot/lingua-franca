--- conflicted
+++ resolved
@@ -81,11 +81,8 @@
 import org.lflang.lf.STP
 import org.lflang.lf.StateVar
 import org.lflang.lf.TargetDecl
-<<<<<<< HEAD
 import org.lflang.lf.TimeUnit
 import org.lflang.lf.Time
-=======
->>>>>>> f90f26ff
 import org.lflang.lf.Timer
 import org.lflang.lf.TupleExpr
 import org.lflang.lf.Type
@@ -329,23 +326,7 @@
                             Literals.ASSIGNMENT__RHS)
                     } else {
                         // This is a value. Check that units are present.
-<<<<<<< HEAD
-                        error("Invalid time units: " + assignment.rhs
-                            + ". Should be one of " + TimeUnit.VALUES.filter [
-                                it != TimeUnit.NONE
-                            ], Literals.ASSIGNMENT__RHS)
-=======
-                    error(
-                        "Missing time unit.", Literals.ASSIGNMENT__RHS)
-                    } else {
-                        // This is a reference to another parameter. Report problem.
-                error(
-                    "Cannot assign parameter: " +
-                        v.parameter.name + " to " +
-                        assignment.lhs.name +
-                        ". The latter is a time parameter, but the former is not.",
-                    Literals.ASSIGNMENT__RHS)
->>>>>>> f90f26ff
+                        error("Missing time unit.", Literals.ASSIGNMENT__RHS)
                     }
                 }
             }
@@ -782,38 +763,11 @@
         if (param.init === null || param.init.exprs.size == 0) {
             // All parameters must be initialized.
             error("Uninitialized parameter.", Literals.PARAMETER__INIT)
-<<<<<<< HEAD
         } else {
             typeCheck(param.init, param.inferredType, Literals.PARAMETER__INIT)
         }
 
         if (this.target.requiresTypes) {
-=======
-        } else if (param.isOfTimeType) {
-             // We do additional checks on types because we can make stronger
-             // assumptions about them.
-
-             // If the parameter is not a list, cannot be initialized
-             // using a one.
-             if (param.init.size > 1 && param.type.arraySpec === null) {
-                error("Time parameter cannot be initialized using a list.",
-                    Literals.PARAMETER__INIT)
-            } else {
-                // The parameter is a singleton time.
-                val init = param.init.get(0)
-                if (init.time === null) {
-                    if (init !== null && !init.isZero) {
-                        if (init.isInteger) {
-                            error("Missing time unit.", Literals.PARAMETER__INIT)
-                        } else {
-                            error("Invalid time literal.",
-                                Literals.PARAMETER__INIT)
-                        }
-                    }
-                } // If time is not null, we know that a unit is also specified.
-            }
-        } else if (this.target.requiresTypes) {
->>>>>>> f90f26ff
             // Report missing target type.
             if (param.inferredType.isUndefined()) {
                 error("Type declaration missing.", Literals.PARAMETER__TYPE)
@@ -1188,36 +1142,7 @@
         checkName(stateVar.name, Literals.STATE_VAR__NAME)
         typeCheck(stateVar.init, stateVar.inferredType, Literals.STATE_VAR__INIT)
 
-<<<<<<< HEAD
         if (this.target.requiresTypes && stateVar.inferredType.isUndefined) {
-=======
-        if (stateVar.isOfTimeType) {
-            // If the state is declared to be a time,
-            // make sure that it is initialized correctly.
-            if (stateVar.init !== null) {
-                for (init : stateVar.init) {
-                    if (stateVar.type !== null && stateVar.type.isTime &&
-                        !init.isValidTime) {
-                        if (stateVar.isParameterized) {
-                            error(
-                                "Referenced parameter does not denote a time.",
-                                Literals.STATE_VAR__INIT)
-                        } else {
-                            if (init !== null && !init.isZero) {
-                                if (init.isInteger) {
-                                    error(
-                                        "Missing time unit.", Literals.STATE_VAR__INIT)
-                                } else {
-                                    error("Invalid time literal.",
-                                        Literals.STATE_VAR__INIT)
-                                }
-                            }
-                        }
-                    }
-                }
-            }
-        } else if (this.target.requiresTypes && stateVar.inferredType.isUndefined) {
->>>>>>> f90f26ff
             // Report if a type is missing
             error("State must have a type.", Literals.STATE_VAR__TYPE)
         }
@@ -1322,7 +1247,6 @@
         checkValidArithmeticExpr(e, Literals.MUL_EXPR__LEFT)
     }
 
-<<<<<<< HEAD
     /**
      * Check the form of an arithmetic expression.
      * todo would be nice to allow `time + time` and `int * time`.
@@ -1398,30 +1322,6 @@
         if (value instanceof ParamRef) {
             if (!value.parameter.isOfTimeType && target.requiresTypes) {
                 error("Referenced parameter does not have time type.", feature)
-=======
-            // If parameter is referenced, check that it is of the correct type.
-            if (value.parameter !== null) {
-                if (!value.parameter.isOfTimeType && target.requiresTypes === true) {
-                    error("Parameter is not of time type",
-                        Literals.VALUE__PARAMETER)
-                }
-            } else if (value.time === null) {
-                if (value.literal !== null && !value.literal.isZero) {
-                    if (value.literal.isInteger) {
-                            error("Missing time unit.", Literals.VALUE__LITERAL)
-                        } else {
-                            error("Invalid time literal.",
-                                Literals.VALUE__LITERAL)
-                        }
-                } else if (value.code !== null && !value.code.isZero) {
-                    if (value.code.isInteger) {
-                            error("Missing time unit", Literals.VALUE__CODE)
-                        } else {
-                            error("Invalid time literal.",
-                                Literals.VALUE__CODE)
-                        }
-                }
->>>>>>> f90f26ff
             }
             return;
         } else if (value instanceof Literal) {
