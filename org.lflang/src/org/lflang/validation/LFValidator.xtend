/* Validation checks for Lingua Franca code. */

/*************
 * Copyright (c) 2019-2020, The University of California at Berkeley.

 * Redistribution and use in source and binary forms, with or without modification,
 * are permitted provided that the following conditions are met:

 * 1. Redistributions of source code must retain the above copyright notice,
 *    this list of conditions and the following disclaimer.

 * 2. Redistributions in binary form must reproduce the above copyright notice,
 *    this list of conditions and the following disclaimer in the documentation
 *    and/or other materials provided with the distribution.

 * THIS SOFTWARE IS PROVIDED BY THE COPYRIGHT HOLDERS AND CONTRIBUTORS "AS IS" AND
 * ANY EXPRESS OR IMPLIED WARRANTIES, INCLUDING, BUT NOT LIMITED TO, THE IMPLIED
 * WARRANTIES OF MERCHANTABILITY AND FITNESS FOR A PARTICULAR PURPOSE ARE
 * DISCLAIMED. IN NO EVENT SHALL THE COPYRIGHT HOLDER OR CONTRIBUTORS BE LIABLE FOR
 * ANY DIRECT, INDIRECT, INCIDENTAL, SPECIAL, EXEMPLARY, OR CONSEQUENTIAL DAMAGES
 * (INCLUDING, BUT NOT LIMITED TO, PROCUREMENT OF SUBSTITUTE GOODS OR SERVICES;
 * LOSS OF USE, DATA, OR PROFITS; OR BUSINESS INTERRUPTION) HOWEVER CAUSED AND ON
 * ANY THEORY OF LIABILITY, WHETHER IN CONTRACT, STRICT LIABILITY, OR TORT
 * (INCLUDING NEGLIGENCE OR OTHERWISE) ARISING IN ANY WAY OUT OF THE USE OF THIS
 * SOFTWARE, EVEN IF ADVISED OF THE POSSIBILITY OF SUCH DAMAGE.
 ***************/
package org.lflang.validation

import java.util.ArrayList
import java.util.HashSet
import java.util.LinkedList
import java.util.List
import java.util.Set
import org.eclipse.core.resources.IMarker
import org.eclipse.core.resources.IResource
import org.eclipse.core.resources.ResourcesPlugin
import org.eclipse.core.runtime.Path
import org.eclipse.emf.common.util.EList
import org.eclipse.emf.ecore.EStructuralFeature
import org.eclipse.xtext.validation.Check
import org.lflang.DefaultErrorReporter
import org.lflang.FileConfig
import org.lflang.ModelInfo
import org.lflang.Target
import org.lflang.TargetProperty
import org.lflang.TimeValue
import org.lflang.lf.Action
import org.lflang.lf.ActionOrigin
import org.lflang.lf.Assignment
import org.lflang.lf.Connection
import org.lflang.lf.Deadline
import org.lflang.lf.Host
import org.lflang.lf.IPV4Host
import org.lflang.lf.IPV6Host
import org.lflang.lf.Import
import org.lflang.lf.ImportedReactor
import org.lflang.lf.Input
import org.lflang.lf.Instantiation
import org.lflang.lf.KeyValuePair
import org.lflang.lf.KeyValuePairs
import org.lflang.lf.LfPackage.Literals
import org.lflang.lf.Model
import org.lflang.lf.NamedHost
import org.lflang.lf.Output
import org.lflang.lf.Parameter
import org.lflang.lf.Port
import org.lflang.lf.Preamble
import org.lflang.lf.Reaction
import org.lflang.lf.Reactor
import org.lflang.lf.STP
import org.lflang.lf.StateVar
import org.lflang.lf.TargetDecl
import org.lflang.lf.TimeUnit
import org.lflang.lf.Timer
import org.lflang.lf.Type
import org.lflang.lf.TypedVariable
import org.lflang.lf.Value
import org.lflang.lf.VarRef
import org.lflang.lf.Variable
import org.lflang.lf.Visibility
import org.lflang.lf.WidthSpec

import static extension org.lflang.ASTUtils.*

/**
 * Custom validation checks for Lingua Franca programs.
 *
 * Also see: https://www.eclipse.org/Xtext/documentation/303_runtime_concepts.html#validation
 *
 * @author{Edward A. Lee <eal@berkeley.edu>}
 * @author{Marten Lohstroh <marten@berkeley.edu>}
 * @author{Matt Weber <matt.weber@berkeley.edu>}
 * @author(Christian Menard <christian.menard@tu-dresden.de>}
 *
 */
class LFValidator extends AbstractLFValidator {

    var Target target
    
    public var info = new ModelInfo()

    /**
     * Regular expression to check the validity of IPV4 addresses (due to David M. Syzdek).
     */
    static val ipv4Regex = "((25[0-5]|(2[0-4]|1{0,1}[0-9]){0,1}[0-9])\\.){3,3}" +
                                "(25[0-5]|(2[0-4]|1{0,1}[0-9]){0,1}[0-9])"

    /**
     * Regular expression to check the validity of IPV6 addresses (due to David M. Syzdek),
     * with minor adjustment to allow up to six IPV6 segments (without truncation) in front
     * of an embedded IPv4-address.
     **/
    static val ipv6Regex =
                "(([0-9a-fA-F]{1,4}:){7,7}[0-9a-fA-F]{1,4}|" +
                "([0-9a-fA-F]{1,4}:){1,7}:|" +
                "([0-9a-fA-F]{1,4}:){1,6}:[0-9a-fA-F]{1,4}|" +
                "([0-9a-fA-F]{1,4}:){1,5}(:[0-9a-fA-F]{1,4}){1,2}|" +
                "([0-9a-fA-F]{1,4}:){1,4}(:[0-9a-fA-F]{1,4}){1,3}|" +
                "([0-9a-fA-F]{1,4}:){1,3}(:[0-9a-fA-F]{1,4}){1,4}|" +
                "([0-9a-fA-F]{1,4}:){1,2}(:[0-9a-fA-F]{1,4}){1,5}|" +
                 "[0-9a-fA-F]{1,4}:((:[0-9a-fA-F]{1,4}){1,6})|" +
                                 ":((:[0-9a-fA-F]{1,4}){1,7}|:)|" +
        "fe80:(:[0-9a-fA-F]{0,4}){0,4}%[0-9a-zA-Z]{1,}|" +
        "::(ffff(:0{1,4}){0,1}:){0,1}" + ipv4Regex + "|" +
        "([0-9a-fA-F]{1,4}:){1,4}:"    + ipv4Regex + "|" +
        "([0-9a-fA-F]{1,4}:){1,6}"     + ipv4Regex + ")"

    static val usernameRegex = "^[a-z_]([a-z0-9_-]{0,31}|[a-z0-9_-]{0,30}\\$)$"

    static val hostOrFQNRegex = "^([a-z0-9]+(-[a-z0-9]+)*)|(([a-z0-9]+(-[a-z0-9]+)*\\.)+[a-z]{2,})$"

    public static val GLOBALLY_DUPLICATE_NAME = 'GLOBALLY_DUPLICATE_NAME'

    static val spacingViolationPolicies = #['defer', 'drop', 'replace']

    private val List<String> targetPropertyErrors = newLinkedList

    private val List<String> targetPropertyWarnings = newLinkedList

    def List<String> getTargetPropertyErrors() {
        this.targetPropertyErrors
    }

    @Check
    def checkImportedReactor(ImportedReactor reactor) {
        if (reactor.unused) {
            warning("Unused reactor class.",
                Literals.IMPORTED_REACTOR__REACTOR_CLASS)
        }

        if (info.instantiationGraph.hasCycles) {
            val cycleSet = newHashSet
            info.instantiationGraph.cycles.forEach[forEach[cycleSet.add(it)]]
            if (dependsOnCycle(reactor.toDefinition, cycleSet, newHashSet)) {
                error("Imported reactor '" + reactor.toDefinition.name +
                    "' has cyclic instantiation in it.",
                    Literals.IMPORTED_REACTOR__REACTOR_CLASS)
            }
        }
    }

    @Check
    def checkImport(Import imp) {
        if (imp.reactorClasses.get(0).toDefinition.eResource.errors.size > 0) {
            error("Error loading resource.", Literals.IMPORT__IMPORT_URI) // FIXME: print specifics.
            return
        }

        // FIXME: report error if resource cannot be resolved.

        for (reactor : imp.reactorClasses) {
            if (!reactor.unused) {
                return
            }
        }
        warning("Unused import.", Literals.IMPORT__IMPORT_URI)
    }

    // //////////////////////////////////////////////////
    // // Helper functions for checks to be performed on multiple entities
    // Check the name of a feature for illegal substrings.
    private def checkName(String name, EStructuralFeature feature) {

        // Raises an error if the string starts with two underscores.
        if (name.length() >= 2 && name.substring(0, 2).equals("__")) {
            error(UNDERSCORE_MESSAGE + name, feature)
        }

        if (this.target.keywords.contains(name)) {
            error(RESERVED_MESSAGE + name, feature)
        }

        if (this.target == Target.TS) {
            // "actions" is a reserved word within a TS reaction
            if (name.equals("actions")) {
                error(ACTIONS_MESSAGE + name, feature)
            }
        }

    }

    /**
     * Report whether a given reactor has dependencies on a cyclic
     * instantiation pattern. This means the reactor has an instantiation
     * in it -- directly or in one of its contained reactors -- that is
     * self-referential.
     * @param reactor The reactor definition to find out whether it has any
     * dependencies on cyclic instantiations.
     * @param cycleSet The set of all reactors that are part of an
     * instantiation cycle.
     * @param visited The set of nodes already visited in this graph traversal.
     */
    private def boolean dependsOnCycle(Reactor reactor, Set<Reactor> cycleSet,
        Set<Reactor> visited) {
        val origins = info.instantiationGraph.getUpstreamAdjacentNodes(reactor)
        if (visited.contains(reactor)) {
            return false
        } else {
            visited.add(reactor)
            if (origins.exists[cycleSet.contains(it)] || origins.exists [
                it.dependsOnCycle(cycleSet, visited)
            ]) {
                // Reached a cycle.
                return true
            }
        }
        return false
    }

    /**
     * Report whether a given imported reactor is used in this resource or not.
     * @param reactor The imported reactor to check whether it is used.
     */
    private def boolean isUnused(ImportedReactor reactor) {
        val instantiations = reactor.eResource.allContents.filter(Instantiation)
        val subclasses = reactor.eResource.allContents.filter(Reactor)
        if (instantiations.
            forall[it.reactorClass !== reactor && it.reactorClass !== reactor.reactorClass] &&
            subclasses.forall [
                it.superClasses.forall [
                    it !== reactor && it !== reactor.reactorClass
                ]
            ]) {
            return true
        }
        return false
    }


    // //////////////////////////////////////////////////
    // // Functions to set up data structures for performing checks.
    // FAST ensures that these checks run whenever a file is modified.
    // Alternatives are NORMAL (when saving) and EXPENSIVE (only when right-click, validate).

    // //////////////////////////////////////////////////
    // // The following checks are in alphabetical order.
    @Check(FAST)
    def checkAction(Action action) {
        checkName(action.name, Literals.VARIABLE__NAME)
        if (action.origin == ActionOrigin.NONE) {
            error(
                "Action must have modifier `logical` or `physical`.",
                Literals.ACTION__ORIGIN
            )
        }
        if (action.policy !== null &&
            !spacingViolationPolicies.contains(action.policy)) {
            error(
                "Unrecognized spacing violation policy: " + action.policy +
                    ". Available policies are: " +
                    spacingViolationPolicies.join(", ") + ".",
                Literals.ACTION__POLICY)
        }
    }

    @Check(FAST)
    def checkAssignment(Assignment assignment) {
        // If the left-hand side is a time parameter, make sure the assignment has units
        if (assignment.lhs.isOfTimeType) {
            if (assignment.rhs.size > 1) {
                 error("Incompatible type.", Literals.ASSIGNMENT__RHS)
            } else {
                val v = assignment.rhs.get(0)
                if (!v.isValidTime) {
                    if (v.parameter === null) {
                        // This is a value. Check that units are present.
                    error(
                        "Invalid time units: " + assignment.rhs +
                            ". Should be one of " + TimeUnit.VALUES.filter [
                                it != TimeUnit.NONE
                            ], Literals.ASSIGNMENT__RHS)
                    } else {
                        // This is a reference to another parameter. Report problem.
                error(
                    "Cannot assign parameter: " +
                        v.parameter.name + " to " +
                        assignment.lhs.name +
                        ". The latter is a time parameter, but the former is not.",
                    Literals.ASSIGNMENT__RHS)
                    }
                }
            }
            // If this assignment overrides a parameter that is used in a deadline,
            // report possible overflow.
            if (this.target == Target.C &&
                this.info.overflowingAssignments.contains(assignment)) {
                error(
                    "Time value used to specify a deadline exceeds the maximum of " +
                        TimeValue.MAX_LONG_DEADLINE + " nanoseconds.",
                    Literals.ASSIGNMENT__RHS)
            }
        }
        // FIXME: lhs is list => rhs is list
        // lhs is fixed with size n => rhs is fixed with size n
        // FIXME": similar checks for decl/init
        // Specifically for C: list can only be literal or time lists
    }

    @Check(FAST)
    def checkWidthSpec(WidthSpec widthSpec) {
        if (this.target != Target.C && this.target != Target.CPP && this.target != Target.Python) {
            error("Multiports and banks are currently only supported by the C and Cpp targets.",
                    Literals.WIDTH_SPEC__TERMS)
        } else {
            for (term : widthSpec.terms) {
                if (term.parameter === null) {
                    if (term.width < 0) {
                        error("Width must be a positive integer.", Literals.WIDTH_SPEC__TERMS)
                    }
                } else {
                    if (this.target != Target.C && this.target != Target.Python) {
                        error("Parameterized widths are currently only supported by the C target.",
                                Literals.WIDTH_SPEC__TERMS)
                    }
                }
            }
        }
    }

    @Check(FAST)
    def checkConnection(Connection connection) {

        // Report if connection is part of a cycle.
        for (cycle : this.info.topologyGraph.cycles) {
            for (lp : connection.leftPorts) {
                for (rp : connection.rightPorts) {
                    var leftInCycle = false
                    val reactorName = (connection.eContainer as Reactor).name

                    if ((lp.container === null && cycle.exists [
                        it.definition === lp.variable
                    ]) || cycle.exists [
                        (it.definition === lp.variable && it.parent === lp.container)
                    ]) {
                        leftInCycle = true
                    }

                    if ((rp.container === null && cycle.exists [
                        it.definition === rp.variable
                    ]) || cycle.exists [
                        (it.definition === rp.variable && it.parent === rp.container)
                    ]) {
                        if (leftInCycle) {
                            // Only report of _both_ referenced ports are in the cycle.
                            error('''Connection in reactor «reactorName» creates ''' +
                                    '''a cyclic dependency between «lp.toText» and ''' +
                                    '''«rp.toText».''', Literals.CONNECTION__DELAY
                            )
                        }
                    }
                }
            }
        }
<<<<<<< HEAD

=======
        
        // FIXME: look up all ReactorInstance objects that have a definition equal to the
        // container of this connection. For each of those occurrences, the widths have to match.
        
>>>>>>> ed25977c
        // For the C target, since C has such a weak type system, check that
        // the types on both sides of every connection match. For other languages,
        // we leave type compatibility that language's compiler or interpreter.
        if (this.target == Target.C) {
            var type = null as Type
            for (port : connection.leftPorts) {
                // If the variable is not a port, then there is some other
                // error. Avoid a class cast exception.
                if (port.variable instanceof Port) {
                    if (type === null) {
                        type = (port.variable as Port).type
                    } else {
                        // Unfortunately, xtext does not generate a suitable equals()
                        // method for AST types, so we have to manually check the types.
                        if (!sameType(type, (port.variable as Port).type)) {
                            error("Types do not match.", Literals.CONNECTION__LEFT_PORTS)
                        }
                    }
                }
            }
            for (port : connection.rightPorts) {
                // If the variable is not a port, then there is some other
                // error. Avoid a class cast exception.
                if (port.variable instanceof Port) {
                    if (type === null) {
                        type = (port.variable as Port).type
                    } else {
                        if (!sameType(type, (port.variable as Port).type)) {
                            error("Types do not match.", Literals.CONNECTION__RIGHT_PORTS)
                        }
                    }
                }
            }
        }

        // Check whether the total width of the left side of the connection
        // matches the total width of the right side. This cannot be determined
        // here if the width is not given as a constant. In that case, it is up
        // to the code generator to check it.
        var leftWidth = 0
        for (port : connection.leftPorts) {
            val width = inferPortWidth(port, null, null) // null args imply incomplete check.
            if (width < 0 || leftWidth < 0) {
                // Cannot determine the width of the left ports.
                leftWidth = -1
            } else {
                leftWidth += width
            }
        }
        var rightWidth = 0
        for (port : connection.rightPorts) {
            val width = inferPortWidth(port, null, null) // null args imply incomplete check.
            if (width < 0 || rightWidth < 0) {
                // Cannot determine the width of the left ports.
                rightWidth = -1
            } else {
                rightWidth += width
            }
        }

        if (leftWidth !== -1 && rightWidth !== -1 && leftWidth != rightWidth) {
            if (connection.isIterated) {
                if (rightWidth % leftWidth != 0) {
                    // FIXME: The second argument should be Literals.CONNECTION, but
                    // stupidly, xtext will not accept that. There seems to be no way to
                    // report an error for the whole connection statement.
                    warning('''Left width «leftWidth» does not divide right width «rightWidth»''',
                            Literals.CONNECTION__LEFT_PORTS
                    )
                }
            } else {
                // FIXME: The second argument should be Literals.CONNECTION, but
                // stupidly, xtext will not accept that. There seems to be no way to
                // report an error for the whole connection statement.
                warning('''Left width «leftWidth» does not match right width «rightWidth»''',
                        Literals.CONNECTION__LEFT_PORTS
                )
            }
        }

        val reactor = connection.eContainer as Reactor

        // Make sure the right port is not already an effect of a reaction.
        for (reaction : reactor.reactions) {
            for (effect : reaction.effects) {
                for (rightPort : connection.rightPorts) {
                    if (rightPort.container === effect.container &&
                            rightPort.variable === effect.variable) {
                        error("Cannot connect: Port named '" + effect.variable.name +
                            "' is already effect of a reaction.",
                            Literals.CONNECTION__RIGHT_PORTS
                        )
                    }
                }
            }
        }

        // Check that the right port does not already have some other
        // upstream connection.
        for (c : reactor.connections) {
            if (c !== connection) {
                for (thisRightPort : connection.rightPorts) {
                    for (thatRightPort : c.rightPorts) {
                        if (thisRightPort.container === thatRightPort.container &&
                                thisRightPort.variable === thatRightPort.variable) {
                            error(
                                "Cannot connect: Port named '" + thisRightPort.variable.name +
                                    "' may only appear once on the right side of a connection.",
                                Literals.CONNECTION__RIGHT_PORTS)
                        }
                    }
                }
            }
        }
    }

    /**
     * Return true if the two types match. Unfortunately, xtext does not
     * seem to create a suitable equals() method for Type, so we have to
     * do this manually.
     */
    private def boolean sameType(Type type1, Type type2) {
        // Most common case first.
        if (type1.id !== null) {
            if (type1.stars !== null) {
                if (type2.stars === null) return false
                if (type1.stars.length != type2.stars.length) return false
            }
            return (type1.id.equals(type2.id))
        }
        if (type1 === null) {
            if (type2 === null) return true
            return false
        }
        // Type specification in the grammar is:
        // (time?='time' (arraySpec=ArraySpec)?) | ((id=(DottedName) (stars+='*')* ('<' typeParms+=TypeParm (',' typeParms+=TypeParm)* '>')? (arraySpec=ArraySpec)?) | code=Code);
        if (type1.time) {
            if (!type2.time) return false
            // Ignore the arraySpec because that is checked when connection
            // is checked for balance.
            return true
        }
        // Type must be given in a code body.
        return (type1.code.body.equals(type2?.code?.body))
    }

    @Check(FAST)
    def checkDeadline(Deadline deadline) {
        if (this.target == Target.C &&
            this.info.overflowingDeadlines.contains(deadline)) {
            error(
                "Deadline exceeds the maximum of " +
                    TimeValue.MAX_LONG_DEADLINE + " nanoseconds.",
                Literals.DEADLINE__DELAY)
        }
    }
@Check(FAST)
    def checkSTPOffset(STP stp) {
        if (this.target == Target.C &&
            this.info.overflowingDeadlines.contains(stp)) {
            error(
                "STP offset exceeds the maximum of " +
                    TimeValue.MAX_LONG_DEADLINE + " nanoseconds.",
                Literals.DEADLINE__DELAY)
        }
    }

    @Check(NORMAL)
    def checkBuild(Model model) {
        val uri = model.eResource?.URI
        if (uri !== null && uri.isPlatform) {
            // Running in INTEGRATED mode. Clear marks.
            // This has to be done here rather than in doGenerate()
            // of GeneratorBase because, apparently, doGenerate() is
            // not called at all if there are marks.
            //val uri = model.eResource.URI
            val iResource = ResourcesPlugin.getWorkspace().getRoot().getFile(
                new Path(uri.toPlatformString(true)))
            try {
                // First argument can be null to delete all markers.
                // But will that delete xtext markers too?
                iResource.deleteMarkers(IMarker.PROBLEM, true,
                    IResource.DEPTH_INFINITE);
            } catch (Exception e) {
                // Ignore, but print a warning.
                println("Warning: Deleting markers in the IDE failed: " + e)
            }
        }
    }

    @Check(FAST)
    def checkInput(Input input) {
        checkName(input.name, Literals.VARIABLE__NAME)
        if (target.requiresTypes) {
            if (input.type === null) {
                error("Input must have a type.", Literals.TYPED_VARIABLE__TYPE)
            }
        }

        // mutable has no meaning in C++
        if (input.mutable && this.target == Target.CPP) {
            warning(
                "The mutable qualifier has no meaning for the C++ target and should be removed. " +
                "In C++, any value can be made mutable by calling get_mutable_copy().",
                Literals.INPUT__MUTABLE
            )
        }

        // Variable width multiports are not supported (yet?).
        if (input.widthSpec !== null && input.widthSpec.ofVariableLength) {
            error("Variable-width multiports are not supported.", Literals.PORT__WIDTH_SPEC)
        }
    }

    @Check(FAST)
    def checkInstantiation(Instantiation instantiation) {
        checkName(instantiation.name, Literals.INSTANTIATION__NAME)
        val reactor = instantiation.reactorClass.toDefinition
        if (reactor.isMain || reactor.isFederated) {
            error(
                "Cannot instantiate a main (or federated) reactor: " +
                    instantiation.reactorClass.name,
                Literals.INSTANTIATION__REACTOR_CLASS
            )
        }

        // Report error if this instantiation is part of a cycle.
        // FIXME: improve error message.
        // FIXME: Also report if there exists a cycle within.
        if (this.info.instantiationGraph.cycles.size > 0) {
            for (cycle : this.info.instantiationGraph.cycles) {
                val container = instantiation.eContainer as Reactor
                if (cycle.contains(container) && cycle.contains(reactor)) {
                    error(
                        "Instantiation is part of a cycle: " +
                            cycle.fold(newArrayList, [ list, r |
                                list.add(r.name);
                                list
                            ]).join(', ') + ".",
                        Literals.INSTANTIATION__REACTOR_CLASS
                    )
                }
            }
        }
        // Variable width multiports are not supported (yet?).
        if (instantiation.widthSpec !== null
                && instantiation.widthSpec.ofVariableLength
        ) {
            if (this.target == Target.C) {
                warning("Variable-width banks are for internal use only.",
                    Literals.INSTANTIATION__WIDTH_SPEC
                )
            } else {
                error("Variable-width banks are not supported.",
                    Literals.INSTANTIATION__WIDTH_SPEC
                )
            }
        }
    }

    /** Check target parameters, which are key-value pairs. */
    @Check(FAST)
    def checkKeyValuePair(KeyValuePair param) {
        // Check only if the container's container is a Target.
        if (param.eContainer.eContainer instanceof TargetDecl) {

            val prop = TargetProperty.forName(param.name)

            // Make sure the key is valid.
            if (prop === null) {
                warning(
                    "Unrecognized target parameter: " + param.name +
                        ". Recognized parameters are: " +
                        TargetProperty.getOptions().join(", ") + ".",
                    Literals.KEY_VALUE_PAIR__NAME)
            }

            // Check whether the property is supported by the target.
            if (!prop.supportedBy.contains(this.target)) {
                warning(
                    "The target parameter: " + param.name +
                        " is not supported by the " + this.target +
                        " target and will thus be ignored.",
                    Literals.KEY_VALUE_PAIR__NAME)
            }

            // Report problem with the assigned value.
            prop.type.check(param.value, param.name, this)
            targetPropertyErrors.forEach [
                error(it, Literals.KEY_VALUE_PAIR__VALUE)
            ]
            targetPropertyErrors.clear()
            targetPropertyWarnings.forEach [
                warning(it, Literals.KEY_VALUE_PAIR__VALUE)
            ]
            targetPropertyWarnings.clear()
        }
    }

    @Check(FAST)
    def checkOutput(Output output) {
        checkName(output.name, Literals.VARIABLE__NAME)
        if (this.target.requiresTypes) {
            if (output.type === null) {
                error("Output must have a type.", Literals.TYPED_VARIABLE__TYPE)
            }
        }

        // Variable width multiports are not supported (yet?).
        if (output.widthSpec !== null && output.widthSpec.ofVariableLength) {
            error("Variable-width multiports are not supported.", Literals.PORT__WIDTH_SPEC)
        }
    }

    @Check(FAST)
    def checkModel(Model model) {
        // Since we're doing a fast check, we only want to update
        // if the model info hasn't been initialized yet. If it has,
        // we use the old information and update it during a normal
        // check (see below).
        if (!info.updated) {
            info.update(model, DefaultErrorReporter.DEFAULT)
        }
    }

    @Check(NORMAL)
    def updateModelInfo(Model model) {
        info.update(model, DefaultErrorReporter.DEFAULT)
    }

    @Check(FAST)
    def checkParameter(Parameter param) {
        checkName(param.name, Literals.PARAMETER__NAME)

        if (param.init.exists[it.parameter !== null]) {
            // Initialization using parameters is forbidden.
            error("Parameter cannot be initialized using parameter.",
                Literals.PARAMETER__INIT)
        }

        if (param.init === null || param.init.size == 0) {
            // All parameters must be initialized.
            error("Uninitialized parameter.", Literals.PARAMETER__INIT)
        } else if (param.isOfTimeType) {
             // We do additional checks on types because we can make stronger
             // assumptions about them.

             // If the parameter is not a list, cannot be initialized
             // using a one.
             if (param.init.size > 1 && param.type.arraySpec === null) {
                error("Time parameter cannot be initialized using a list.",
                    Literals.PARAMETER__INIT)
            } else {
                // The parameter is a singleton time.
                val init = param.init.get(0)
                if (init.time === null) {
                    if (init !== null && !init.isZero) {
                        if (init.isInteger) {
                            error("Missing time units. Should be one of " +
                                TimeUnit.VALUES.filter [
                                    it != TimeUnit.NONE
                                ], Literals.PARAMETER__INIT)
                        } else {
                            error("Invalid time literal.",
                                Literals.PARAMETER__INIT)
                        }
                    }
                } // If time is not null, we know that a unit is also specified.
            }
        } else if (this.target.requiresTypes) {
            // Report missing target type.
            if (param.inferredType.isUndefined()) {
                error("Type declaration missing.", Literals.PARAMETER__TYPE)
            }
        }

        if (this.target == Target.C &&
            this.info.overflowingParameters.contains(param)) {
            error(
                "Time value used to specify a deadline exceeds the maximum of " +
                    TimeValue.MAX_LONG_DEADLINE + " nanoseconds.",
                Literals.PARAMETER__INIT)
        }
    }

    @Check(FAST)
    def checkPreamble(Preamble preamble) {
        if (this.target == Target.CPP) {
            if (preamble.visibility == Visibility.NONE) {
                error(
                    "Preambles for the C++ target need a visibility qualifier (private or public)!",
                    Literals.PREAMBLE__VISIBILITY
                )
            } else if (preamble.visibility == Visibility.PRIVATE) {
                val container = preamble.eContainer
                if (container !== null && container instanceof Reactor) {
                    val reactor = container as Reactor
                    if (reactor.isGeneric) {
                        warning(
                            "Private preambles in generic reactors are not truly private. " +
                                "Since the generated code is placed in a *_impl.hh file, it will " +
                                "be visible on the public interface. Consider using a public " +
                                "preamble within the reactor or a private preamble on file scope.",
                            Literals.PREAMBLE__VISIBILITY)
                    }
                }
            }
        } else if (preamble.visibility != Visibility.NONE) {
            warning(
                '''The «preamble.visibility» qualifier has no meaning for the «this.target.name» target. It should be removed.''',
                Literals.PREAMBLE__VISIBILITY
            )
        }
    }

	@Check(FAST)
    def checkReaction(Reaction reaction) {

        if (reaction.triggers === null || reaction.triggers.size == 0) {
            warning("Reaction has no trigger.", Literals.REACTION__TRIGGERS)
        }
        val triggers = new HashSet<Variable>
        // Make sure input triggers have no container and output sources do.
        for (trigger : reaction.triggers) {
            if (trigger instanceof VarRef) {
                triggers.add(trigger.variable)
                if (trigger.variable instanceof Input) {
                    if (trigger.container !== null) {
                        error('''Cannot have an input of a contained reactor as a trigger: «trigger.container.name».«trigger.variable.name»''',
                            Literals.REACTION__TRIGGERS)
                    }
                } else if (trigger.variable instanceof Output) {
                    if (trigger.container === null) {
                        error('''Cannot have an output of this reactor as a trigger: «trigger.variable.name»''',
                            Literals.REACTION__TRIGGERS)
                    }
                }
            }
        }

		// Make sure input sources have no container and output sources do.
        // Also check that a source is not already listed as a trigger.
        for (source : reaction.sources) {
            if (triggers.contains(source.variable)) {
                error('''Source is already listed as a trigger: «source.variable.name»''',
                    Literals.REACTION__SOURCES)
            }
            if (source.variable instanceof Input) {
                if (source.container !== null) {
                    error('''Cannot have an input of a contained reactor as a source: «source.container.name».«source.variable.name»''',
                        Literals.REACTION__SOURCES)
                }
            } else if (source.variable instanceof Output) {
                if (source.container === null) {
                    error('''Cannot have an output of this reactor as a source: «source.variable.name»''',
                        Literals.REACTION__SOURCES)
                }
            }
        }

        // Make sure output effects have no container and input effects do.
        for (effect : reaction.effects) {
            if (effect.variable instanceof Input) {
                if (effect.container === null) {
                    error('''Cannot have an input of this reactor as an effect: «effect.variable.name»''',
                        Literals.REACTION__EFFECTS)
                }
            } else if (effect.variable instanceof Output) {
                if (effect.container !== null) {
                    error('''Cannot have an output of a contained reactor as an effect: «effect.container.name».«effect.variable.name»''',
                        Literals.REACTION__EFFECTS)
                }
            }
        }

        // Report error if this reaction is part of a cycle.
        for (cycle : this.info.topologyGraph.cycles) {
            val reactor = (reaction.eContainer) as Reactor
            if (cycle.exists[it.definition === reaction]) {
                // Report involved triggers.
                val trigs = new LinkedList()
                reaction.triggers.forEach [ t |
                    (t instanceof VarRef && cycle.exists [ c |
                        c.definition === (t as VarRef).variable
                    ]) ? trigs.add((t as VarRef).toText) : {
                    }
                ]
                if (trigs.size > 0) {
                    error('''Reaction triggers involved in cyclic dependency in reactor «reactor.name»: «trigs.join(', ')».''',
                        Literals.REACTION__TRIGGERS)
                }

                // Report involved sources.
                val sources = new LinkedList()
                reaction.sources.forEach [ t |
                    (cycle.exists[c|c.definition === t.variable])
                        ? sources.add(t.toText)
                        : {
                    }
                ]
                if (sources.size > 0) {
                    error('''Reaction sources involved in cyclic dependency in reactor «reactor.name»: «sources.join(', ')».''',
                        Literals.REACTION__SOURCES)
                }

                // Report involved effects.
                val effects = new LinkedList()
                reaction.effects.forEach [ t |
                    (cycle.exists[c|c.definition === t.variable])
                        ? effects.add(t.toText)
                        : {
                    }
                ]
                if (effects.size > 0) {
                    error('''Reaction effects involved in cyclic dependency in reactor «reactor.name»: «effects.join(', ')».''',
                        Literals.REACTION__EFFECTS)
                }

                if (trigs.size + sources.size == 0) {
                    error(
                    '''Cyclic dependency due to preceding reaction. Consider reordering reactions within reactor «reactor.name» to avoid causality loop.''',
                        reaction.eContainer,
                    Literals.REACTOR__REACTIONS,
                    reactor.reactions.indexOf(reaction))
                } else if (effects.size == 0) {
                    error(
                    '''Cyclic dependency due to succeeding reaction. Consider reordering reactions within reactor «reactor.name» to avoid causality loop.''',
                    reaction.eContainer,
                    Literals.REACTOR__REACTIONS,
                    reactor.reactions.indexOf(reaction))
                }
                // Not reporting reactions that are part of cycle _only_ due to reaction ordering.
                // Moving them won't help solve the problem.
            }
        }
    // FIXME: improve error message.
    }

    @Check(FAST)
    def checkReactor(Reactor reactor) {
        val name = FileConfig.nameWithoutExtension(reactor.eResource)
        if (reactor.name === null) {
            if (!reactor.isFederated && !reactor.isMain) {
                error(
                    "Reactor must be named.",
                    Literals.REACTOR_DECL__NAME
                )
            }
            // Prevent NPE in tests below.
            return
        } else {
            if (reactor.isFederated || reactor.isMain) {
                if(!reactor.name.equals(name)) {
                    // Make sure that if the name is omitted, the reactor is indeed main.
                    error(
                        "Name of main reactor must match the file name (or be omitted).",
                        Literals.REACTOR_DECL__NAME
                    )
                }
                // Do not allow multiple main/federated reactors.
                if (reactor.eResource.allContents.filter(Reactor).filter[it.isMain || it.isFederated].size > 1) {
                    var attribute = Literals.REACTOR__MAIN
                    if (reactor.isFederated) {
                       attribute = Literals.REACTOR__FEDERATED
                    }
                    if (reactor.isMain || reactor.isFederated) {
                        error(
                            "Multiple definitions of main or federated reactor.",
                            attribute
                        )
                    }
                }
            } else if (reactor.eResource.allContents.filter(Reactor).exists[it.isMain || it.isFederated] && reactor.name.equals(name)) {
                // Make sure that if a main reactor is specified, there are no
                // ordinary reactors that clash with it.
                error(
                    "Name conflict with main reactor.",
                    Literals.REACTOR_DECL__NAME
                )
            }
        }

        // If there is a main reactor (with no name) then disallow other (non-main) reactors
        // matching the file name.

        checkName(reactor.name, Literals.REACTOR_DECL__NAME)

        // C++ reactors may not be called 'preamble'
        if (this.target == Target.CPP && reactor.name.equalsIgnoreCase("preamble")) {
            error(
                "Reactor cannot be named '" + reactor.name + "'",
                Literals.REACTOR_DECL__NAME
            )
        }

        if (reactor.host !== null) {
            if (!reactor.isFederated) {
                error(
                    "Cannot assign a host to reactor '" + reactor.name +
                    "' because it is not federated.",
                    Literals.REACTOR__HOST
                )
            }
        }

        var variables = new ArrayList()
        variables.addAll(reactor.inputs)
        variables.addAll(reactor.outputs)
        variables.addAll(reactor.actions)
        variables.addAll(reactor.timers)

        // Perform checks on super classes.
        for (superClass : reactor.superClasses ?: emptyList) {
            var conflicts = new HashSet()

            // Detect input conflicts
            checkConflict(superClass.toDefinition.inputs, reactor.inputs, variables, conflicts)
            // Detect output conflicts
            checkConflict(superClass.toDefinition.outputs, reactor.outputs, variables, conflicts)
            // Detect output conflicts
            checkConflict(superClass.toDefinition.actions, reactor.actions, variables, conflicts)
            // Detect conflicts
            for (timer : superClass.toDefinition.timers) {
                if (timer.hasNameConflict(variables.filter[it | !reactor.timers.contains(it)])) {
                    conflicts.add(timer)
                } else {
                    variables.add(timer)
                }
            }

            // Report conflicts.
            if (conflicts.size > 0) {
                val names = new ArrayList();
                conflicts.forEach[it | names.add(it.name)]
                error(
                '''Cannot extend «superClass.name» due to the following conflicts: «names.join(',')».''',
                Literals.REACTOR__SUPER_CLASSES
                )
            }
        }
    }
    /**
     * For each input, report a conflict if:
     *   1) the input exists and the type doesn't match; or
     *   2) the input has a name clash with variable that is not an input.
     * @param superVars List of typed variables of a particular kind (i.e.,
     * inputs, outputs, or actions), found in a super class.
     * @param sameKind Typed variables of the same kind, found in the subclass.
     * @param allOwn Accumulator of non-conflicting variables incorporated in the
     * subclass.
     * @param conflicts Set of variables that are in conflict, to be used by this
     * function to report conflicts.
     */
    def <T extends TypedVariable> checkConflict (EList<T> superVars,
        EList<T> sameKind, List<Variable> allOwn,
        HashSet<Variable> conflicts) {
        for (superVar : superVars) {
                val match = sameKind.findFirst [ it |
                it.name.equals(superVar.name)
            ]
            val rest = allOwn.filter[it|!sameKind.contains(it)]
            if ((match !== null && superVar.type !== match.type) || superVar.hasNameConflict(rest)) {
                conflicts.add(superVar)
            } else {
                allOwn.add(superVar)
            }
        }
    }

    /**
     * Report whether the name of the given element matches any variable in
     * the ones to check against.
     * @param element The element to compare against all variables in the given iterable.
     * @param toCheckAgainst Iterable variables to compare the given element against.
     */
    def boolean hasNameConflict(Variable element,
        Iterable<Variable> toCheckAgainst) {
        if (toCheckAgainst.filter[it|it.name.equals(element.name)].size > 0) {
            return true
        }
        return false
    }

    @Check(FAST)
    def checkHost(Host host) {
        val addr = host.addr
        val user = host.user
        if (user !== null && !user.matches(usernameRegex)) {
            warning(
                "Invalid user name.",
                Literals.HOST__USER
            )
        }
        if (host instanceof IPV4Host && !addr.matches(ipv4Regex)) {
            warning(
                "Invalid IP address.",
                Literals.HOST__ADDR
            )
        } else if (host instanceof IPV6Host && !addr.matches(ipv6Regex)) {
            warning(
                "Invalid IP address.",
                Literals.HOST__ADDR
            )
        } else if (host instanceof NamedHost && !addr.matches(hostOrFQNRegex)) {
            warning(
                "Invalid host name or fully qualified domain name.",
                Literals.HOST__ADDR
            )
        }
    }

    @Check(FAST)
    def checkState(StateVar stateVar) {
        checkName(stateVar.name, Literals.STATE_VAR__NAME)

        if (stateVar.isOfTimeType) {
            // If the state is declared to be a time,
            // make sure that it is initialized correctly.
            if (stateVar.init !== null) {
                for (init : stateVar.init) {
                    if (stateVar.type !== null && stateVar.type.isTime &&
                        !init.isValidTime) {
                        if (stateVar.isParameterized) {
                            error(
                                "Referenced parameter does not denote a time.",
                                Literals.STATE_VAR__INIT)
                        } else {
                            if (init !== null && !init.isZero) {
                                if (init.isInteger) {
                                    error(
                                        "Missing time units. Should be one of " +
                                            TimeUnit.VALUES.filter [
                                                it != TimeUnit.NONE
                                            ], Literals.STATE_VAR__INIT)
                                } else {
                                    error("Invalid time literal.",
                                        Literals.STATE_VAR__INIT)
                                }
                            }
                        }
                    }
                }
            }
        } else if (this.target.requiresTypes && stateVar.inferredType.isUndefined) {
            // Report if a type is missing
            error("State must have a type.", Literals.STATE_VAR__TYPE)
        }

        if (this.target == Target.C && stateVar.init.size > 1) {
            // In C, if initialization is done with a list, elements cannot
            // refer to parameters.
            if (stateVar.init.exists[it.parameter !== null]) {
                error("List items cannot refer to a parameter.",
                    Literals.STATE_VAR__INIT)
            }
        }

    }

    @Check(FAST)
    def checkTargetDecl(TargetDecl target) {
        if (!Target.hasForName(target.name)) {
            warning("Unrecognized target: " + target.name,
                Literals.TARGET_DECL__NAME)
        } else {
            this.target = Target.forName(target.name);
        }
    }

    /**
     * Check for consistency of the target properties, which are
     * defined as KeyValuePairs.
     *
     * @param targetProperties The target properties defined
     *  in the current Lingua Franca program.
     */
    @Check(EXPENSIVE)
    def checkTargetProperties(KeyValuePairs targetProperties) {

        if (targetProperties.pairs.exists(
            pair |
                // Check to see if fast is defined
                TargetProperty.forName(pair.name) == TargetProperty.FAST
        )) {
            if (info.model.reactors.exists(
                reactor |
                    // Check to see if the program has a federated reactor and if there is a physical connection
                    // defined.
                    reactor.isFederated && reactor.connections.exists(connection|connection.isPhysical)
            )) {
                error(
                    "The fast target property is incompatible with physical connections.",
                    Literals.KEY_VALUE_PAIRS__PAIRS
                )
            }

            if (info.model.reactors.exists(
                reactor |
                    // Check to see if the program has physical actions
                    reactor.isFederated && reactor.actions.exists(action|(action.origin == ActionOrigin.PHYSICAL))
            )) {
                error(
                    "The fast target property is incompatible with physical actions.",
                    Literals.KEY_VALUE_PAIRS__PAIRS
                )
            }

        }
        if (targetProperties.pairs.exists(
            pair |
                // Check to see if clock-sync is defined
                TargetProperty.forName(pair.name) == TargetProperty.CLOCK_SYNC
        )) {

            if (info.model.reactors.exists(
                reactor |
                    // Check to see if the program has a federated reactor and if there is a physical connection
                    // defined.
                    reactor.isFederated
            ) == false) {
                warning(
                    "The clock-sync target property is incompatible with non-federated programs.",
                    Literals.KEY_VALUE_PAIRS__PAIRS
                )
            }
        }
    }

    @Check(FAST)
    def checkValueAsTime(Value value) {
        val container = value.eContainer

        if (container instanceof Timer || container instanceof Action ||
            container instanceof Connection || container instanceof Deadline) {

            // If parameter is referenced, check that it is of the correct type.
            if (value.parameter !== null) {
                if (!value.parameter.isOfTimeType && target.requiresTypes === true) {
                    error("Parameter is not of time type",
                        Literals.VALUE__PARAMETER)
                }
            } else if (value.time === null) {
                if (value.literal !== null && !value.literal.isZero) {
                    if (value.literal.isInteger) {
                            error("Missing time units. Should be one of " +
                                TimeUnit.VALUES.filter [
                                    it != TimeUnit.NONE
                                ], Literals.VALUE__LITERAL)
                        } else {
                            error("Invalid time literal.",
                                Literals.VALUE__LITERAL)
                        }
                } else if (value.code !== null && !value.code.isZero) {
                    if (value.code.isInteger) {
                            error("Missing time units. Should be one of " +
                                TimeUnit.VALUES.filter [
                                    it != TimeUnit.NONE
                                ], Literals.VALUE__CODE)
                        } else {
                            error("Invalid time literal.",
                                Literals.VALUE__CODE)
                        }
                }
            }
        }
    }

    @Check(FAST)
    def checkTimer(Timer timer) {
        checkName(timer.name, Literals.VARIABLE__NAME)
    }

    @Check(FAST)
    def checkType(Type type) {
        // FIXME: disallow the use of generics in C
        if (this.target == Target.CPP) {
            if (type.stars.size > 0) {
                warning(
                    "Raw pointers should be avoided in conjunction with LF. Ports " +
                    "and actions implicitly use smart pointers. In this case, " +
                    "the pointer here is likely not needed. For parameters and state " +
                    "smart pointers should be used explicitly if pointer semantics " +
                    "are really needed.",
                    Literals.TYPE__STARS
                )
            }
        }
        else if (this.target == Target.Python) {
            if (type !== null) {
                error(
                    "Types are not allowed in the Python target",
                    Literals.TYPE__ID
                )
            }
        }
    }

    static val UNDERSCORE_MESSAGE = "Names of objects (inputs, outputs, actions, timers, parameters, state, reactor definitions, and reactor instantiation) may not start with \"__\": "
    static val ACTIONS_MESSAGE = "\"actions\" is a reserved word for the TypeScript target for objects (inputs, outputs, actions, timers, parameters, state, reactor definitions, and reactor instantiation): "
    static val RESERVED_MESSAGE = "Reserved words in the target language are not allowed for objects (inputs, outputs, actions, timers, parameters, state, reactor definitions, and reactor instantiation): "

}<|MERGE_RESOLUTION|>--- conflicted
+++ resolved
@@ -371,14 +371,10 @@
                 }
             }
         }
-<<<<<<< HEAD
-
-=======
         
         // FIXME: look up all ReactorInstance objects that have a definition equal to the
         // container of this connection. For each of those occurrences, the widths have to match.
         
->>>>>>> ed25977c
         // For the C target, since C has such a weak type system, check that
         // the types on both sides of every connection match. For other languages,
         // we leave type compatibility that language's compiler or interpreter.
