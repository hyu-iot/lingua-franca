/* Validation checks for Lingua Franca code. */

/*************
 * Copyright (c) 2019-2020, The University of California at Berkeley.

 * Redistribution and use in source and binary forms, with or without modification,
 * are permitted provided that the following conditions are met:

 * 1. Redistributions of source code must retain the above copyright notice,
 *    this list of conditions and the following disclaimer.

 * 2. Redistributions in binary form must reproduce the above copyright notice,
 *    this list of conditions and the following disclaimer in the documentation
 *    and/or other materials provided with the distribution.

 * THIS SOFTWARE IS PROVIDED BY THE COPYRIGHT HOLDERS AND CONTRIBUTORS "AS IS" AND
 * ANY EXPRESS OR IMPLIED WARRANTIES, INCLUDING, BUT NOT LIMITED TO, THE IMPLIED
 * WARRANTIES OF MERCHANTABILITY AND FITNESS FOR A PARTICULAR PURPOSE ARE
 * DISCLAIMED. IN NO EVENT SHALL THE COPYRIGHT HOLDER OR CONTRIBUTORS BE LIABLE FOR
 * ANY DIRECT, INDIRECT, INCIDENTAL, SPECIAL, EXEMPLARY, OR CONSEQUENTIAL DAMAGES
 * (INCLUDING, BUT NOT LIMITED TO, PROCUREMENT OF SUBSTITUTE GOODS OR SERVICES;
 * LOSS OF USE, DATA, OR PROFITS; OR BUSINESS INTERRUPTION) HOWEVER CAUSED AND ON
 * ANY THEORY OF LIABILITY, WHETHER IN CONTRACT, STRICT LIABILITY, OR TORT
 * (INCLUDING NEGLIGENCE OR OTHERWISE) ARISING IN ANY WAY OUT OF THE USE OF THIS
 * SOFTWARE, EVEN IF ADVISED OF THE POSSIBILITY OF SUCH DAMAGE.
 ***************/
package org.lflang.validation

import java.util.ArrayList
import java.util.HashSet
import java.util.LinkedList
import java.util.List
import java.util.Set
import org.eclipse.core.resources.IMarker
import org.eclipse.core.resources.IResource
import org.eclipse.core.resources.ResourcesPlugin
import org.eclipse.core.runtime.Path
import org.eclipse.emf.common.util.EList
import org.eclipse.emf.ecore.EStructuralFeature
import org.eclipse.xtext.validation.Check
import org.lflang.DefaultErrorReporter
import org.lflang.FileConfig
import org.lflang.ModelInfo
import org.lflang.Target
import org.lflang.TargetProperty
import org.lflang.TimeValue
import org.lflang.lf.Action
import org.lflang.lf.ActionOrigin
import org.lflang.lf.Assignment
import org.lflang.lf.Connection
import org.lflang.lf.Deadline
import org.lflang.lf.Host
import org.lflang.lf.IPV4Host
import org.lflang.lf.IPV6Host
import org.lflang.lf.Import
import org.lflang.lf.ImportedReactor
import org.lflang.lf.Input
import org.lflang.lf.Instantiation
import org.lflang.lf.KeyValuePair
import org.lflang.lf.KeyValuePairs
import org.lflang.lf.LfPackage.Literals
import org.lflang.lf.Model
import org.lflang.lf.NamedHost
import org.lflang.lf.Output
import org.lflang.lf.Parameter
import org.lflang.lf.Port
import org.lflang.lf.Preamble
import org.lflang.lf.Reaction
import org.lflang.lf.Reactor
import org.lflang.lf.STP
import org.lflang.lf.StateVar
import org.lflang.lf.TargetDecl
import org.lflang.lf.TimeUnit
import org.lflang.lf.Timer
import org.lflang.lf.Type
import org.lflang.lf.TypedVariable
import org.lflang.lf.Value
import org.lflang.lf.VarRef
import org.lflang.lf.Variable
import org.lflang.lf.Visibility
import org.lflang.lf.WidthSpec

import static extension org.lflang.ASTUtils.*

/**
 * Custom validation checks for Lingua Franca programs.
 *
 * Also see: https://www.eclipse.org/Xtext/documentation/303_runtime_concepts.html#validation
 *
 * @author{Edward A. Lee <eal@berkeley.edu>}
 * @author{Marten Lohstroh <marten@berkeley.edu>}
 * @author{Matt Weber <matt.weber@berkeley.edu>}
 * @author(Christian Menard <christian.menard@tu-dresden.de>}
 *
 */
class LFValidatorImpl extends AbstractLFValidator {

    var Target target

    public var info = new ModelInfo()

    /**
     * Regular expression to check the validity of IPV4 addresses (due to David M. Syzdek).
     */
    static val ipv4Regex = "((25[0-5]|(2[0-4]|1{0,1}[0-9]){0,1}[0-9])\\.){3,3}" +
                                "(25[0-5]|(2[0-4]|1{0,1}[0-9]){0,1}[0-9])"

    /**
     * Regular expression to check the validity of IPV6 addresses (due to David M. Syzdek),
     * with minor adjustment to allow up to six IPV6 segments (without truncation) in front
     * of an embedded IPv4-address.
     **/
    static val ipv6Regex =
                "(([0-9a-fA-F]{1,4}:){7,7}[0-9a-fA-F]{1,4}|" +
                "([0-9a-fA-F]{1,4}:){1,7}:|" +
                "([0-9a-fA-F]{1,4}:){1,6}:[0-9a-fA-F]{1,4}|" +
                "([0-9a-fA-F]{1,4}:){1,5}(:[0-9a-fA-F]{1,4}){1,2}|" +
                "([0-9a-fA-F]{1,4}:){1,4}(:[0-9a-fA-F]{1,4}){1,3}|" +
                "([0-9a-fA-F]{1,4}:){1,3}(:[0-9a-fA-F]{1,4}){1,4}|" +
                "([0-9a-fA-F]{1,4}:){1,2}(:[0-9a-fA-F]{1,4}){1,5}|" +
                 "[0-9a-fA-F]{1,4}:((:[0-9a-fA-F]{1,4}){1,6})|" +
                                 ":((:[0-9a-fA-F]{1,4}){1,7}|:)|" +
        "fe80:(:[0-9a-fA-F]{0,4}){0,4}%[0-9a-zA-Z]{1,}|" +
        "::(ffff(:0{1,4}){0,1}:){0,1}" + ipv4Regex + "|" +
        "([0-9a-fA-F]{1,4}:){1,4}:"    + ipv4Regex + "|" +
        "([0-9a-fA-F]{1,4}:){1,6}"     + ipv4Regex + ")"

    static val usernameRegex = "^[a-z_]([a-z0-9_-]{0,31}|[a-z0-9_-]{0,30}\\$)$"

    static val hostOrFQNRegex = "^([a-z0-9]+(-[a-z0-9]+)*)|(([a-z0-9]+(-[a-z0-9]+)*\\.)+[a-z]{2,})$"

    public static val GLOBALLY_DUPLICATE_NAME = 'GLOBALLY_DUPLICATE_NAME'

    static val spacingViolationPolicies = #['defer', 'drop', 'replace']

    val List<String> targetPropertyErrors = newLinkedList

    val List<String> targetPropertyWarnings = newLinkedList

    def List<String> getTargetPropertyErrors() {
        this.targetPropertyErrors
    }

    @Check
    def checkImportedReactor(ImportedReactor reactor) {
        if (reactor.unused) {
            warning("Unused reactor class.",
                Literals.IMPORTED_REACTOR__REACTOR_CLASS)
        }

        if (info.instantiationGraph.hasCycles) {
            val cycleSet = newHashSet
            info.instantiationGraph.cycles.forEach[forEach[cycleSet.add(it)]]
            if (dependsOnCycle(reactor.toDefinition, cycleSet, newHashSet)) {
                error("Imported reactor '" + reactor.toDefinition.name +
                    "' has cyclic instantiation in it.",
                    Literals.IMPORTED_REACTOR__REACTOR_CLASS)
            }
        }
    }

    @Check
    def checkImport(Import imp) {
        if (imp.reactorClasses.get(0).toDefinition.eResource.errors.size > 0) {
            error("Error loading resource.", Literals.IMPORT__IMPORT_URI) // FIXME: print specifics.
            return
        }

        // FIXME: report error if resource cannot be resolved.

        for (reactor : imp.reactorClasses) {
            if (!reactor.unused) {
                return
            }
        }
        warning("Unused import.", Literals.IMPORT__IMPORT_URI)
    }

    // //////////////////////////////////////////////////
    // // Helper functions for checks to be performed on multiple entities
    // Check the name of a feature for illegal substrings.
    private def checkName(String name, EStructuralFeature feature) {

        // Raises an error if the string starts with two underscores.
        if (name.length() >= 2 && name.substring(0, 2).equals("__")) {
            error(UNDERSCORE_MESSAGE + name, feature)
        }

        if (this.target.keywords.contains(name)) {
            error(RESERVED_MESSAGE + name, feature)
        }

        if (this.target == Target.TS) {
            // "actions" is a reserved word within a TS reaction
            if (name.equals("actions")) {
                error(ACTIONS_MESSAGE + name, feature)
            }
        }

    }

    /**
     * Report whether a given reactor has dependencies on a cyclic
     * instantiation pattern. This means the reactor has an instantiation
     * in it -- directly or in one of its contained reactors -- that is
     * self-referential.
     * @param reactor The reactor definition to find out whether it has any
     * dependencies on cyclic instantiations.
     * @param cycleSet The set of all reactors that are part of an
     * instantiation cycle.
     * @param visited The set of nodes already visited in this graph traversal.
     */
    private def boolean dependsOnCycle(Reactor reactor, Set<Reactor> cycleSet,
        Set<Reactor> visited) {
        val origins = info.instantiationGraph.getUpstreamAdjacentNodes(reactor)
        if (visited.contains(reactor)) {
            return false
        } else {
            visited.add(reactor)
            if (origins.exists[cycleSet.contains(it)] || origins.exists [
                it.dependsOnCycle(cycleSet, visited)
            ]) {
                // Reached a cycle.
                return true
            }
        }
        return false
    }

    /**
     * Report whether a given imported reactor is used in this resource or not.
     * @param reactor The imported reactor to check whether it is used.
     */
    private def boolean isUnused(ImportedReactor reactor) {
        val instantiations = reactor.eResource.allContents.filter(Instantiation)
        val subclasses = reactor.eResource.allContents.filter(Reactor)
        if (instantiations.
            forall[it.reactorClass !== reactor && it.reactorClass !== reactor.reactorClass] &&
            subclasses.forall [
                it.superClasses.forall [
                    it !== reactor && it !== reactor.reactorClass
                ]
            ]) {
            return true
        }
        return false
    }


    // //////////////////////////////////////////////////
    // // Functions to set up data structures for performing checks.
    // FAST ensures that these checks run whenever a file is modified.
    // Alternatives are NORMAL (when saving) and EXPENSIVE (only when right-click, validate).

    // //////////////////////////////////////////////////
    // // The following checks are in alphabetical order.
    @Check(FAST)
    def checkAction(Action action) {
        checkName(action.name, Literals.VARIABLE__NAME)
        if (action.origin == ActionOrigin.NONE) {
            error(
                "Action must have modifier `logical` or `physical`.",
                Literals.ACTION__ORIGIN
            )
        }
        if (action.policy !== null &&
            !spacingViolationPolicies.contains(action.policy)) {
            error(
                "Unrecognized spacing violation policy: " + action.policy +
                    ". Available policies are: " +
                    spacingViolationPolicies.join(", ") + ".",
                Literals.ACTION__POLICY)
        }
    }

    @Check(FAST)
    def checkAssignment(Assignment assignment) {
        // If the left-hand side is a time parameter, make sure the assignment has units
        if (assignment.lhs.isOfTimeType) {
            if (assignment.rhs.size > 1) {
                 error("Incompatible type.", Literals.ASSIGNMENT__RHS)
            } else {
                val v = assignment.rhs.get(0)
                if (!v.isValidTime) {
                    if (v.parameter === null) {
                        // This is a value. Check that units are present.
                    error(
                        "Invalid time units: " + assignment.rhs +
                            ". Should be one of " + TimeUnit.VALUES.filter [
                                it != TimeUnit.NONE
                            ], Literals.ASSIGNMENT__RHS)
                    } else {
                        // This is a reference to another parameter. Report problem.
                error(
                    "Cannot assign parameter: " +
                        v.parameter.name + " to " +
                        assignment.lhs.name +
                        ". The latter is a time parameter, but the former is not.",
                    Literals.ASSIGNMENT__RHS)
                    }
                }
            }
            // If this assignment overrides a parameter that is used in a deadline,
            // report possible overflow.
            if (this.target == Target.C &&
                this.info.overflowingAssignments.contains(assignment)) {
                error(
                    "Time value used to specify a deadline exceeds the maximum of " +
                        TimeValue.MAX_LONG_DEADLINE + " nanoseconds.",
                    Literals.ASSIGNMENT__RHS)
            }
        }

        if(!assignment.braces.isNullOrEmpty() && this.target != Target.CPP) {
            error("Brace initializers are only supported for the C++ target", Literals.ASSIGNMENT__BRACES)
        }

        // FIXME: lhs is list => rhs is list
        // lhs is fixed with size n => rhs is fixed with size n
        // FIXME": similar checks for decl/init
        // Specifically for C: list can only be literal or time lists
    }

    @Check(FAST)
    def checkWidthSpec(WidthSpec widthSpec) {
        if (this.target != Target.C && this.target != Target.CPP && this.target != Target.Python) {
            error("Multiports and banks are currently only supported by the C and Cpp targets.",
                Literals.WIDTH_SPEC__TERMS)
        } else {
            for (term : widthSpec.terms) {
                if (term.parameter !== null) {
                    if (this.target != Target.C && this.target != Target.Python && this.target != Target.CPP) {
                        error("Parameterized widths are not supported by this target.", Literals.WIDTH_SPEC__TERMS)
                    }
                } else if (term.port !== null) {
                    // Widths given with `widthof()` are not supported (yet?).
                    // This feature is currently only used for after delays.
                    error("widthof is not supported.", Literals.WIDTH_SPEC__TERMS)
                } else if (term.code !== null) {
                     if (this.target != Target.CPP) {
                        error("This target does not support width given as code.", Literals.WIDTH_SPEC__TERMS)
                    }
                } else if (term.width < 0) {
                    error("Width must be a positive integer.", Literals.WIDTH_SPEC__TERMS)
                }
            }
        }
    }

    @Check(FAST)
    def checkConnection(Connection connection) {

        // Report if connection is part of a cycle.
        for (cycle : this.info.topologyGraph.cycles) {
            for (lp : connection.leftPorts) {
                for (rp : connection.rightPorts) {
                    var leftInCycle = false
                    val reactorName = (connection.eContainer as Reactor).name

                    if ((lp.container === null && cycle.exists [
                        it.definition === lp.variable
                    ]) || cycle.exists [
                        (it.definition === lp.variable && it.parent === lp.container)
                    ]) {
                        leftInCycle = true
                    }

                    if ((rp.container === null && cycle.exists [
                        it.definition === rp.variable
                    ]) || cycle.exists [
                        (it.definition === rp.variable && it.parent === rp.container)
                    ]) {
                        if (leftInCycle) {
                            // Only report of _both_ reference ports are in the cycle.
                            error('''Connection in reactor «reactorName» creates ''' +
                                    '''a cyclic dependency between «lp.toText» and ''' +
                                    '''«rp.toText».''', Literals.CONNECTION__DELAY
                            )
                        }
                    }
                }
            }
        }

        // FIXME: look up all ReactorInstance objects that have a definition equal to the
        // container of this connection. For each of those occurrences, the widths have to match.
        // For the C target, since C has such a weak type system, check that
        // the types on both sides of every connection match. For other languages,
        // we leave type compatibility that language's compiler or interpreter.
        if (this.target == Target.C) {
            var type = null as Type
            for (port : connection.leftPorts) {
                // If the variable is not a port, then there is some other
                // error. Avoid a class cast exception.
                if (port.variable instanceof Port) {
                    if (type === null) {
                        type = (port.variable as Port).type
                    } else {
                        // Unfortunately, xtext does not generate a suitable equals()
                        // method for AST types, so we have to manually check the types.
                        if (!sameType(type, (port.variable as Port).type)) {
                            error("Types do not match.", Literals.CONNECTION__LEFT_PORTS)
                        }
                    }
                }
            }
            for (port : connection.rightPorts) {
                // If the variable is not a port, then there is some other
                // error. Avoid a class cast exception.
                if (port.variable instanceof Port) {
                    if (type === null) {
                        type = (port.variable as Port).type
                    } else {
                        if (!sameType(type, (port.variable as Port).type)) {
                            error("Types do not match.", Literals.CONNECTION__RIGHT_PORTS)
                        }
                    }
                }
            }
        }

        // Check whether the total width of the left side of the connection
        // matches the total width of the right side. This cannot be determined
        // here if the width is not given as a constant. In that case, it is up
        // to the code generator to check it.
        var leftWidth = 0
        for (port : connection.leftPorts) {
            val width = inferPortWidth(port, null, null) // null args imply incomplete check.
            if (width < 0 || leftWidth < 0) {
                // Cannot determine the width of the left ports.
                leftWidth = -1
            } else {
                leftWidth += width
            }
        }
        var rightWidth = 0
        for (port : connection.rightPorts) {
            val width = inferPortWidth(port, null, null) // null args imply incomplete check.
            if (width < 0 || rightWidth < 0) {
                // Cannot determine the width of the left ports.
                rightWidth = -1
            } else {
                rightWidth += width
            }
        }

        if (leftWidth !== -1 && rightWidth !== -1 && leftWidth != rightWidth) {
            if (connection.isIterated) {
                if (leftWidth == 0 || rightWidth % leftWidth != 0) {
                    // FIXME: The second argument should be Literals.CONNECTION, but
                    // stupidly, xtext will not accept that. There seems to be no way to
                    // report an error for the whole connection statement.
                    warning('''Left width «leftWidth» does not divide right width «rightWidth»''',
                            Literals.CONNECTION__LEFT_PORTS
                    )
                }
            } else {
                // FIXME: The second argument should be Literals.CONNECTION, but
                // stupidly, xtext will not accept that. There seems to be no way to
                // report an error for the whole connection statement.
                warning('''Left width «leftWidth» does not match right width «rightWidth»''',
                        Literals.CONNECTION__LEFT_PORTS
                )
            }
        }

        val reactor = connection.eContainer as Reactor

        // Make sure the right port is not already an effect of a reaction.
        for (reaction : reactor.reactions) {
            for (effect : reaction.effects) {
                for (rightPort : connection.rightPorts) {
                    if (rightPort.container === effect.container &&
                            rightPort.variable === effect.variable) {
                        error("Cannot connect: Port named '" + effect.variable.name +
                            "' is already effect of a reaction.",
                            Literals.CONNECTION__RIGHT_PORTS
                        )
                    }
                }
            }
        }

        // Check that the right port does not already have some other
        // upstream connection.
        for (c : reactor.connections) {
            if (c !== connection) {
                for (thisRightPort : connection.rightPorts) {
                    for (thatRightPort : c.rightPorts) {
                        if (thisRightPort.container === thatRightPort.container &&
                                thisRightPort.variable === thatRightPort.variable) {
                            error(
                                "Cannot connect: Port named '" + thisRightPort.variable.name +
                                    "' may only appear once on the right side of a connection.",
                                Literals.CONNECTION__RIGHT_PORTS)
                        }
                    }
                }
            }
        }
    }

    /**
     * Return true if the two types match. Unfortunately, xtext does not
     * seem to create a suitable equals() method for Type, so we have to
     * do this manually.
     */
    private def boolean sameType(Type type1, Type type2) {
        // Most common case first.
        if (type1.id !== null) {
            if (type1.stars !== null) {
                if (type2.stars === null) return false
                if (type1.stars.length != type2.stars.length) return false
            }
            return (type1.id.equals(type2.id))
        }
        if (type1 === null) {
            if (type2 === null) return true
            return false
        }
        // Type specification in the grammar is:
        // (time?='time' (arraySpec=ArraySpec)?) | ((id=(DottedName) (stars+='*')* ('<' typeParms+=TypeParm (',' typeParms+=TypeParm)* '>')? (arraySpec=ArraySpec)?) | code=Code);
        if (type1.time) {
            if (!type2.time) return false
            // Ignore the arraySpec because that is checked when connection
            // is checked for balance.
            return true
        }
        // Type must be given in a code body.
        return (type1.code.body.equals(type2?.code?.body))
    }

    @Check(FAST)
    def checkDeadline(Deadline deadline) {
        if (this.target == Target.C &&
            this.info.overflowingDeadlines.contains(deadline)) {
            error(
                "Deadline exceeds the maximum of " +
                    TimeValue.MAX_LONG_DEADLINE + " nanoseconds.",
                Literals.DEADLINE__DELAY)
        }
    }
@Check(FAST)
    def checkSTPOffset(STP stp) {
        if (this.target == Target.C &&
            this.info.overflowingDeadlines.contains(stp)) {
            error(
                "STP offset exceeds the maximum of " +
                    TimeValue.MAX_LONG_DEADLINE + " nanoseconds.",
                Literals.DEADLINE__DELAY)
        }
    }

    @Check(NORMAL)
    def checkBuild(Model model) {
        val uri = model.eResource?.URI
        if (uri !== null && uri.isPlatform) {
            // Running in INTEGRATED mode. Clear marks.
            // This has to be done here rather than in doGenerate()
            // of GeneratorBase because, apparently, doGenerate() is
            // not called at all if there are marks.
            //val uri = model.eResource.URI
            val iResource = ResourcesPlugin.getWorkspace().getRoot().getFile(
                new Path(uri.toPlatformString(true)))
            try {
                // First argument can be null to delete all markers.
                // But will that delete xtext markers too?
                iResource.deleteMarkers(IMarker.PROBLEM, true,
                    IResource.DEPTH_INFINITE);
            } catch (Exception e) {
                // Ignore, but print a warning.
                println("Warning: Deleting markers in the IDE failed: " + e)
            }
        }
    }

    @Check(FAST)
    def checkInput(Input input) {
        checkName(input.name, Literals.VARIABLE__NAME)
        if (target.requiresTypes) {
            if (input.type === null) {
                error("Input must have a type.", Literals.TYPED_VARIABLE__TYPE)
            }
        }

        // mutable has no meaning in C++
        if (input.mutable && this.target == Target.CPP) {
            warning(
                "The mutable qualifier has no meaning for the C++ target and should be removed. " +
                "In C++, any value can be made mutable by calling get_mutable_copy().",
                Literals.INPUT__MUTABLE
            )
        }

        // Variable width multiports are not supported (yet?).
        if (input.widthSpec !== null && input.widthSpec.ofVariableLength) {
            error("Variable-width multiports are not supported.", Literals.PORT__WIDTH_SPEC)
        }
    }

    @Check(FAST)
    def checkInstantiation(Instantiation instantiation) {
        checkName(instantiation.name, Literals.INSTANTIATION__NAME)
        val reactor = instantiation.reactorClass.toDefinition
        if (reactor.isMain || reactor.isFederated) {
            error(
                "Cannot instantiate a main (or federated) reactor: " +
                    instantiation.reactorClass.name,
                Literals.INSTANTIATION__REACTOR_CLASS
            )
        }

        // Report error if this instantiation is part of a cycle.
        // FIXME: improve error message.
        // FIXME: Also report if there exists a cycle within.
        if (this.info.instantiationGraph.cycles.size > 0) {
            for (cycle : this.info.instantiationGraph.cycles) {
                val container = instantiation.eContainer as Reactor
                if (cycle.contains(container) && cycle.contains(reactor)) {
                    error(
                        "Instantiation is part of a cycle: " +
                            cycle.fold(newArrayList, [ list, r |
                                list.add(r.name);
                                list
                            ]).join(', ') + ".",
                        Literals.INSTANTIATION__REACTOR_CLASS
                    )
                }
            }
        }
        // Variable width multiports are not supported (yet?).
        if (instantiation.widthSpec !== null
                && instantiation.widthSpec.ofVariableLength
        ) {
            if (this.target == Target.C) {
                warning("Variable-width banks are for internal use only.",
                    Literals.INSTANTIATION__WIDTH_SPEC
                )
            } else {
                error("Variable-width banks are not supported.",
                    Literals.INSTANTIATION__WIDTH_SPEC
                )
            }
        }
    }

    /** Check target parameters, which are key-value pairs. */
    @Check(FAST)
    def checkKeyValuePair(KeyValuePair param) {
        // Check only if the container's container is a Target.
        if (param.eContainer.eContainer instanceof TargetDecl) {

            val prop = TargetProperty.forName(param.name)

            // Make sure the key is valid.
            if (prop === null) {
                warning(
                    "Unrecognized target parameter: " + param.name +
                        ". Recognized parameters are: " +
                        TargetProperty.getOptions().join(", ") + ".",
                    Literals.KEY_VALUE_PAIR__NAME)
            }

            // Check whether the property is supported by the target.
            if (!prop.supportedBy.contains(this.target)) {
                warning(
                    "The target parameter: " + param.name +
                        " is not supported by the " + this.target +
                        " target and will thus be ignored.",
                    Literals.KEY_VALUE_PAIR__NAME)
            }

            // Report problem with the assigned value.
            prop.type.check(param.value, param.name, this)
            targetPropertyErrors.forEach [
                error(it, Literals.KEY_VALUE_PAIR__VALUE)
            ]
            targetPropertyErrors.clear()
            targetPropertyWarnings.forEach [
                warning(it, Literals.KEY_VALUE_PAIR__VALUE)
            ]
            targetPropertyWarnings.clear()
        }
    }

    @Check(FAST)
    def checkOutput(Output output) {
        checkName(output.name, Literals.VARIABLE__NAME)
        if (this.target.requiresTypes) {
            if (output.type === null) {
                error("Output must have a type.", Literals.TYPED_VARIABLE__TYPE)
            }
        }

        // Variable width multiports are not supported (yet?).
        if (output.widthSpec !== null && output.widthSpec.ofVariableLength) {
            error("Variable-width multiports are not supported.", Literals.PORT__WIDTH_SPEC)
        }
    }

    @Check(FAST)
    def checkModel(Model model) {
        // Since we're doing a fast check, we only want to update
        // if the model info hasn't been initialized yet. If it has,
        // we use the old information and update it during a normal
        // check (see below).
        if (!info.updated) {
            info.update(model, DefaultErrorReporter.DEFAULT)
        }
    }

    @Check(NORMAL)
    def updateModelInfo(Model model) {
        info.update(model, DefaultErrorReporter.DEFAULT)
    }

    @Check(FAST)
    def checkParameter(Parameter param) {
        checkName(param.name, Literals.PARAMETER__NAME)

        if (param.init.exists[it.parameter !== null]) {
            // Initialization using parameters is forbidden.
            error("Parameter cannot be initialized using parameter.",
                Literals.PARAMETER__INIT)
        }

        if (param.init === null || param.init.size == 0) {
            // All parameters must be initialized.
            error("Uninitialized parameter.", Literals.PARAMETER__INIT)
        } else if (param.isOfTimeType) {
             // We do additional checks on types because we can make stronger
             // assumptions about them.

             // If the parameter is not a list, cannot be initialized
             // using a one.
             if (param.init.size > 1 && param.type.arraySpec === null) {
                error("Time parameter cannot be initialized using a list.",
                    Literals.PARAMETER__INIT)
            } else {
                // The parameter is a singleton time.
                val init = param.init.get(0)
                if (init.time === null) {
                    if (init !== null && !init.isZero) {
                        if (init.isInteger) {
                            error("Missing time units. Should be one of " +
                                TimeUnit.VALUES.filter [
                                    it != TimeUnit.NONE
                                ], Literals.PARAMETER__INIT)
                        } else {
                            error("Invalid time literal.",
                                Literals.PARAMETER__INIT)
                        }
                    }
                } // If time is not null, we know that a unit is also specified.
            }
        } else if (this.target.requiresTypes) {
            // Report missing target type.
            if (param.inferredType.isUndefined()) {
                error("Type declaration missing.", Literals.PARAMETER__TYPE)
            }
        }

        if (this.target == Target.C &&
            this.info.overflowingParameters.contains(param)) {
            error(
                "Time value used to specify a deadline exceeds the maximum of " +
                    TimeValue.MAX_LONG_DEADLINE + " nanoseconds.",
                Literals.PARAMETER__INIT)
        }
        
        if(!param.braces.isNullOrEmpty && this.target != Target.CPP) {
            error("Brace initializers are only supported for the C++ target", Literals.PARAMETER__BRACES)
        }
        
    }

    @Check(FAST)
    def checkPreamble(Preamble preamble) {
        if (this.target == Target.CPP) {
            if (preamble.visibility == Visibility.NONE) {
                error(
                    "Preambles for the C++ target need a visibility qualifier (private or public)!",
                    Literals.PREAMBLE__VISIBILITY
                )
            } else if (preamble.visibility == Visibility.PRIVATE) {
                val container = preamble.eContainer
                if (container !== null && container instanceof Reactor) {
                    val reactor = container as Reactor
                    if (reactor.isGeneric) {
                        warning(
                            "Private preambles in generic reactors are not truly private. " +
                                "Since the generated code is placed in a *_impl.hh file, it will " +
                                "be visible on the public interface. Consider using a public " +
                                "preamble within the reactor or a private preamble on file scope.",
                            Literals.PREAMBLE__VISIBILITY)
                    }
                }
            }
        } else if (preamble.visibility != Visibility.NONE) {
            warning(
                '''The «preamble.visibility» qualifier has no meaning for the «this.target.name» target. It should be removed.''',
                Literals.PREAMBLE__VISIBILITY
            )
        }
    }

	@Check(FAST)
    def checkReaction(Reaction reaction) {

        if (reaction.triggers === null || reaction.triggers.size == 0) {
            warning("Reaction has no trigger.", Literals.REACTION__TRIGGERS)
        }
        val triggers = new HashSet<Variable>
        // Make sure input triggers have no container and output sources do.
        for (trigger : reaction.triggers) {
            if (trigger instanceof VarRef) {
                triggers.add(trigger.variable)
                if (trigger.variable instanceof Input) {
                    if (trigger.container !== null) {
                        error('''Cannot have an input of a contained reactor as a trigger: «trigger.container.name».«trigger.variable.name»''',
                            Literals.REACTION__TRIGGERS)
                    }
                } else if (trigger.variable instanceof Output) {
                    if (trigger.container === null) {
                        error('''Cannot have an output of this reactor as a trigger: «trigger.variable.name»''',
                            Literals.REACTION__TRIGGERS)
                    }
                }
            }
        }

		// Make sure input sources have no container and output sources do.
        // Also check that a source is not already listed as a trigger.
        for (source : reaction.sources) {
            if (triggers.contains(source.variable)) {
                error('''Source is already listed as a trigger: «source.variable.name»''',
                    Literals.REACTION__SOURCES)
            }
            if (source.variable instanceof Input) {
                if (source.container !== null) {
                    error('''Cannot have an input of a contained reactor as a source: «source.container.name».«source.variable.name»''',
                        Literals.REACTION__SOURCES)
                }
            } else if (source.variable instanceof Output) {
                if (source.container === null) {
                    error('''Cannot have an output of this reactor as a source: «source.variable.name»''',
                        Literals.REACTION__SOURCES)
                }
            }
        }

        // Make sure output effects have no container and input effects do.
        for (effect : reaction.effects) {
            if (effect.variable instanceof Input) {
                if (effect.container === null) {
                    error('''Cannot have an input of this reactor as an effect: «effect.variable.name»''',
                        Literals.REACTION__EFFECTS)
                }
            } else if (effect.variable instanceof Output) {
                if (effect.container !== null) {
                    error('''Cannot have an output of a contained reactor as an effect: «effect.container.name».«effect.variable.name»''',
                        Literals.REACTION__EFFECTS)
                }
            }
        }

        // Report error if this reaction is part of a cycle.
        for (cycle : this.info.topologyGraph.cycles) {
            val reactor = (reaction.eContainer) as Reactor
            if (cycle.exists[it.definition === reaction]) {
                // Report involved triggers.
                val trigs = new LinkedList()
                reaction.triggers.forEach [ t |
                    (t instanceof VarRef && cycle.exists [ c |
                        c.definition === (t as VarRef).variable
                    ]) ? trigs.add((t as VarRef).toText) : {
                    }
                ]
                if (trigs.size > 0) {
                    error('''Reaction triggers involved in cyclic dependency in reactor «reactor.name»: «trigs.join(', ')».''',
                        Literals.REACTION__TRIGGERS)
                }

                // Report involved sources.
                val sources = new LinkedList()
                reaction.sources.forEach [ t |
                    (cycle.exists[c|c.definition === t.variable])
                        ? sources.add(t.toText)
                        : {
                    }
                ]
                if (sources.size > 0) {
                    error('''Reaction sources involved in cyclic dependency in reactor «reactor.name»: «sources.join(', ')».''',
                        Literals.REACTION__SOURCES)
                }

                // Report involved effects.
                val effects = new LinkedList()
                reaction.effects.forEach [ t |
                    (cycle.exists[c|c.definition === t.variable])
                        ? effects.add(t.toText)
                        : {
                    }
                ]
                if (effects.size > 0) {
                    error('''Reaction effects involved in cyclic dependency in reactor «reactor.name»: «effects.join(', ')».''',
                        Literals.REACTION__EFFECTS)
                }

                if (trigs.size + sources.size == 0) {
                    error(
                    '''Cyclic dependency due to preceding reaction. Consider reordering reactions within reactor «reactor.name» to avoid causality loop.''',
                        reaction.eContainer,
                    Literals.REACTOR__REACTIONS,
                    reactor.reactions.indexOf(reaction))
                } else if (effects.size == 0) {
                    error(
                    '''Cyclic dependency due to succeeding reaction. Consider reordering reactions within reactor «reactor.name» to avoid causality loop.''',
                    reaction.eContainer,
                    Literals.REACTOR__REACTIONS,
                    reactor.reactions.indexOf(reaction))
                }
                // Not reporting reactions that are part of cycle _only_ due to reaction ordering.
                // Moving them won't help solve the problem.
            }
        }
    // FIXME: improve error message.
    }

    @Check(FAST)
    def checkReactor(Reactor reactor) {
        val name = FileConfig.nameWithoutExtension(reactor.eResource)
        if (reactor.name === null) {
            if (!reactor.isFederated && !reactor.isMain) {
                error(
                    "Reactor must be named.",
                    Literals.REACTOR_DECL__NAME
                )
            }
            // Prevent NPE in tests below.
            return
        } else {
            if (reactor.isFederated || reactor.isMain) {
                if(!reactor.name.equals(name)) {
                    // Make sure that if the name is omitted, the reactor is indeed main.
                    error(
                        "Name of main reactor must match the file name (or be omitted).",
                        Literals.REACTOR_DECL__NAME
                    )
                }
                // Do not allow multiple main/federated reactors.
                if (reactor.eResource.allContents.filter(Reactor).filter[it.isMain || it.isFederated].size > 1) {
                    var attribute = Literals.REACTOR__MAIN
                    if (reactor.isFederated) {
                       attribute = Literals.REACTOR__FEDERATED
                    }
                    if (reactor.isMain || reactor.isFederated) {
                        error(
                            "Multiple definitions of main or federated reactor.",
                            attribute
                        )
                    }
                }
            } else if (reactor.eResource.allContents.filter(Reactor).exists[it.isMain || it.isFederated] && reactor.name.equals(name)) {
                // Make sure that if a main reactor is specified, there are no
                // ordinary reactors that clash with it.
                error(
                    "Name conflict with main reactor.",
                    Literals.REACTOR_DECL__NAME
                )
            }
        }

        // If there is a main reactor (with no name) then disallow other (non-main) reactors
        // matching the file name.

        checkName(reactor.name, Literals.REACTOR_DECL__NAME)

        // C++ reactors may not be called 'preamble'
        if (this.target == Target.CPP && reactor.name.equalsIgnoreCase("preamble")) {
            error(
                "Reactor cannot be named '" + reactor.name + "'",
                Literals.REACTOR_DECL__NAME
            )
        }

        if (reactor.host !== null) {
            if (!reactor.isFederated) {
                error(
                    "Cannot assign a host to reactor '" + reactor.name +
                    "' because it is not federated.",
                    Literals.REACTOR__HOST
                )
            }
        }

        var variables = new ArrayList()
        variables.addAll(reactor.inputs)
        variables.addAll(reactor.outputs)
        variables.addAll(reactor.actions)
        variables.addAll(reactor.timers)

        // Perform checks on super classes.
        for (superClass : reactor.superClasses ?: emptyList) {
            var conflicts = new HashSet()

            // Detect input conflicts
            checkConflict(superClass.toDefinition.inputs, reactor.inputs, variables, conflicts)
            // Detect output conflicts
            checkConflict(superClass.toDefinition.outputs, reactor.outputs, variables, conflicts)
            // Detect output conflicts
            checkConflict(superClass.toDefinition.actions, reactor.actions, variables, conflicts)
            // Detect conflicts
            for (timer : superClass.toDefinition.timers) {
                if (timer.hasNameConflict(variables.filter[it | !reactor.timers.contains(it)])) {
                    conflicts.add(timer)
                } else {
                    variables.add(timer)
                }
            }

            // Report conflicts.
            if (conflicts.size > 0) {
                val names = new ArrayList();
                conflicts.forEach[it | names.add(it.name)]
                error(
                '''Cannot extend «superClass.name» due to the following conflicts: «names.join(',')».''',
                Literals.REACTOR__SUPER_CLASSES
                )
            }
        }
    }
    /**
     * For each input, report a conflict if:
     *   1) the input exists and the type doesn't match; or
     *   2) the input has a name clash with variable that is not an input.
     * @param superVars List of typed variables of a particular kind (i.e.,
     * inputs, outputs, or actions), found in a super class.
     * @param sameKind Typed variables of the same kind, found in the subclass.
     * @param allOwn Accumulator of non-conflicting variables incorporated in the
     * subclass.
     * @param conflicts Set of variables that are in conflict, to be used by this
     * function to report conflicts.
     */
    def <T extends TypedVariable> checkConflict (EList<T> superVars,
        EList<T> sameKind, List<Variable> allOwn,
        HashSet<Variable> conflicts) {
        for (superVar : superVars) {
                val match = sameKind.findFirst [ it |
                it.name.equals(superVar.name)
            ]
            val rest = allOwn.filter[it|!sameKind.contains(it)]
            if ((match !== null && superVar.type !== match.type) || superVar.hasNameConflict(rest)) {
                conflicts.add(superVar)
            } else {
                allOwn.add(superVar)
            }
        }
    }

    /**
     * Report whether the name of the given element matches any variable in
     * the ones to check against.
     * @param element The element to compare against all variables in the given iterable.
     * @param toCheckAgainst Iterable variables to compare the given element against.
     */
    def boolean hasNameConflict(Variable element,
        Iterable<Variable> toCheckAgainst) {
        if (toCheckAgainst.filter[it|it.name.equals(element.name)].size > 0) {
            return true
        }
        return false
    }

    @Check(FAST)
    def checkHost(Host host) {
        val addr = host.addr
        val user = host.user
        if (user !== null && !user.matches(usernameRegex)) {
            warning(
                "Invalid user name.",
                Literals.HOST__USER
            )
        }
        if (host instanceof IPV4Host && !addr.matches(ipv4Regex)) {
            warning(
                "Invalid IP address.",
                Literals.HOST__ADDR
            )
        } else if (host instanceof IPV6Host && !addr.matches(ipv6Regex)) {
            warning(
                "Invalid IP address.",
                Literals.HOST__ADDR
            )
        } else if (host instanceof NamedHost && !addr.matches(hostOrFQNRegex)) {
            warning(
                "Invalid host name or fully qualified domain name.",
                Literals.HOST__ADDR
            )
        }
    }

    @Check(FAST)
    def checkState(StateVar stateVar) {
        checkName(stateVar.name, Literals.STATE_VAR__NAME)

        if (stateVar.isOfTimeType) {
            // If the state is declared to be a time,
            // make sure that it is initialized correctly.
            if (stateVar.init !== null) {
                for (init : stateVar.init) {
                    if (stateVar.type !== null && stateVar.type.isTime &&
                        !init.isValidTime) {
                        if (stateVar.isParameterized) {
                            error(
                                "Referenced parameter does not denote a time.",
                                Literals.STATE_VAR__INIT)
                        } else {
                            if (init !== null && !init.isZero) {
                                if (init.isInteger) {
                                    error(
                                        "Missing time units. Should be one of " +
                                            TimeUnit.VALUES.filter [
                                                it != TimeUnit.NONE
                                            ], Literals.STATE_VAR__INIT)
                                } else {
                                    error("Invalid time literal.",
                                        Literals.STATE_VAR__INIT)
                                }
                            }
                        }
                    }
                }
            }
        } else if (this.target.requiresTypes && stateVar.inferredType.isUndefined) {
            // Report if a type is missing
            error("State must have a type.", Literals.STATE_VAR__TYPE)
        }

        if (this.target == Target.C && stateVar.init.size > 1) {
            // In C, if initialization is done with a list, elements cannot
            // refer to parameters.
            if (stateVar.init.exists[it.parameter !== null]) {
                error("List items cannot refer to a parameter.",
                    Literals.STATE_VAR__INIT)
            }
        }
        
        if(!stateVar.braces.isNullOrEmpty && this.target != Target.CPP) {
            error("Brace initializers are only supported for the C++ target", Literals.STATE_VAR__BRACES)
        }
    }

    @Check(FAST)
    def checkTargetDecl(TargetDecl target) {
        val targetOpt = Target.forName(target.name);
        if (targetOpt.isEmpty()) {
<<<<<<< HEAD
            warning("Unrecognized target: " + target.name,
=======
            error("Unrecognized target: " + target.name,
>>>>>>> 62b08157
                Literals.TARGET_DECL__NAME)
        } else {
            this.target = targetOpt.get();
        }
    }

    /**
     * Check for consistency of the target properties, which are
     * defined as KeyValuePairs.
     *
     * @param targetProperties The target properties defined
     *  in the current Lingua Franca program.
     */
    @Check(EXPENSIVE)
    def checkTargetProperties(KeyValuePairs targetProperties) {

        if (targetProperties.pairs.exists(
            pair |
                // Check to see if fast is defined
                TargetProperty.forName(pair.name) == TargetProperty.FAST
        )) {
            if (info.model.reactors.exists(
                reactor |
                    // Check to see if the program has a federated reactor and if there is a physical connection
                    // defined.
                    reactor.isFederated && reactor.connections.exists(connection|connection.isPhysical)
            )) {
                error(
                    "The fast target property is incompatible with physical connections.",
                    Literals.KEY_VALUE_PAIRS__PAIRS
                )
            }

            if (info.model.reactors.exists(
                reactor |
                    // Check to see if the program has physical actions
                    reactor.isFederated && reactor.actions.exists(action|(action.origin == ActionOrigin.PHYSICAL))
            )) {
                error(
                    "The fast target property is incompatible with physical actions.",
                    Literals.KEY_VALUE_PAIRS__PAIRS
                )
            }

        }
        if (targetProperties.pairs.exists(
            pair |
                // Check to see if clock-sync is defined
                TargetProperty.forName(pair.name) == TargetProperty.CLOCK_SYNC
        )) {

            if (info.model.reactors.exists(
                reactor |
                    // Check to see if the program has a federated reactor and if there is a physical connection
                    // defined.
                    reactor.isFederated
            ) == false) {
                warning(
                    "The clock-sync target property is incompatible with non-federated programs.",
                    Literals.KEY_VALUE_PAIRS__PAIRS
                )
            }
        }
    }

    @Check(FAST)
    def checkValueAsTime(Value value) {
        val container = value.eContainer

        if (container instanceof Timer || container instanceof Action ||
            container instanceof Connection || container instanceof Deadline) {

            // If parameter is referenced, check that it is of the correct type.
            if (value.parameter !== null) {
                if (!value.parameter.isOfTimeType && target.requiresTypes === true) {
                    error("Parameter is not of time type",
                        Literals.VALUE__PARAMETER)
                }
            } else if (value.time === null) {
                if (value.literal !== null && !value.literal.isZero) {
                    if (value.literal.isInteger) {
                            error("Missing time units. Should be one of " +
                                TimeUnit.VALUES.filter [
                                    it != TimeUnit.NONE
                                ], Literals.VALUE__LITERAL)
                        } else {
                            error("Invalid time literal.",
                                Literals.VALUE__LITERAL)
                        }
                } else if (value.code !== null && !value.code.isZero) {
                    if (value.code.isInteger) {
                            error("Missing time units. Should be one of " +
                                TimeUnit.VALUES.filter [
                                    it != TimeUnit.NONE
                                ], Literals.VALUE__CODE)
                        } else {
                            error("Invalid time literal.",
                                Literals.VALUE__CODE)
                        }
                }
            }
        }
    }

    @Check(FAST)
    def checkTimer(Timer timer) {
        checkName(timer.name, Literals.VARIABLE__NAME)
    }

    @Check(FAST)
    def checkType(Type type) {
        // FIXME: disallow the use of generics in C
        if (this.target == Target.CPP) {
            if (type.stars.size > 0) {
                warning(
                    "Raw pointers should be avoided in conjunction with LF. Ports " +
                    "and actions implicitly use smart pointers. In this case, " +
                    "the pointer here is likely not needed. For parameters and state " +
                    "smart pointers should be used explicitly if pointer semantics " +
                    "are really needed.",
                    Literals.TYPE__STARS
                )
            }
        }
        else if (this.target == Target.Python) {
            if (type !== null) {
                error(
                    "Types are not allowed in the Python target",
                    Literals.TYPE__ID
                )
            }
        }
    }
    
    @Check(FAST)
    def checkVarRef(VarRef varRef) {        
        if (varRef.isInterleaved) {
            if (this.target != Target.CPP && this.target != Target.C && this.target != Target.Python) {
                error("This target does not support interleaved port references", Literals.VAR_REF__INTERLEAVED)
            }
            if (varRef.container === null || varRef.container.widthSpec === null || 
                (varRef.variable as Port).widthSpec === null
            ) {
                error("interleaved can only be used for multiports contained within banks", Literals.VAR_REF__INTERLEAVED)
            }
            if (!(varRef.eContainer instanceof Connection)) {
                error("interleaved can only be used in connections", Literals.VAR_REF__INTERLEAVED)
            }
        }
    }

    static val UNDERSCORE_MESSAGE = "Names of objects (inputs, outputs, actions, timers, parameters, state, reactor definitions, and reactor instantiation) may not start with \"__\": "
    static val ACTIONS_MESSAGE = "\"actions\" is a reserved word for the TypeScript target for objects (inputs, outputs, actions, timers, parameters, state, reactor definitions, and reactor instantiation): "
    static val RESERVED_MESSAGE = "Reserved words in the target language are not allowed for objects (inputs, outputs, actions, timers, parameters, state, reactor definitions, and reactor instantiation): "

}<|MERGE_RESOLUTION|>--- conflicted
+++ resolved
@@ -1155,11 +1155,7 @@
     def checkTargetDecl(TargetDecl target) {
         val targetOpt = Target.forName(target.name);
         if (targetOpt.isEmpty()) {
-<<<<<<< HEAD
-            warning("Unrecognized target: " + target.name,
-=======
             error("Unrecognized target: " + target.name,
->>>>>>> 62b08157
                 Literals.TARGET_DECL__NAME)
         } else {
             this.target = targetOpt.get();
