/*************
 * Copyright (c) 2021, The University of Texas at Dallas.
 * 
 * Redistribution and use in source and binary forms, with or without
 * modification, are permitted provided that the following conditions are met:
 * 
 * 1. Redistributions of source code must retain the above copyright notice,
 * this list of conditions and the following disclaimer.
 * 
 * 2. Redistributions in binary form must reproduce the above copyright notice,
 * this list of conditions and the following disclaimer in the documentation
 * and/or other materials provided with the distribution.
 * 
 * THIS SOFTWARE IS PROVIDED BY THE COPYRIGHT HOLDERS AND CONTRIBUTORS "AS IS"
 * AND ANY EXPRESS OR IMPLIED WARRANTIES, INCLUDING, BUT NOT LIMITED TO, THE
 * IMPLIED WARRANTIES OF MERCHANTABILITY AND FITNESS FOR A PARTICULAR PURPOSE
 * ARE DISCLAIMED. IN NO EVENT SHALL THE COPYRIGHT HOLDER OR CONTRIBUTORS BE
 * LIABLE FOR ANY DIRECT, INDIRECT, INCIDENTAL, SPECIAL, EXEMPLARY, OR
 * CONSEQUENTIAL DAMAGES (INCLUDING, BUT NOT LIMITED TO, PROCUREMENT OF
 * SUBSTITUTE GOODS OR SERVICES; LOSS OF USE, DATA, OR PROFITS; OR BUSINESS
 * INTERRUPTION) HOWEVER CAUSED AND ON ANY THEORY OF LIABILITY, WHETHER IN
 * CONTRACT, STRICT LIABILITY, OR TORT (INCLUDING NEGLIGENCE OR OTHERWISE)
 * ARISING IN ANY WAY OUT OF THE USE OF THIS SOFTWARE, EVEN IF ADVISED OF THE
 * POSSIBILITY OF SUCH DAMAGE.
 ***************/

package org.lflang.federated;

import org.lflang.InferredType;
import org.lflang.JavaAstUtils;
import org.lflang.TargetProperty.CoordinationType;
import org.lflang.TimeValue;
import org.lflang.federated.serialization.FedNativePythonSerialization;
import org.lflang.federated.serialization.FedSerialization;
import org.lflang.federated.serialization.SupportedSerializers;
import org.lflang.generator.c.CUtil;
import org.lflang.generator.python.PythonGenerator;
import org.lflang.lf.Action;
import org.lflang.lf.Delay;
import org.lflang.lf.VarRef;

/**
 * An extension class to the PythonGenerator that enables certain federated
 * functionalities.
 *
 * @author Soroush Bateni {soroush@utdallas.edu}
 *
 */
public class PythonGeneratorExtension {
    /**
     * Generate code for the body of a reaction that handles an output
     * that is to be sent over the network.
     * @param sendingPort The output port providing the data to send.
     * @param receivingPort The variable reference to the destination port.
     * @param receivingPortID The ID of the destination port.
     * @param sendingFed The sending federate.
     * @param sendingBankIndex The bank index of the sending federate, if it is a bank.
     * @param sendingChannelIndex The channel index of the sending port, if it is a multiport.
     * @param receivingFed The destination federate.
     * @param type The type.
     * @param isPhysical Indicates whether the connection is physical or not
     * @param delay The delay value imposed on the connection using after
     * @param serializer The serializer used on the connection.
     * @param generator The instance of the PythonGenerator.
     */
    public static String generateNetworkSenderBody(
        VarRef sendingPort,
        VarRef receivingPort,
        int receivingPortID,
        FederateInstance sendingFed,
        int sendingBankIndex,
        int sendingChannelIndex,
        FederateInstance receivingFed,
        InferredType type,
        boolean isPhysical,
        TimeValue delay,
        SupportedSerializers serializer,
        PythonGenerator generator
<<<<<<< HEAD
    ) {
        String sendRef = generator.generatePortRef(sendingPort, sendingBankIndex, sendingChannelIndex);
        String receiveRef = generator.generateVarRef(receivingPort); // Used for comments only, so no need for bank/multiport index.
=======
    ) { 
        String sendRef = CUtil.portRefInReaction(sendingPort, sendingBankIndex, sendingChannelIndex);
        String receiveRef = JavaAstUtils.generateVarRef(receivingPort); // Used for comments only, so no need for bank/multiport index.
>>>>>>> 5e3d1840
        StringBuilder result = new StringBuilder();
        result.append("// Sending from " + sendRef +
                " in federate " + sendingFed.name + " to " + receiveRef + " in federate " + receivingFed.name + "\n");
        // If the connection is physical and the receiving federate is remote, send it directly on a socket.
        // If the connection is logical and the coordination mode is centralized, send via RTI.
        // If the connection is logical and the coordination mode is decentralized, send directly
        String messageType;
        // Name of the next immediate destination of this message
        String next_destination_name = "\"federate " + receivingFed.id + "\"";

        if (isPhysical) {
            messageType = "MSG_TYPE_P2P_MESSAGE";
        } else if (generator.getTargetConfig().coordination == CoordinationType.DECENTRALIZED) {
            messageType = "MSG_TYPE_P2P_TAGGED_MESSAGE";
        } else {
            // Logical connection
            // Send the message via rti
            messageType = "MSG_TYPE_TAGGED_MESSAGE";
            next_destination_name = "\"federate " + receivingFed.id + " via the RTI\"";
        }


        String sendingFunction = "send_timed_message";
        String commonArgs = getNetworkDelayLiteral(delay) + ", "
                   + messageType + ", "
                   + receivingPortID + ", "
                   + receivingFed.id + ", "
                   + next_destination_name + ", "
                   + "message_length";
        if (isPhysical) {
            // Messages going on a physical connection do not
            // carry a timestamp or require the delay;
            sendingFunction = "send_message";
            commonArgs = messageType + ", " + receivingPortID + ", " + receivingFed.id + ", "
                   + next_destination_name + ", message_length";
        }

        var lengthExpression = "";
        var pointerExpression = "";
        switch (serializer) {
            case NATIVE: {
                var variableToSerialize = sendRef+"->value";
                FedNativePythonSerialization pickler = new FedNativePythonSerialization();
                lengthExpression = pickler.serializedBufferLength();
                pointerExpression = pickler.seializedBufferVar();
                result.append(
                        pickler.generateNetworkSerializerCode(variableToSerialize, null)
                );
                result.append("size_t message_length = "+lengthExpression+";\n");
                result.append(sendingFunction+"("+commonArgs+", "+pointerExpression+");\n");
                break;
            }
            case PROTO: {
                throw new UnsupportedOperationException("Protbuf serialization is not supported yet.");
            }
            case ROS2: {
                throw new UnsupportedOperationException("ROS2 serialization is not supported yet.");
            }

        }
        return result.toString();
    }

    /**
     * Generate code for the body of a reaction that handles the
     * action that is triggered by receiving a message from a remote
     * federate.
     * @param action The action.
     * @param sendingPort The output port providing the data to send.
     * @param receivingPort The ID of the destination port.
     * @param receivingPortID The ID of the destination port.
     * @param sendingFed The sending federate.
     * @param receivingFed The destination federate.
     * @param receivingBankIndex The receiving federate's bank index, if it is in a bank.
     * @param receivingChannelIndex The receiving federate's channel index, if it is a multiport.
     * @param type The type.
     * @param isPhysical Indicates whether or not the connection is physical
     * @param serializer The serializer used on the connection.
     * @param generator The instance of the PythonGenerator.
     */
    public static String generateNetworkReceiverBody(
        Action action,
        VarRef sendingPort,
        VarRef receivingPort,
        int receivingPortID,
        FederateInstance sendingFed,
        FederateInstance receivingFed,
        int receivingBankIndex,
        int receivingChannelIndex,
        InferredType type,
        boolean isPhysical,
        SupportedSerializers serializer,
        PythonGenerator generator
    ) {

        String receiveRef = CUtil.portRefInReaction(receivingPort, receivingBankIndex, receivingChannelIndex);
        StringBuilder result = new StringBuilder();

        // Transfer the physical time of arrival from the action to the port
        result.append(receiveRef+"->physical_time_of_arrival = self->_lf__"+action.getName()+".physical_time_of_arrival;\n");


        String value = "";
        switch (serializer) {
            case NATIVE: {
                value = action.getName();
                FedNativePythonSerialization pickler = new FedNativePythonSerialization();
                result.append(pickler.generateNetworkDeserializerCode(value, null));
                result.append("SET("+receiveRef+", "+FedSerialization.deserializedVarName+");\n");
                break;
            }
            case PROTO: {
                throw new UnsupportedOperationException("Protbuf serialization is not supported yet.");
            }
            case ROS2: {
                throw new UnsupportedOperationException("ROS2 serialization is not supported yet.");
            }

        }

        return result.toString();
    }




    /**
     * Given a time value, returns the C code for the corresponding
     * interval_t value.
     *
     * @param delay A time value
     */
    public static String getNetworkDelayLiteral(TimeValue delay) {
        return delay != null ? Long.toString(delay.toNanoSeconds()) : "NEVER";
    }
}<|MERGE_RESOLUTION|>--- conflicted
+++ resolved
@@ -76,15 +76,9 @@
         TimeValue delay,
         SupportedSerializers serializer,
         PythonGenerator generator
-<<<<<<< HEAD
     ) {
-        String sendRef = generator.generatePortRef(sendingPort, sendingBankIndex, sendingChannelIndex);
-        String receiveRef = generator.generateVarRef(receivingPort); // Used for comments only, so no need for bank/multiport index.
-=======
-    ) { 
         String sendRef = CUtil.portRefInReaction(sendingPort, sendingBankIndex, sendingChannelIndex);
         String receiveRef = JavaAstUtils.generateVarRef(receivingPort); // Used for comments only, so no need for bank/multiport index.
->>>>>>> 5e3d1840
         StringBuilder result = new StringBuilder();
         result.append("// Sending from " + sendRef +
                 " in federate " + sendingFed.name + " to " + receiveRef + " in federate " + receivingFed.name + "\n");
