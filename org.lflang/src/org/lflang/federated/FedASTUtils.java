/*************
 * Copyright (c) 2021, The University of California at Berkeley.
 * Copyright (c) 2021, The University of Texas at Dallas.
 * 
 * Redistribution and use in source and binary forms, with or without
 * modification, are permitted provided that the following conditions are met:
 * 
 * 1. Redistributions of source code must retain the above copyright notice,
 * this list of conditions and the following disclaimer.
 * 
 * 2. Redistributions in binary form must reproduce the above copyright notice,
 * this list of conditions and the following disclaimer in the documentation
 * and/or other materials provided with the distribution.
 * 
 * THIS SOFTWARE IS PROVIDED BY THE COPYRIGHT HOLDERS AND CONTRIBUTORS "AS IS"
 * AND ANY EXPRESS OR IMPLIED WARRANTIES, INCLUDING, BUT NOT LIMITED TO, THE
 * IMPLIED WARRANTIES OF MERCHANTABILITY AND FITNESS FOR A PARTICULAR PURPOSE
 * ARE DISCLAIMED. IN NO EVENT SHALL THE COPYRIGHT HOLDER OR CONTRIBUTORS BE
 * LIABLE FOR ANY DIRECT, INDIRECT, INCIDENTAL, SPECIAL, EXEMPLARY, OR
 * CONSEQUENTIAL DAMAGES (INCLUDING, BUT NOT LIMITED TO, PROCUREMENT OF
 * SUBSTITUTE GOODS OR SERVICES; LOSS OF USE, DATA, OR PROFITS; OR BUSINESS
 * INTERRUPTION) HOWEVER CAUSED AND ON ANY THEORY OF LIABILITY, WHETHER IN
 * CONTRACT, STRICT LIABILITY, OR TORT (INCLUDING NEGLIGENCE OR OTHERWISE)
 * ARISING IN ANY WAY OUT OF THE USE OF THIS SOFTWARE, EVEN IF ADVISED OF THE
 * POSSIBILITY OF SUCH DAMAGE.
 ***************/

package org.lflang.federated;

import java.util.ArrayList;
import java.util.Collections;
import java.util.LinkedList;
import java.util.List;
import java.util.Optional;
import java.util.stream.Collectors;

import org.eclipse.emf.ecore.util.EcoreUtil;
import org.lflang.ASTUtils;
import org.lflang.InferredType;
import org.lflang.JavaAstUtils;
import org.lflang.TargetProperty.CoordinationType;
import org.lflang.federated.serialization.SupportedSerializers;
import org.lflang.TimeValue;
import org.lflang.generator.GeneratorBase;
import org.lflang.generator.PortInstance;
import org.lflang.lf.Action;
import org.lflang.lf.ActionOrigin;
import org.lflang.lf.Connection;
import org.lflang.lf.Delay;
import org.lflang.lf.Input;
import org.lflang.lf.Instantiation;
import org.lflang.lf.LfFactory;
import org.lflang.lf.Parameter;
import org.lflang.lf.Reaction;
import org.lflang.lf.Reactor;
import org.lflang.lf.TimeUnit;
import org.lflang.lf.Type;
import org.lflang.lf.Value;
import org.lflang.lf.VarRef;
import org.lflang.lf.Variable;

/**
 * A helper class for AST transformations needed for federated
 * execution.
 * 
 * @author Soroush Bateni {soroush@utdallas.edu}
 * @author Edward A. Lee {eal@berkeley.edu}
 *
 */
public class FedASTUtils {

    /**
     * Return a null-safe List
     * 
     * @param <E> The type of the list
     * @param list The potentially null List
     * @return Empty list or the original list
     */
    public static <E> List<E> safe(List<E> list) {
        return list == null ? Collections.emptyList() : list;
    }
    
    /**
     * Create a "network action" in the reactor that contains the given
     * connection and return it.
     *
     * The purpose of this action is to serve as a trigger for a "network
     * input reaction" that is responsible for relaying messages to the
     * port that is on the receiving side of the given connection. The
     * connection is assumed to be between two reactors that reside in
     * distinct federates. Hence, the container of the connection is
     * assumed to be top-level.
     * 
     * @param connection A connection between to federates.
     * @param serializer The serializer used on the connection.
     * @param type The type of the source port (indicating the type of
     *  data to be received).
     * @param networkBufferType The type of the buffer used for network
     *  communication in the target (e.g., uint8_t* in C).
     * @return The newly created action.
     */
    private static Action createNetworkAction(
        Connection connection,
        SupportedSerializers serializer,
        Type type,
        String networkBufferType
    ) {
        Reactor top = (Reactor) connection.eContainer();
        LfFactory factory = LfFactory.eINSTANCE;

        Action action = factory.createAction();
        // Name the newly created action; set its delay and type.
        action.setName(ASTUtils.getUniqueIdentifier(top, "networkMessage"));
        if (serializer == SupportedSerializers.NATIVE) {
            action.setType(type);
        } else {
            Type action_type = factory.createType();
            action_type.setId(networkBufferType);
            action.setType(action_type);
        }
        
        // The connection is 'physical' if it uses the ~> notation.
        if (connection.isPhysical()) {
            action.setOrigin(ActionOrigin.PHYSICAL);
            // Messages sent on physical connections do not
            // carry a timestamp, or a delay. The delay
            // provided using after is enforced by setting
            // the minDelay.
            if (connection.getDelay() != null) {
                action.setMinDelay(factory.createValue());
                action.getMinDelay().setTime(factory.createTime());
                action.getMinDelay().getTime().setInterval(connection.getDelay().getInterval());
                action.getMinDelay().getTime().setUnit(connection.getDelay().getUnit());
            }
        } else {
            action.setOrigin(ActionOrigin.LOGICAL);
        }
        
        return action;
    }

    /**
     * Add a network receiver reaction for a given input port 'destination' to
     * destination's parent reactor. This reaction will react to a generated
     * 'networkAction' (triggered asynchronously, e.g., by federate.c). This
     * 'networkAction' will contain the actual message that is sent by the sender
     * in 'action->value'. This value is forwarded to 'destination' in the network
     * receiver reaction.
     * 
     * @note: Used in federated execution
     * 
     * @param networkAction The network action (also, @see createNetworkAction)
     * @param source The source port instance.
     * @param destination The destination port instance.
     * @param connection The network connection.
     * @param sourceFederate The source federate.
     * @param destinationFederate The destination federate.
     * @param rightBankIndex The right bank index or -1 if the right reactor is not in a bank.
     * @param rightChannelIndex The right channel index or -1 if the right port is not a multiport.
     * @param generator The GeneratorBase instance used to perform some target-specific actions
     * @param coordination One of CoordinationType.DECENTRALIZED or CoordinationType.CENTRALIZED.
     * @param serializer The serializer used on the connection
     */
    private static void addNetworkReceiverReaction(
            Action networkAction,
            PortInstance source,
            PortInstance destination,
            Connection connection, 
            FederateInstance sourceFederate,
            FederateInstance destinationFederate,
            int rightBankIndex,
            int rightChannelIndex,
            GeneratorBase generator,
            CoordinationType coordination,
            SupportedSerializers serializer
    ) {
        LfFactory factory = LfFactory.eINSTANCE;
        VarRef sourceRef = factory.createVarRef();
        VarRef destRef = factory.createVarRef();
        Reactor parent = (Reactor)connection.eContainer();
        Reaction networkReceiverReaction = factory.createReaction();

        // These reactions do not require any dependency relationship
        // to other reactions in the container.
        generator.makeUnordered(networkReceiverReaction);
        
        // If the sender or receiver is in a bank of reactors, then we want
        // these reactions to appear only in the federate whose bank ID matches.
        generator.setReactionBankIndex(networkReceiverReaction, rightBankIndex);
        
        // The connection is 'physical' if it uses the ~> notation.
        if (connection.isPhysical()) {
            destinationFederate.inboundP2PConnections.add(sourceFederate);
        } else {
            // If the connection is logical but coordination
            // is decentralized, we would need
            // to make P2P connections
            if (coordination == CoordinationType.DECENTRALIZED) {
                destinationFederate.inboundP2PConnections.add(sourceFederate);
            }
        }
        
        // Record this action in the right federate.
        // The ID of the receiving port (rightPort) is the position
        // of the action in this list.
        int receivingPortID = destinationFederate.networkMessageActions.size();
        
        // Establish references to the involved ports.
        sourceRef.setContainer(source.parent.getDefinition());
        sourceRef.setVariable(source.getDefinition());
        destRef.setContainer(destination.parent.getDefinition());
        destRef.setVariable(destination.getDefinition());
        
        if (!connection.isPhysical()) {            
            // If the connection is not physical,
            // add the original output port of the source federate
            // as a trigger to keep the overall dependency structure. 
            // This is useful when assigning levels.
            VarRef senderOutputPort = factory.createVarRef();
            senderOutputPort.setContainer(source.parent.getDefinition());
            senderOutputPort.setVariable(source.getDefinition());
            networkReceiverReaction.getTriggers().add(senderOutputPort);
            // Add this trigger to the list of disconnected network reaction triggers
            destinationFederate.remoteNetworkReactionTriggers.add(senderOutputPort);
        }
        
        // Add the input port at the receiver federate reactor as an effect
        networkReceiverReaction.getEffects().add(destRef);
        
        VarRef triggerRef = factory.createVarRef();
        // Establish references to the action.
        triggerRef.setVariable(networkAction);
        // Add the action as a trigger to the receiver reaction
        networkReceiverReaction.getTriggers().add(triggerRef);
        
        // Generate code for the network receiver reaction
        networkReceiverReaction.setCode(factory.createCode());
        networkReceiverReaction.getCode().setBody(generator.generateNetworkReceiverBody(
            networkAction,
            sourceRef,
            destRef,
            receivingPortID,
            sourceFederate,
            destinationFederate,
            rightBankIndex,
            rightChannelIndex,
            JavaAstUtils.getInferredType(networkAction),
            connection.isPhysical(),
            serializer
        ));
        
        // Add the receiver reaction to the parent
        parent.getReactions().add(networkReceiverReaction);
        
        // Add the network receiver reaction to the federate instance's list
        // of network reactions
        destinationFederate.networkReactions.add(networkReceiverReaction);
    }
    
    /**
     * Add a network control reaction for a given input port 'destination' to
     * destination's parent reactor. This reaction will block for
     * any valid logical time until it is known whether the trigger for the
     * action corresponding to the given port is present or absent.
     * 
     * @note Used in federated execution
     *
     * @param source The output port of the source federate reactor.
     *  Added as a trigger to the network control reaction to preserve the 
     *  overall dependency structure of the program across federates.
     * @param destination The input port of the destination federate reactor.
     * @param recevingPortID The ID of the receiving port
     * @param bankIndex The bank index of the receiving federate, or -1 if not in a bank.
     * @param instance The federate instance is used to keep track of all
     *  network input ports globally
     * @param generator The GeneratorBase instance used to perform some target-specific actions
     */
    private static void addNetworkInputControlReaction(
            PortInstance source,
            PortInstance destination,
            int recevingPortID,
            int bankIndex,
            FederateInstance instance,
            GeneratorBase generator
    ) {
        LfFactory factory = LfFactory.eINSTANCE;
        Reaction reaction = factory.createReaction();
        VarRef sourceRef = factory.createVarRef();
        VarRef destRef = factory.createVarRef();
        Type portType = EcoreUtil.copy(destination.getDefinition().getType());
        
        // If the sender or receiver is in a bank of reactors, then we want
        // these reactions to appear only in the federate whose bank ID matches.
        generator.setReactionBankIndex(reaction, bankIndex);

        // Create a new phantom Input port that will be used to trigger the
        // input control reactions.
        Input newTriggerForControlReactionInput = factory.createInput();       

        // Set the container and variable according to the network port
<<<<<<< HEAD
        newPortRef.setContainer(destination.getParent().getDefinition());
        newPortRef.setVariable(destination.getDefinition());
=======
        destRef.setContainer(destination.parent.getDefinition());
        destRef.setVariable(destination.getDefinition());
        sourceRef.setContainer(source.parent.getDefinition());
        sourceRef.setVariable(source.getDefinition());
>>>>>>> 6ab72755
        
        Reactor top = destination.getParent().getParent().reactorDefinition;
        
        newTriggerForControlReactionInput.setName(ASTUtils.getUniqueIdentifier(top, "inputControlReactionTrigger"));
        newTriggerForControlReactionInput.setType(portType);         

        // Add the newly created Input to the input list of inputs of the federated reactor
        top.getInputs().add(newTriggerForControlReactionInput);

        // Create the trigger for the reaction
        VarRef newTriggerForControlReaction = factory.createVarRef();
        newTriggerForControlReaction.setVariable(newTriggerForControlReactionInput);
        
        // Add the appropriate triggers to the list of triggers of the reaction
        reaction.getTriggers().add(newTriggerForControlReaction);
        
        // Add the original output port of the source federate
        // as a trigger to keep the overall dependency structure. 
        // This is useful when assigning levels.
        reaction.getTriggers().add(sourceRef);
        // Add this trigger to the list of disconnected network reaction triggers
        instance.remoteNetworkReactionTriggers.add(sourceRef);
        
        // Add the destination port as an effect of the reaction
        reaction.getEffects().add(destRef);
        
        // Generate code for the network input control reaction
        reaction.setCode(factory.createCode());

        TimeValue maxSTP = findMaxSTP(
                destination.getDefinition(),
                instance,
                generator, 
                destination.getParent().reactorDefinition
        );

        reaction.getCode()
                .setBody(generator.generateNetworkInputControlReactionBody(
                        recevingPortID, maxSTP));
        
        generator.makeUnordered(reaction);

        // Insert the reaction
        top.getReactions().add(reaction);
        
        // Add the trigger for this reaction to the list of triggers, used to actually
        // trigger the reaction at the beginning of each logical time.
        instance.networkInputControlReactionsTriggers.add(newTriggerForControlReactionInput);
        
        // Add the network input control reaction to the federate instance's list
        // of network reactions
        instance.networkReactions.add(reaction);
    }

    /**
     * Find the maximum STP offset for the given 'port'.
     * 
     * An STP offset predicate can be nested in contained reactors in
     * the federate.
     * @param port The port to generate the STP list for.
     * @param generator The GeneratorBase instance used to perform some target-specific actions
     * @param reactor The top-level reactor (not the federate reactor)
     * @return The maximum STP as a TimeValue
     */
    private static TimeValue findMaxSTP(Variable port,
            FederateInstance instance,
            GeneratorBase generator, Reactor reactor) {
        // Find a list of STP offsets (if any exists)
        List<Value> STPList = new LinkedList<>();
        
        // First, check if there are any connections to contained reactors that
        // need to be handled
        List<Connection> connectionsWithPort = ASTUtils
            .allConnections(reactor).stream().filter(c -> c.getLeftPorts()
                                                           .stream()
                                                           .anyMatch((VarRef v) -> v
                                                               .getVariable().equals(port)))
            .collect(Collectors.toList());


        // Find the list of reactions that have the port as trigger or source
        // (could be a variable name)
        List<Reaction> reactionsWithPort = ASTUtils
                .allReactions(reactor).stream().filter(r -> {
                // Check the triggers of reaction r first
                return r.getTriggers().stream().anyMatch(t -> {
                    if (t instanceof VarRef) {
                        // Check if the variables match
                        return ((VarRef) t).getVariable() == port;
                    } else {
                        // Not a network port (startup or shutdown)
                        return false;
                    }
                }) || // Then check the sources of reaction r
                r.getSources().stream().anyMatch(s -> s.getVariable() == port);
                }).collect(Collectors.toList());
        
        // Find a list of STP offsets (if any exists)
        if (generator.isFederatedAndDecentralized()) {
            for (Reaction r : safe(reactionsWithPort)) {
                if (!instance.containsReaction(r)) {
                    continue;
                }
                // If STP offset is determined, add it
                // If not, assume it is zero
                if (r.getStp() != null) {
                    if (r.getStp().getValue().getParameter() != null) {
                        List<Instantiation> instantList = new ArrayList<>();
                        instantList.add(instance.instantiation);
                        STPList.addAll(ASTUtils.initialValue(r.getStp().getValue().getParameter(), instantList));
                    } else {
                        STPList.add(r.getStp().getValue());
                    }
                }
            }
         // Check the children for STPs as well
            for (Connection c : safe(connectionsWithPort)) {
                VarRef childPort = c.getRightPorts().get(0);
                Reactor childReactor = (Reactor) childPort.getVariable()
                        .eContainer();
                // Find the list of reactions that have the port as trigger or
                // source (could be a variable name)
                List<Reaction> childReactionsWithPort = ASTUtils
                    .allReactions(childReactor).stream().filter(r -> r.getTriggers().stream().anyMatch(t -> {
                        if (t instanceof VarRef) {
                            // Check if the variables match
                            return ((VarRef) t)
                                    .getVariable() == childPort
                                            .getVariable();
                        } else {
                            // Not a network port (startup or shutdown)
                            return false;
                        }
                    }) || r.getSources().stream().anyMatch(s -> s.getVariable() == childPort
                            .getVariable())).collect(Collectors.toList());

                for (Reaction r : safe(childReactionsWithPort)) {
                    if (!instance.containsReaction(r)) {
                        continue;
                    }
                    // If STP offset is determined, add it
                    // If not, assume it is zero
                    if (r.getStp() != null) {
                        if (r.getStp().getValue() instanceof Parameter) {
                            List<Instantiation> instantList = new ArrayList<>();
                            instantList.add(childPort.getContainer());
                            STPList.addAll(ASTUtils.initialValue(r.getStp().getValue().getParameter(), instantList));
                        } else {
                            STPList.add(r.getStp().getValue());
                        }
                    }
                }
            }
        }
        
        TimeValue maxSTP = new TimeValue(0, TimeUnit.NONE);
        for (Value value : safe(STPList)) {
            TimeValue tValue = ASTUtils.getTimeValue(value);
            if(maxSTP.isEarlierThan(tValue)) {
                maxSTP = tValue;
            }
        }
        
        return maxSTP;
    }
    
    /**
     * Add a network sender reaction for a given input port 'source' to
     * source's parent reactor. This reaction will react to the 'source'
     * and then send a message on the network destined for the destinationFederate.
     * 
     * @note Used in federated execution
     * 
     * @param source The source port instance.
     * @param destination The destination port instance.
     * @param connection The network connection.
     * @param sourceFederate The source federate.
     * @param leftBankIndex The left bank index or -1 if the left reactor is not in a bank.
     * @param leftChannelIndex The left channel index or -1 if the left port is not a multiport.
     * @param destinationFederate The destination federate.
     * @param generator The GeneratorBase instance used to perform some target-specific actions
     * @param coordination One of CoordinationType.DECENTRALIZED or CoordinationType.CENTRALIZED.
     * @param serializer The serializer used on the connection
     */
    private static void addNetworkSenderReaction(
            PortInstance source,
            PortInstance destination,
            Connection connection, 
            FederateInstance sourceFederate,
            int leftBankIndex,
            int leftChannelIndex,
            FederateInstance destinationFederate,
            GeneratorBase generator,
            CoordinationType coordination,
            SupportedSerializers serializer
    ) {
        LfFactory factory = LfFactory.eINSTANCE;
        // Assume all the types are the same, so just use the first on the right.
        Type type = EcoreUtil.copy(source.getDefinition().getType());
        VarRef sourceRef = factory.createVarRef();
        VarRef destRef = factory.createVarRef();
        Reactor parent = (Reactor)connection.eContainer();
        Reaction networkSenderReaction = factory.createReaction();

        // These reactions do not require any dependency relationship
        // to other reactions in the container.
        generator.makeUnordered(networkSenderReaction);
        
        // If the sender or receiver is in a bank of reactors, then we want
        // these reactions to appear only in the federate whose bank ID matches.
        generator.setReactionBankIndex(networkSenderReaction, leftBankIndex);
        
        // The connection is 'physical' if it uses the ~> notation.
        if (connection.isPhysical()) {
            sourceFederate.outboundP2PConnections.add(destinationFederate);
        } else {
            // If the connection is logical but coordination
            // is decentralized, we would need
            // to make P2P connections
            if (coordination == CoordinationType.DECENTRALIZED) {
                sourceFederate.outboundP2PConnections.add(destinationFederate);
            }
        }
        
        // Record this action in the right federate.
        // The ID of the receiving port (rightPort) is the position
        // of the action in this list.
        int receivingPortID = destinationFederate.networkMessageActions.size();


        // Establish references to the involved ports.
        sourceRef.setContainer(source.parent.getDefinition());
        sourceRef.setVariable(source.getDefinition());
        destRef.setContainer(destination.parent.getDefinition());
        destRef.setVariable(destination.getDefinition());
        
        // Configure the sending reaction.
        networkSenderReaction.getTriggers().add(sourceRef);
        networkSenderReaction.setCode(factory.createCode());
        networkSenderReaction.getCode().setBody(generator.generateNetworkSenderBody(
            sourceRef,
            destRef,
            receivingPortID,
            sourceFederate,
            leftBankIndex,
            leftChannelIndex,
            destinationFederate,
            InferredType.fromAST(type),
            connection.isPhysical(),
            connection.getDelay(),
            serializer
        ));
              
        // Add the sending reaction to the parent.
        parent.getReactions().add(networkSenderReaction);
        
        // Add the network sender reaction to the federate instance's list
        // of network reactions
        sourceFederate.networkReactions.add(networkSenderReaction);
    }

    /**
     * Add a network control reaction for a given output port 'source' to 
     * source's parent reactor. This reaction will send a port absent
     * message if the status of the output port is absent.
     * 
     * @note Used in federated execution
     * 
     * @param source The output port of the source federate
     * @param instance The federate instance is used to keep track of all
     *  network reactions and some relevant triggers
     * @param receivingPortID The ID of the receiving port
     * @param channelIndex The channel index of the sending port, if it is a multiport.
     * @param bankIndex The bank index of the sending federate, if it is a bank.
     * @param receivingFedID The ID of destination federate.
     * @param generator The GeneratorBase instance used to perform some target-specific actions
     * @param delay The delay value imposed on the connection using after
     */
    private static void addNetworkOutputControlReaction(
            PortInstance source,
            FederateInstance instance,
            int receivingPortID, 
            int bankIndex, 
            int channelIndex, 
            int receivingFedID,
            GeneratorBase generator,
            Delay delay
    ) {
        LfFactory factory = LfFactory.eINSTANCE;
        Reaction reaction = factory.createReaction();
        Reactor top = source.getParent().getParent().reactorDefinition; // Top-level reactor.
        
        // If the sender or receiver is in a bank of reactors, then we want
        // these reactions to appear only in the federate whose bank ID matches.
        generator.setReactionBankIndex(reaction, bankIndex);

        // Add the output from the contained reactor as a source to
        // the reaction to preserve precedence order.
        VarRef newPortRef = factory.createVarRef();
        newPortRef.setContainer(source.getParent().getDefinition());
        newPortRef.setVariable(source.getDefinition());
        reaction.getSources().add(newPortRef);

        // We use a phantom input port at the top-level to manually
        // trigger output control reactions. That port is created once
        // and recorded in the federate instance.
        // Check whether the port already has been created.
        if (instance.networkOutputControlReactionsTrigger == null) {
            // The port has not been created.
            String triggerName = "outputControlReactionTrigger";

            // Find the trigger definition in the reactor definition, which could have been
            // generated for another federate instance if there are multiple instances
            // of the same reactor that are each distinct federates.
            Optional<Input> optTriggerInput = top.getInputs().stream()
                                                 .filter(I -> I.getName().equals(triggerName)).findFirst();

            if (optTriggerInput.isEmpty()) {
                // If no trigger with the name "outputControlReactionTrigger" is
                // already added to the reactor definition, we need to create it
                // for the first time.
                Input newTriggerForControlReactionVariable = factory.createInput();
                newTriggerForControlReactionVariable.setName(triggerName);

                // The input needs a type. All targets have a Time type, so we use that.
                Type portType = factory.createType();
                portType.setId(generator.getTargetTimeType());
                newTriggerForControlReactionVariable.setType(portType);

                top.getInputs().add(newTriggerForControlReactionVariable);
                
                // Now that the variable is created, store it in the federate instance
                instance.networkOutputControlReactionsTrigger = newTriggerForControlReactionVariable;
            } else {
                // If the "outputControlReactionTrigger" trigger is already
                // there, we can re-use it for this new reaction since a single trigger
                // will trigger
                // all network output control reactions.
                instance.networkOutputControlReactionsTrigger = optTriggerInput.get();
            }
        }

        // Add the trigger for all output control reactions to the list of triggers
        VarRef triggerRef = factory.createVarRef();
        triggerRef.setVariable(instance.networkOutputControlReactionsTrigger);
        reaction.getTriggers().add(triggerRef);
        
        // Generate the code
        reaction.setCode(factory.createCode());

        reaction.getCode().setBody(
                generator.generateNetworkOutputControlReactionBody(newPortRef,
                        receivingPortID, receivingFedID, bankIndex, channelIndex, delay));
        
        // Make the reaction unordered w.r.t. other reactions in the top level.
        generator.makeUnordered(reaction);

        // Insert the newly generated reaction after the generated sender and
        // receiver top-level reactions.
        top.getReactions().add(reaction);
        
        // Add the network output control reaction to the federate instance's list
        // of network reactions
        instance.networkReactions.add(reaction);
    }
    
    /** 
     * Replace the specified connection with communication between federates.
     * @param source The source port instance.
     * @param destination The destination port instance.
     * @param connection The connection.
     * @param sourceFederate The source federate.
     * @param leftBankIndex The left bank index or -1 if the left reactor is not in a bank.
     * @param leftChannelIndex The left channel index or -1 if the left port is not a multiport.
     * @param destinationFederate The destination federate.
     * @param rightBankIndex The right bank index or -1 if the right reactor is not in a bank.
     * @param rightChannelIndex The right channel index or -1 if the right port is not a multiport.
     * @param generator The GeneratorBase instance used to perform some target-specific actions
     * @param coordination One of CoordinationType.DECENTRALIZED or CoordinationType.CENTRALIZED.
     */
    public static void makeCommunication(
            PortInstance source,
            PortInstance destination,
            Connection connection, 
            FederateInstance sourceFederate,
            int leftBankIndex,
            int leftChannelIndex,
            FederateInstance destinationFederate,
            int rightBankIndex,
            int rightChannelIndex,
            GeneratorBase generator,
            CoordinationType coordination
    ) {        
        // Get the serializer
        var serializer = SupportedSerializers.NATIVE;
        if (connection.getSerializer() != null) {
            serializer = SupportedSerializers.valueOf(
                    connection.getSerializer().getType().toUpperCase()
            );
        }
        // Add it to the list of enabled serializers
        generator.enabledSerializers.add(serializer);
        
<<<<<<< HEAD
        // Record this action in the right federate.
        // The ID of the receiving port (rightPort) is the position
        // of the action in this list.
        int receivingPortID = rightFederate.networkMessageActions.size();
        rightFederate.networkMessageActions.add(action);

        // Establish references to the action.
        triggerRef.setVariable(action);

        // Establish references to the involved ports.
        sourceRef.setContainer(source.getParent().getDefinition());
        sourceRef.setVariable(source.getDefinition());
        destRef.setContainer(destination.getParent().getDefinition());
        destRef.setVariable(destination.getDefinition());

        // Add the action to the reactor.
        parent.getActions().add(action);
        
        // Configure the sending reaction.
        r1.getTriggers().add(sourceRef);
        r1.setCode(factory.createCode());
        r1.getCode().setBody(generator.generateNetworkSenderBody(
            sourceRef,
            destRef,
            receivingPortID,
            leftFederate,
            leftBankIndex,
            leftChannelIndex,
            rightFederate,
            InferredType.fromAST(type),
            connection.isPhysical(),
            connection.getDelay(),
            serializer
        ));
              
        // Add the sending reaction to the parent.
        parent.getReactions().add(r1);
=======
        // Add the sender reaction.
        addNetworkSenderReaction(
                source,
                destination,
                connection, 
                sourceFederate,
                leftBankIndex, 
                leftChannelIndex, 
                destinationFederate,
                generator, 
                coordination, 
                serializer
        );
>>>>>>> 6ab72755
        
        if (!connection.isPhysical()) {
            
            // The ID of the receiving port (rightPort) is the position
            // of the networkAction (see below) in this list.
            int receivingPortID = destinationFederate.networkMessageActions.size();
            
            // Add the network output control reaction to the parent
            FedASTUtils.addNetworkOutputControlReaction(
                source,
                sourceFederate,
                receivingPortID,
                leftBankIndex,
                leftChannelIndex,
                destinationFederate.id,
                generator,
                connection.getDelay()
            );
            
            // Add the network input control reaction to the parent
            FedASTUtils.addNetworkInputControlReaction(
                source,
                destination,
                receivingPortID,
                rightBankIndex,
                destinationFederate,
                generator
            );
        }

        // Create the network action (@see createNetworkAction)
        Action networkAction = createNetworkAction(
            connection,
            serializer,
            EcoreUtil.copy(source.getDefinition().getType()),
            generator.getNetworkBufferType());

        // Keep track of this action in the destination federate.
        destinationFederate.networkMessageActions.add(networkAction);

        // Add the action definition to the parent reactor.
        ((Reactor)connection.eContainer()).getActions().add(networkAction);

        // Add the network receiver reaction in the destinationFederate
        addNetworkReceiverReaction(
                networkAction,
                source, 
                destination, 
                connection, 
                sourceFederate,
                destinationFederate,
                rightBankIndex, 
                rightChannelIndex, 
                generator, 
                coordination,
                serializer
         );
    }
}<|MERGE_RESOLUTION|>--- conflicted
+++ resolved
@@ -206,9 +206,9 @@
         int receivingPortID = destinationFederate.networkMessageActions.size();
         
         // Establish references to the involved ports.
-        sourceRef.setContainer(source.parent.getDefinition());
+        sourceRef.setContainer(source.getParent().getDefinition());
         sourceRef.setVariable(source.getDefinition());
-        destRef.setContainer(destination.parent.getDefinition());
+        destRef.setContainer(destination.getParent().getDefinition());
         destRef.setVariable(destination.getDefinition());
         
         if (!connection.isPhysical()) {            
@@ -217,7 +217,7 @@
             // as a trigger to keep the overall dependency structure. 
             // This is useful when assigning levels.
             VarRef senderOutputPort = factory.createVarRef();
-            senderOutputPort.setContainer(source.parent.getDefinition());
+            senderOutputPort.setContainer(source.getParent().getDefinition());
             senderOutputPort.setVariable(source.getDefinition());
             networkReceiverReaction.getTriggers().add(senderOutputPort);
             // Add this trigger to the list of disconnected network reaction triggers
@@ -298,15 +298,10 @@
         Input newTriggerForControlReactionInput = factory.createInput();       
 
         // Set the container and variable according to the network port
-<<<<<<< HEAD
-        newPortRef.setContainer(destination.getParent().getDefinition());
-        newPortRef.setVariable(destination.getDefinition());
-=======
-        destRef.setContainer(destination.parent.getDefinition());
+        destRef.setContainer(destination.getParent().getDefinition());
         destRef.setVariable(destination.getDefinition());
-        sourceRef.setContainer(source.parent.getDefinition());
+        sourceRef.setContainer(source.getParent().getDefinition());
         sourceRef.setVariable(source.getDefinition());
->>>>>>> 6ab72755
         
         Reactor top = destination.getParent().getParent().reactorDefinition;
         
@@ -538,9 +533,9 @@
 
 
         // Establish references to the involved ports.
-        sourceRef.setContainer(source.parent.getDefinition());
+        sourceRef.setContainer(source.getParent().getDefinition());
         sourceRef.setVariable(source.getDefinition());
-        destRef.setContainer(destination.parent.getDefinition());
+        destRef.setContainer(destination.getParent().getDefinition());
         destRef.setVariable(destination.getDefinition());
         
         // Configure the sending reaction.
@@ -710,45 +705,6 @@
         // Add it to the list of enabled serializers
         generator.enabledSerializers.add(serializer);
         
-<<<<<<< HEAD
-        // Record this action in the right federate.
-        // The ID of the receiving port (rightPort) is the position
-        // of the action in this list.
-        int receivingPortID = rightFederate.networkMessageActions.size();
-        rightFederate.networkMessageActions.add(action);
-
-        // Establish references to the action.
-        triggerRef.setVariable(action);
-
-        // Establish references to the involved ports.
-        sourceRef.setContainer(source.getParent().getDefinition());
-        sourceRef.setVariable(source.getDefinition());
-        destRef.setContainer(destination.getParent().getDefinition());
-        destRef.setVariable(destination.getDefinition());
-
-        // Add the action to the reactor.
-        parent.getActions().add(action);
-        
-        // Configure the sending reaction.
-        r1.getTriggers().add(sourceRef);
-        r1.setCode(factory.createCode());
-        r1.getCode().setBody(generator.generateNetworkSenderBody(
-            sourceRef,
-            destRef,
-            receivingPortID,
-            leftFederate,
-            leftBankIndex,
-            leftChannelIndex,
-            rightFederate,
-            InferredType.fromAST(type),
-            connection.isPhysical(),
-            connection.getDelay(),
-            serializer
-        ));
-              
-        // Add the sending reaction to the parent.
-        parent.getReactions().add(r1);
-=======
         // Add the sender reaction.
         addNetworkSenderReaction(
                 source,
@@ -762,7 +718,6 @@
                 coordination, 
                 serializer
         );
->>>>>>> 6ab72755
         
         if (!connection.isPhysical()) {
             
