/*************
 * Copyright (c) 2021, The University of California at Berkeley.
 * Copyright (c) 2021, The University of Texas at Dallas.
 *
 * Redistribution and use in source and binary forms, with or without
 * modification, are permitted provided that the following conditions are met:
 * 
 * 1. Redistributions of source code must retain the above copyright notice,
 * this list of conditions and the following disclaimer.
 * 
 * 2. Redistributions in binary form must reproduce the above copyright notice,
 * this list of conditions and the following disclaimer in the documentation
 * and/or other materials provided with the distribution.
 * 
 * THIS SOFTWARE IS PROVIDED BY THE COPYRIGHT HOLDERS AND CONTRIBUTORS "AS IS"
 * AND ANY EXPRESS OR IMPLIED WARRANTIES, INCLUDING, BUT NOT LIMITED TO, THE
 * IMPLIED WARRANTIES OF MERCHANTABILITY AND FITNESS FOR A PARTICULAR PURPOSE
 * ARE DISCLAIMED. IN NO EVENT SHALL THE COPYRIGHT HOLDER OR CONTRIBUTORS BE
 * LIABLE FOR ANY DIRECT, INDIRECT, INCIDENTAL, SPECIAL, EXEMPLARY, OR
 * CONSEQUENTIAL DAMAGES (INCLUDING, BUT NOT LIMITED TO, PROCUREMENT OF
 * SUBSTITUTE GOODS OR SERVICES; LOSS OF USE, DATA, OR PROFITS; OR BUSINESS
 * INTERRUPTION) HOWEVER CAUSED AND ON ANY THEORY OF LIABILITY, WHETHER IN
 * CONTRACT, STRICT LIABILITY, OR TORT (INCLUDING NEGLIGENCE OR OTHERWISE)
 * ARISING IN ANY WAY OUT OF THE USE OF THIS SOFTWARE, EVEN IF ADVISED OF THE
 * POSSIBILITY OF SUCH DAMAGE.
 ***************/

package org.lflang.federated;

import java.util.ArrayList;
import java.util.Collections;
import java.util.LinkedList;
import java.util.List;
import java.util.Objects;
import java.util.Optional;
import java.util.stream.Collectors;

import org.eclipse.emf.ecore.util.EcoreUtil;
import org.lflang.ASTUtils;
import org.lflang.InferredType;
import org.lflang.JavaAstUtils;
import org.lflang.TargetProperty.CoordinationType;
import org.lflang.federated.serialization.SupportedSerializers;
import org.lflang.TimeValue;
import org.lflang.generator.GeneratorBase;
import org.lflang.generator.PortInstance;
import org.lflang.generator.ReactorInstance;
import org.lflang.lf.Action;
import org.lflang.lf.ActionOrigin;
import org.lflang.lf.Connection;
import org.lflang.lf.Delay;
import org.lflang.lf.Input;
import org.lflang.lf.Instantiation;
import org.lflang.lf.LfFactory;
import org.lflang.lf.ParamRef;
import org.lflang.lf.Parameter;
import org.lflang.lf.Reaction;
import org.lflang.lf.Reactor;
<<<<<<< HEAD
import org.lflang.lf.Time;
import org.lflang.lf.TimeUnit;
=======
>>>>>>> f90f26ff
import org.lflang.lf.Type;
import org.lflang.lf.Value;
import org.lflang.lf.VarRef;
import org.lflang.lf.Variable;

/**
 * A helper class for AST transformations needed for federated
 * execution.
 * 
 * @author Soroush Bateni {soroush@utdallas.edu}
 * @author Edward A. Lee {eal@berkeley.edu}
 *
 */
public class FedASTUtils {

    /**
     * Return a null-safe List
     * 
     * @param <E> The type of the list
     * @param list The potentially null List
     * @return Empty list or the original list
     */
    public static <E> List<E> safe(List<E> list) {
        return list == null ? Collections.emptyList() : list;
    }

    /**
     * Create a "network action" in the reactor that contains the given
     * connection and return it.
     *
     * The purpose of this action is to serve as a trigger for a "network
     * input reaction" that is responsible for relaying messages to the
     * port that is on the receiving side of the given connection. The
     * connection is assumed to be between two reactors that reside in
     * distinct federates. Hence, the container of the connection is
     * assumed to be top-level.
     *
     * @param connection A connection between to federates.
     * @param serializer The serializer used on the connection.
     * @param type The type of the source port (indicating the type of
     *  data to be received).
     * @param networkBufferType The type of the buffer used for network
     *  communication in the target (e.g., uint8_t* in C).
     * @return The newly created action.
     */
    private static Action createNetworkAction(
        Connection connection,
        SupportedSerializers serializer,
        Type type,
        String networkBufferType
    ) {
        Reactor top = (Reactor) connection.eContainer();
        LfFactory factory = LfFactory.eINSTANCE;

        Action action = factory.createAction();
        // Name the newly created action; set its delay and type.
        action.setName(ASTUtils.getUniqueIdentifier(top, "networkMessage"));
        if (serializer == SupportedSerializers.NATIVE) {
            action.setType(type);
        } else {
            Type action_type = factory.createType();
            action_type.setId(networkBufferType);
            action.setType(action_type);
        }

        // The connection is 'physical' if it uses the ~> notation.
        if (connection.isPhysical()) {
            action.setOrigin(ActionOrigin.PHYSICAL);
            // Messages sent on physical connections do not
            // carry a timestamp, or a delay. The delay
            // provided using after is enforced by setting
            // the minDelay.
            if (connection.getDelay() != null) {
<<<<<<< HEAD
                // todo can't we clone a value?
                action.setMinDelay(connection.getDelay().getValue());
=======
                action.setMinDelay(factory.createValue());
                action.getMinDelay().setTime(connection.getDelay().getTime());
>>>>>>> f90f26ff
            }
        } else {
            action.setOrigin(ActionOrigin.LOGICAL);
        }

        return action;
    }

    /**
     * Add a network receiver reaction for a given input port 'destination' to
     * destination's parent reactor. This reaction will react to a generated
     * 'networkAction' (triggered asynchronously, e.g., by federate.c). This
     * 'networkAction' will contain the actual message that is sent by the sender
     * in 'action->value'. This value is forwarded to 'destination' in the network
     * receiver reaction.
     *
     * @note: Used in federated execution
     *
     * @param networkAction The network action (also, @see createNetworkAction)
     * @param source The source port instance.
     * @param destination The destination port instance.
     * @param connection The network connection.
     * @param sourceFederate The source federate.
     * @param destinationFederate The destination federate.
     * @param rightBankIndex The right bank index or -1 if the right reactor is not in a bank.
     * @param rightChannelIndex The right channel index or -1 if the right port is not a multiport.
     * @param generator The GeneratorBase instance used to perform some target-specific actions
     * @param coordination One of CoordinationType.DECENTRALIZED or CoordinationType.CENTRALIZED.
     * @param serializer The serializer used on the connection
     */
    private static void addNetworkReceiverReaction(
            Action networkAction,
            PortInstance source,
            PortInstance destination,
            Connection connection,
            FederateInstance sourceFederate,
            FederateInstance destinationFederate,
            int rightBankIndex,
            int rightChannelIndex,
            GeneratorBase generator,
            CoordinationType coordination,
            SupportedSerializers serializer
    ) {
        LfFactory factory = LfFactory.eINSTANCE;
        VarRef sourceRef = factory.createVarRef();
        VarRef destRef = factory.createVarRef();
        Reactor parent = (Reactor)connection.eContainer();
        Reaction networkReceiverReaction = factory.createReaction();

        // These reactions do not require any dependency relationship
        // to other reactions in the container.
        generator.makeUnordered(networkReceiverReaction);

        // If the sender or receiver is in a bank of reactors, then we want
        // these reactions to appear only in the federate whose bank ID matches.
        generator.setReactionBankIndex(networkReceiverReaction, rightBankIndex);

        // The connection is 'physical' if it uses the ~> notation.
        if (connection.isPhysical()) {
            destinationFederate.inboundP2PConnections.add(sourceFederate);
        } else {
            // If the connection is logical but coordination
            // is decentralized, we would need
            // to make P2P connections
            if (coordination == CoordinationType.DECENTRALIZED) {
                destinationFederate.inboundP2PConnections.add(sourceFederate);
            }
        }

        // Record this action in the right federate.
        // The ID of the receiving port (rightPort) is the position
        // of the action in this list.
        int receivingPortID = destinationFederate.networkMessageActions.size();

        // Establish references to the involved ports.
        sourceRef.setContainer(source.getParent().getDefinition());
        sourceRef.setVariable(source.getDefinition());
        destRef.setContainer(destination.getParent().getDefinition());
        destRef.setVariable(destination.getDefinition());

        if (!connection.isPhysical()) {
            // If the connection is not physical,
            // add the original output port of the source federate
            // as a trigger to keep the overall dependency structure.
            // This is useful when assigning levels.
            VarRef senderOutputPort = factory.createVarRef();
            senderOutputPort.setContainer(source.getParent().getDefinition());
            senderOutputPort.setVariable(source.getDefinition());
            networkReceiverReaction.getTriggers().add(senderOutputPort);
            // Add this trigger to the list of disconnected network reaction triggers
            destinationFederate.remoteNetworkReactionTriggers.add(senderOutputPort);
        }

        // Add the input port at the receiver federate reactor as an effect
        networkReceiverReaction.getEffects().add(destRef);

        VarRef triggerRef = factory.createVarRef();
        // Establish references to the action.
        triggerRef.setVariable(networkAction);
        // Add the action as a trigger to the receiver reaction
        networkReceiverReaction.getTriggers().add(triggerRef);

        // Generate code for the network receiver reaction
        networkReceiverReaction.setCode(factory.createCode());
        networkReceiverReaction.getCode().setBody(generator.generateNetworkReceiverBody(
            networkAction,
            sourceRef,
            destRef,
            receivingPortID,
            sourceFederate,
            destinationFederate,
            rightBankIndex,
            rightChannelIndex,
            JavaAstUtils.getInferredType(networkAction),
            connection.isPhysical(),
            serializer
        ));

        // Add the receiver reaction to the parent
        parent.getReactions().add(networkReceiverReaction);

        // Add the network receiver reaction to the federate instance's list
        // of network reactions
        destinationFederate.networkReactions.add(networkReceiverReaction);
    }

    /**
     * Add a network control reaction for a given input port 'destination' to
     * destination's parent reactor. This reaction will block for
     * any valid logical time until it is known whether the trigger for the
     * action corresponding to the given port is present or absent.
     * 
     * @note Used in federated execution
     *
     * @param source The output port of the source federate reactor.
     *  Added as a trigger to the network control reaction to preserve the
     *  overall dependency structure of the program across federates.
     * @param destination The input port of the destination federate reactor.
     * @param recevingPortID The ID of the receiving port
     * @param bankIndex The bank index of the receiving federate, or -1 if not in a bank.
     * @param instance The federate instance is used to keep track of all
     *  network input ports globally
     * @param generator The GeneratorBase instance used to perform some target-specific actions
     */
    private static void addNetworkInputControlReaction(
            PortInstance source,
            PortInstance destination,
            int recevingPortID,
            int bankIndex,
            FederateInstance instance,
            GeneratorBase generator
    ) {
        LfFactory factory = LfFactory.eINSTANCE;
        Reaction reaction = factory.createReaction();
        VarRef sourceRef = factory.createVarRef();
        VarRef destRef = factory.createVarRef();
        Type portType = EcoreUtil.copy(destination.getDefinition().getType());
        
        // If the sender or receiver is in a bank of reactors, then we want
        // these reactions to appear only in the federate whose bank ID matches.
        generator.setReactionBankIndex(reaction, bankIndex);

        // Create a new phantom Input port that will be used to trigger the
        // input control reactions.
        Input newTriggerForControlReactionInput = factory.createInput();       

        // Set the container and variable according to the network port
        destRef.setContainer(destination.getParent().getDefinition());
        destRef.setVariable(destination.getDefinition());
        sourceRef.setContainer(source.getParent().getDefinition());
        sourceRef.setVariable(source.getDefinition());
        
        Reactor top = destination.getParent().getParent().reactorDefinition;
        
        newTriggerForControlReactionInput.setName(ASTUtils.getUniqueIdentifier(top, "inputControlReactionTrigger"));
        newTriggerForControlReactionInput.setType(portType);         

        // Add the newly created Input to the input list of inputs of the federated reactor
        top.getInputs().add(newTriggerForControlReactionInput);

        // Create the trigger for the reaction
        VarRef newTriggerForControlReaction = factory.createVarRef();
        newTriggerForControlReaction.setVariable(newTriggerForControlReactionInput);
        
        // Add the appropriate triggers to the list of triggers of the reaction
        reaction.getTriggers().add(newTriggerForControlReaction);

        // Add the original output port of the source federate
        // as a trigger to keep the overall dependency structure.
        // This is useful when assigning levels.
        reaction.getTriggers().add(sourceRef);
        // Add this trigger to the list of disconnected network reaction triggers
        instance.remoteNetworkReactionTriggers.add(sourceRef);

        // Add the destination port as an effect of the reaction
        reaction.getEffects().add(destRef);

        // Generate code for the network input control reaction
        reaction.setCode(factory.createCode());

        TimeValue maxSTP = findMaxSTP(
                destination.getDefinition(),
                instance,
                generator, 
                destination.getParent().reactorDefinition
        );

        reaction.getCode()
                .setBody(generator.generateNetworkInputControlReactionBody(
                        recevingPortID, maxSTP));
        
        generator.makeUnordered(reaction);

        // Insert the reaction
        top.getReactions().add(reaction);
        
        // Add the trigger for this reaction to the list of triggers, used to actually
        // trigger the reaction at the beginning of each logical time.
        instance.networkInputControlReactionsTriggers.add(newTriggerForControlReactionInput);

        // Add the network input control reaction to the federate instance's list
        // of network reactions
        instance.networkReactions.add(reaction);
    }

    /**
     * Find the maximum STP offset for the given 'port'.
     * 
     * An STP offset predicate can be nested in contained reactors in
     * the federate.
     * @param port The port to generate the STP list for.
     * @param generator The GeneratorBase instance used to perform some target-specific actions
     * @param reactor The top-level reactor (not the federate reactor)
     * @return The maximum STP as a TimeValue
     */
    private static TimeValue findMaxSTP(Variable port,
            FederateInstance instance,
            GeneratorBase generator, Reactor reactor) {
        // Find a list of STP offsets (if any exists)
        List<Value> STPList = new LinkedList<>();
        
        // First, check if there are any connections to contained reactors that
        // need to be handled
        List<Connection> connectionsWithPort = ASTUtils
            .allConnections(reactor).stream().filter(c -> c.getLeftPorts()
                                                           .stream()
                                                           .anyMatch((VarRef v) -> v
                                                               .getVariable().equals(port)))
            .collect(Collectors.toList());


        // Find the list of reactions that have the port as trigger or source
        // (could be a variable name)
        List<Reaction> reactionsWithPort = ASTUtils
                .allReactions(reactor).stream().filter(r -> {
                // Check the triggers of reaction r first
                return r.getTriggers().stream().anyMatch(t -> {
                    if (t instanceof VarRef) {
                        // Check if the variables match
                        return ((VarRef) t).getVariable() == port;
                    } else {
                        // Not a network port (startup or shutdown)
                        return false;
                    }
                }) || // Then check the sources of reaction r
                r.getSources().stream().anyMatch(s -> s.getVariable() == port);
                }).collect(Collectors.toList());
        
        // Find a list of STP offsets (if any exists)
        if (generator.isFederatedAndDecentralized()) {
            for (Reaction r : safe(reactionsWithPort)) {
                if (!instance.contains(r)) {
                    continue;
                }
                // If STP offset is determined, add it
                // If not, assume it is zero
                if (r.getStp() != null) {
                    if (r.getStp().getValue() instanceof ParamRef) {
                        Parameter parameter = ((ParamRef) r.getStp().getValue()).getParameter();
                        STPList.addAll(ASTUtils.initialValue(parameter, List.of(instance.instantiation)));
                    } else {
                        STPList.add(r.getStp().getValue());
                    }
                }
            }
         // Check the children for STPs as well
            for (Connection c : safe(connectionsWithPort)) {
                VarRef childPort = c.getRightPorts().get(0);
                Reactor childReactor = (Reactor) childPort.getVariable()
                        .eContainer();
                // Find the list of reactions that have the port as trigger or
                // source (could be a variable name)
                List<Reaction> childReactionsWithPort = ASTUtils
                    .allReactions(childReactor).stream().filter(r -> r.getTriggers().stream().anyMatch(t -> {
                        if (t instanceof VarRef) {
                            // Check if the variables match
                            return ((VarRef) t)
                                    .getVariable() == childPort
                                            .getVariable();
                        } else {
                            // Not a network port (startup or shutdown)
                            return false;
                        }
                    }) || r.getSources().stream().anyMatch(s -> s.getVariable() == childPort
                            .getVariable())).collect(Collectors.toList());

                for (Reaction r : safe(childReactionsWithPort)) {
                    if (!instance.contains(r)) {
                        continue;
                    }
                    // If STP offset is determined, add it
                    // If not, assume it is zero
                    if (r.getStp() != null) {
                        if (r.getStp().getValue() instanceof ParamRef) {
                            Parameter parameter = ((ParamRef) r.getStp().getValue()).getParameter();
                            STPList.addAll(ASTUtils.initialValue(parameter, List.of(childPort.getContainer())));
                        } else {
                            STPList.add(r.getStp().getValue());
                        }
                    }
                }
            }
        }

        return STPList.stream()
                      .map(JavaAstUtils::getTimeValue)
                      .filter(Objects::nonNull)
                      .reduce(TimeValue.ZERO, TimeValue::max);
<<<<<<< HEAD
    }

    private static void addStp(List<Value> STPList, Reaction r, Instantiation instant) {
        Value stpValue = r.getStp().getValue();
        if (stpValue instanceof ParamRef) {
            List<Instantiation> instantList = new ArrayList<>();
            instantList.add(instant);
            STPList.addAll(ASTUtils.initialValue(((ParamRef) stpValue).getParameter(), instantList));
        } else {
            STPList.add(stpValue);
        }
=======
>>>>>>> f90f26ff
    }
    /**
     * Add a network sender reaction for a given input port 'source' to
     * source's parent reactor. This reaction will react to the 'source'
     * and then send a message on the network destined for the destinationFederate.
     *
     * @note Used in federated execution
     *
     * @param source The source port instance.
     * @param destination The destination port instance.
     * @param connection The network connection.
     * @param sourceFederate The source federate.
     * @param leftBankIndex The left bank index or -1 if the left reactor is not in a bank.
     * @param leftChannelIndex The left channel index or -1 if the left port is not a multiport.
     * @param destinationFederate The destination federate.
     * @param generator The GeneratorBase instance used to perform some target-specific actions
     * @param coordination One of CoordinationType.DECENTRALIZED or CoordinationType.CENTRALIZED.
     * @param serializer The serializer used on the connection
     */
    private static void addNetworkSenderReaction(
            PortInstance source,
            PortInstance destination,
            Connection connection,
            FederateInstance sourceFederate,
            int leftBankIndex,
            int leftChannelIndex,
            FederateInstance destinationFederate,
            GeneratorBase generator,
            CoordinationType coordination,
            SupportedSerializers serializer,
            ReactorInstance mainInstance
    ) {
        LfFactory factory = LfFactory.eINSTANCE;
        // Assume all the types are the same, so just use the first on the right.
        Type type = EcoreUtil.copy(source.getDefinition().getType());
        VarRef sourceRef = factory.createVarRef();
        VarRef destRef = factory.createVarRef();
        Reactor parent = (Reactor)connection.eContainer();
        Reaction networkSenderReaction = factory.createReaction();

        // These reactions do not require any dependency relationship
        // to other reactions in the container.
        generator.makeUnordered(networkSenderReaction);

        // If the sender or receiver is in a bank of reactors, then we want
        // these reactions to appear only in the federate whose bank ID matches.
        generator.setReactionBankIndex(networkSenderReaction, leftBankIndex);

        // The connection is 'physical' if it uses the ~> notation.
        if (connection.isPhysical()) {
            sourceFederate.outboundP2PConnections.add(destinationFederate);
        } else {
            // If the connection is logical but coordination
            // is decentralized, we would need
            // to make P2P connections
            if (coordination == CoordinationType.DECENTRALIZED) {
                sourceFederate.outboundP2PConnections.add(destinationFederate);
            }
        }

        // Record this action in the right federate.
        // The ID of the receiving port (rightPort) is the position
        // of the action in this list.
        int receivingPortID = destinationFederate.networkMessageActions.size();


        // Establish references to the involved ports.
        sourceRef.setContainer(source.getParent().getDefinition());
        sourceRef.setVariable(source.getDefinition());
        destRef.setContainer(destination.getParent().getDefinition());
        destRef.setVariable(destination.getDefinition());

        // Configure the sending reaction.

        Delay delay = connection.getDelay();
        TimeValue delayValue = mainInstance.resolveTimeValue(delay == null ? null : delay.getValue());


        networkSenderReaction.getTriggers().add(sourceRef);
        networkSenderReaction.setCode(factory.createCode());
        networkSenderReaction.getCode().setBody(generator.generateNetworkSenderBody(
            sourceRef,
            destRef,
            receivingPortID,
            sourceFederate,
            leftBankIndex,
            leftChannelIndex,
            destinationFederate,
            InferredType.fromAST(type),
            connection.isPhysical(),
            delayValue,
            serializer
        ));

        // Add the sending reaction to the parent.
        parent.getReactions().add(networkSenderReaction);

        // Add the network sender reaction to the federate instance's list
        // of network reactions
        sourceFederate.networkReactions.add(networkSenderReaction);
    }

    /**
     * Add a network control reaction for a given output port 'source' to
     * source's parent reactor. This reaction will send a port absent
     * message if the status of the output port is absent.
     * 
     * @note Used in federated execution
     * 
     * @param source The output port of the source federate
     * @param instance The federate instance is used to keep track of all
     *  network reactions and some relevant triggers
     * @param receivingPortID The ID of the receiving port
     * @param channelIndex The channel index of the sending port, if it is a multiport.
     * @param bankIndex The bank index of the sending federate, if it is a bank.
     * @param receivingFedID The ID of destination federate.
     * @param generator The GeneratorBase instance used to perform some target-specific actions
     * @param delay The delay value imposed on the connection using after
     */
    private static void addNetworkOutputControlReaction(
        PortInstance source,
        FederateInstance instance,
        int receivingPortID,
        int bankIndex,
        int channelIndex,
        int receivingFedID,
        GeneratorBase generator,
        TimeValue delay
    ) {
        LfFactory factory = LfFactory.eINSTANCE;
        Reaction reaction = factory.createReaction();
        Reactor top = source.getParent().getParent().reactorDefinition; // Top-level reactor.
        
        // If the sender or receiver is in a bank of reactors, then we want
        // these reactions to appear only in the federate whose bank ID matches.
        generator.setReactionBankIndex(reaction, bankIndex);

        // Add the output from the contained reactor as a source to
        // the reaction to preserve precedence order.
        VarRef newPortRef = factory.createVarRef();
        newPortRef.setContainer(source.getParent().getDefinition());
        newPortRef.setVariable(source.getDefinition());
        reaction.getSources().add(newPortRef);

        // We use a phantom input port at the top-level to manually
        // trigger output control reactions. That port is created once
        // and recorded in the federate instance.
        // Check whether the port already has been created.
        if (instance.networkOutputControlReactionsTrigger == null) {
            // The port has not been created.
            String triggerName = "outputControlReactionTrigger";

            // Find the trigger definition in the reactor definition, which could have been
            // generated for another federate instance if there are multiple instances
            // of the same reactor that are each distinct federates.
            Optional<Input> optTriggerInput = top.getInputs().stream()
                                                 .filter(I -> I.getName().equals(triggerName)).findFirst();

            if (optTriggerInput.isEmpty()) {
                // If no trigger with the name "outputControlReactionTrigger" is
                // already added to the reactor definition, we need to create it
                // for the first time.
                Input newTriggerForControlReactionVariable = factory.createInput();
                newTriggerForControlReactionVariable.setName(triggerName);

                // The input needs a type. All targets have a Time type, so we use that.
                Type portType = factory.createType();
                portType.setId(generator.getTargetTimeType());
                newTriggerForControlReactionVariable.setType(portType);

                top.getInputs().add(newTriggerForControlReactionVariable);
                
                // Now that the variable is created, store it in the federate instance
                instance.networkOutputControlReactionsTrigger = newTriggerForControlReactionVariable;
            } else {
                // If the "outputControlReactionTrigger" trigger is already
                // there, we can re-use it for this new reaction since a single trigger
                // will trigger
                // all network output control reactions.
                instance.networkOutputControlReactionsTrigger = optTriggerInput.get();
            }
        }

        // Add the trigger for all output control reactions to the list of triggers
        VarRef triggerRef = factory.createVarRef();
        triggerRef.setVariable(instance.networkOutputControlReactionsTrigger);
        reaction.getTriggers().add(triggerRef);
        
        // Generate the code
        reaction.setCode(factory.createCode());

        reaction.getCode().setBody(
                generator.generateNetworkOutputControlReactionBody(newPortRef,
                        receivingPortID, receivingFedID, bankIndex, channelIndex, delay));
        
        // Make the reaction unordered w.r.t. other reactions in the top level.
        generator.makeUnordered(reaction);

        // Insert the newly generated reaction after the generated sender and
        // receiver top-level reactions.
        top.getReactions().add(reaction);

        // Add the network output control reaction to the federate instance's list
        // of network reactions
        instance.networkReactions.add(reaction);
    }
    
    /** 
     * Replace the specified connection with communication between federates.
     * @param source The source port instance.
     * @param destination The destination port instance.
     * @param connection The connection.
     * @param sourceFederate The source federate.
     * @param leftBankIndex The left bank index or -1 if the left reactor is not in a bank.
     * @param leftChannelIndex The left channel index or -1 if the left port is not a multiport.
     * @param destinationFederate The destination federate.
     * @param rightBankIndex The right bank index or -1 if the right reactor is not in a bank.
     * @param rightChannelIndex The right channel index or -1 if the right port is not a multiport.
     * @param generator The GeneratorBase instance used to perform some target-specific actions
     * @param coordination One of CoordinationType.DECENTRALIZED or CoordinationType.CENTRALIZED.
     */
    public static void makeCommunication(
        PortInstance source,
        PortInstance destination,
        Connection connection,
        FederateInstance sourceFederate,
        int leftBankIndex,
        int leftChannelIndex,
        FederateInstance destinationFederate,
        int rightBankIndex,
        int rightChannelIndex,
        GeneratorBase generator,
        CoordinationType coordination,
        ReactorInstance mainInstance
    ) {
        // Get the serializer
        var serializer = SupportedSerializers.NATIVE;
        if (connection.getSerializer() != null) {
            serializer = SupportedSerializers.valueOf(
                    connection.getSerializer().getType().toUpperCase()
            );
        }
        // Add it to the list of enabled serializers
        generator.enabledSerializers.add(serializer);

        // Add the sender reaction.
        addNetworkSenderReaction(
                source,
                destination,
                connection,
                sourceFederate,
                leftBankIndex,
                leftChannelIndex,
                destinationFederate,
                generator,
                coordination,
                serializer,
                mainInstance
        );
        
        if (!connection.isPhysical()) {

            // The ID of the receiving port (rightPort) is the position
            // of the networkAction (see below) in this list.
            int receivingPortID = destinationFederate.networkMessageActions.size();

            Delay delay = connection.getDelay();
            TimeValue delayValue = mainInstance.resolveTimeValue(delay == null ? null : delay.getValue());

            // Add the network output control reaction to the parent
            FedASTUtils.addNetworkOutputControlReaction(
                source,
                sourceFederate,
                receivingPortID,
                leftBankIndex,
                leftChannelIndex,
                destinationFederate.id,
                generator,
                delayValue
            );
            
            // Add the network input control reaction to the parent
            FedASTUtils.addNetworkInputControlReaction(
                source,
                destination,
                receivingPortID,
                rightBankIndex,
                destinationFederate,
                generator
            );
        }

        // Create the network action (@see createNetworkAction)
        Action networkAction = createNetworkAction(
            connection,
            serializer,
            EcoreUtil.copy(source.getDefinition().getType()),
            generator.getNetworkBufferType());

        // Keep track of this action in the destination federate.
        destinationFederate.networkMessageActions.add(networkAction);

        // Add the action definition to the parent reactor.
        ((Reactor)connection.eContainer()).getActions().add(networkAction);

        // Add the network receiver reaction in the destinationFederate
        addNetworkReceiverReaction(
                networkAction,
                source,
                destination,
                connection,
                sourceFederate,
                destinationFederate,
                rightBankIndex,
                rightChannelIndex,
                generator,
                coordination,
                serializer
         );
    }

}<|MERGE_RESOLUTION|>--- conflicted
+++ resolved
@@ -56,11 +56,8 @@
 import org.lflang.lf.Parameter;
 import org.lflang.lf.Reaction;
 import org.lflang.lf.Reactor;
-<<<<<<< HEAD
 import org.lflang.lf.Time;
 import org.lflang.lf.TimeUnit;
-=======
->>>>>>> f90f26ff
 import org.lflang.lf.Type;
 import org.lflang.lf.Value;
 import org.lflang.lf.VarRef;
@@ -134,13 +131,8 @@
             // provided using after is enforced by setting
             // the minDelay.
             if (connection.getDelay() != null) {
-<<<<<<< HEAD
                 // todo can't we clone a value?
                 action.setMinDelay(connection.getDelay().getValue());
-=======
-                action.setMinDelay(factory.createValue());
-                action.getMinDelay().setTime(connection.getDelay().getTime());
->>>>>>> f90f26ff
             }
         } else {
             action.setOrigin(ActionOrigin.LOGICAL);
@@ -469,20 +461,6 @@
                       .map(JavaAstUtils::getTimeValue)
                       .filter(Objects::nonNull)
                       .reduce(TimeValue.ZERO, TimeValue::max);
-<<<<<<< HEAD
-    }
-
-    private static void addStp(List<Value> STPList, Reaction r, Instantiation instant) {
-        Value stpValue = r.getStp().getValue();
-        if (stpValue instanceof ParamRef) {
-            List<Instantiation> instantList = new ArrayList<>();
-            instantList.add(instant);
-            STPList.addAll(ASTUtils.initialValue(((ParamRef) stpValue).getParameter(), instantList));
-        } else {
-            STPList.add(stpValue);
-        }
-=======
->>>>>>> f90f26ff
     }
     /**
      * Add a network sender reaction for a given input port 'source' to
