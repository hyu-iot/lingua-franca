--- conflicted
+++ resolved
@@ -39,17 +39,13 @@
 import org.lflang.graph.InstantiationGraph;
 import org.lflang.lf.Assignment;
 import org.lflang.lf.Deadline;
-import org.lflang.lf.Initializer;
 import org.lflang.lf.Instantiation;
 import org.lflang.lf.Model;
 import org.lflang.lf.ParamRef;
 import org.lflang.lf.Parameter;
 import org.lflang.lf.Reactor;
-<<<<<<< HEAD
+import org.lflang.lf.STP;
 import org.lflang.lf.Value;
-=======
-import org.lflang.lf.STP;
->>>>>>> c63b5d2f
 
 
 /**
@@ -85,7 +81,7 @@
      * interval.
      */
     public Set<Deadline> overflowingDeadlines;
-    
+
     /**
      * The set of STP offsets that use a too-large constant to specify their time
      * interval.
