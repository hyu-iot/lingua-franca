--- conflicted
+++ resolved
@@ -1000,10 +1000,7 @@
      */
     override includeTargetLanguageHeaders() {
         pr('''#define MODULE_NAME LinguaFranca«topLevelName»''')
-<<<<<<< HEAD
-        pr('''#define _LF_GARBAGE_COLLECTED''')    	
-=======
-        pr('''#define __GARBAGE_COLLECTED''') 
+        pr('''#define _LF_GARBAGE_COLLECTED''') 
         if (targetConfig.tracing !== null) {
             var filename = "";
             if (targetConfig.tracing.traceFileName !== null) {
@@ -1012,7 +1009,6 @@
             pr('#define LINGUA_FRANCA_TRACE ' + filename)
         }
                        
->>>>>>> a3031a66
         pr('#include "pythontarget.c"')
         if (targetConfig.tracing !== null) {
             pr('#include "core/trace.c"')            
@@ -1300,16 +1296,10 @@
             gstate = PyGILState_Ensure();
             
             DEBUG_PRINT("Calling reaction function «decl.name».«pythonFunctionName»");
-<<<<<<< HEAD
-            PyObject *rValue = PyObject_CallObject(self->_lf_py_reaction_function_«reactionIndex», Py_BuildValue("(«pyObjectDescriptor»)" «pyObjects»));
-        ''')
-        pr('''
-=======
             PyObject *rValue = PyObject_CallObject(
-                self->__py_reaction_function_«reactionIndex», 
+                self->_lf_py_reaction_function_«reactionIndex», 
                 Py_BuildValue("(«pyObjectDescriptor»)" «pyObjects»)
             );
->>>>>>> a3031a66
             if (rValue == NULL) {
                 error_print("FATAL: Calling reaction «decl.name».«pythonFunctionName» failed.");
                 if (PyErr_Occurred()) {
@@ -1345,16 +1335,10 @@
                 gstate = PyGILState_Ensure();
                 
                 DEBUG_PRINT("Calling deadline function «decl.name».«deadlineFunctionName»");
-<<<<<<< HEAD
-                PyObject *rValue = PyObject_CallObject(self->_lf_py_deadline_function_«reactionIndex», Py_BuildValue("(«pyObjectDescriptor»)" «pyObjects»));
-            ''')
-            pr('''
-=======
                 PyObject *rValue = PyObject_CallObject(
-                    self->__py_deadline_function_«reactionIndex», 
+                    self->_lf_py_deadline_function_«reactionIndex», 
                     Py_BuildValue("(«pyObjectDescriptor»)" «pyObjects»)
                 );
->>>>>>> a3031a66
                 if (rValue == NULL) {
                     error_print("FATAL: Calling reaction «decl.name».«deadlineFunctionName» failed.\n");
                     if (rValue == NULL) {
