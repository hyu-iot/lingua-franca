--- conflicted
+++ resolved
@@ -29,10 +29,6 @@
 import java.io.File
 import java.util.ArrayList
 import java.util.LinkedHashSet
-<<<<<<< HEAD
-=======
-import java.util.List
->>>>>>> 12eeac3c
 import java.util.regex.Pattern
 import org.eclipse.emf.ecore.resource.Resource
 import org.eclipse.xtext.generator.IFileSystemAccess2
@@ -209,15 +205,11 @@
         }
     }
 
-<<<<<<< HEAD
     /** Returns the python initializer corresponding to the given LF init list. */
     def String getPythonInitializer(Initializer init) {
           return if (init === null) {
               "None"
           } else if (init.isParens && (init.exprs.size != 1 || init.isTrailingComma)) {
-=======
-        var list = new ArrayList<String>();
->>>>>>> 12eeac3c
 
               // corresponds to a tuple:
               //   state foo(1,2) # tuple w/ 2 components
@@ -347,7 +339,7 @@
         }
 
     }
-    
+
     /**
      * Wrapper function for the more elaborate generatePythonReactorClass that keeps track
      * of visited reactors to avoid duplicate generation
