/*************
 * Copyright (c) 2019-2020, The University of California at Berkeley.

 * Redistribution and use in source and binary forms, with or without modification,
 * are permitted provided that the following conditions are met:

 * 1. Redistributions of source code must retain the above copyright notice,
 *    this list of conditions and the following disclaimer.

 * 2. Redistributions in binary form must reproduce the above copyright notice,
 *    this list of conditions and the following disclaimer in the documentation
 *    and/or other materials provided with the distribution.

 * THIS SOFTWARE IS PROVIDED BY THE COPYRIGHT HOLDERS AND CONTRIBUTORS "AS IS" AND 
 * ANY EXPRESS OR IMPLIED WARRANTIES, INCLUDING, BUT NOT LIMITED TO, THE IMPLIED 
 * WARRANTIES OF MERCHANTABILITY AND FITNESS FOR A PARTICULAR PURPOSE ARE 
 * DISCLAIMED. IN NO EVENT SHALL THE COPYRIGHT HOLDER OR CONTRIBUTORS BE LIABLE FOR
 * ANY DIRECT, INDIRECT, INCIDENTAL, SPECIAL, EXEMPLARY, OR CONSEQUENTIAL DAMAGES 
 * (INCLUDING, BUT NOT LIMITED TO, PROCUREMENT OF SUBSTITUTE GOODS OR SERVICES; 
 * LOSS OF USE, DATA, OR PROFITS; OR BUSINESS INTERRUPTION) HOWEVER CAUSED AND ON 
 * ANY THEORY OF LIABILITY, WHETHER IN CONTRACT, STRICT LIABILITY, OR TORT 
 * (INCLUDING NEGLIGENCE OR OTHERWISE) ARISING IN ANY WAY OUT OF THE USE OF THIS 
 * SOFTWARE, EVEN IF ADVISED OF THE POSSIBILITY OF SUCH DAMAGE.
 ***************/
package org.lflang.generator

import java.io.File
import java.nio.file.Files
import java.nio.file.Paths
import java.util.ArrayList
import java.util.HashSet
import java.util.LinkedHashMap
import java.util.LinkedHashSet
import java.util.List
import java.util.Map
import java.util.Set
import java.util.stream.Collectors
import org.eclipse.core.resources.IMarker
import org.eclipse.emf.ecore.resource.Resource
import org.eclipse.xtext.generator.IFileSystemAccess2
<<<<<<< HEAD
import org.eclipse.xtext.generator.IGeneratorContext
=======
import org.eclipse.xtext.nodemodel.util.NodeModelUtils
import org.eclipse.xtext.resource.XtextResource
>>>>>>> 4c14ef24
import org.eclipse.xtext.util.CancelIndicator
import org.lflang.ASTUtils
import org.lflang.ErrorReporter
import org.lflang.FileConfig
import org.lflang.InferredType
import org.lflang.MainConflictChecker
import org.lflang.Target
import org.lflang.TargetConfig
import org.lflang.TargetConfig.Mode
import org.lflang.TargetProperty.CoordinationType
import org.lflang.TimeUnit
import org.lflang.TimeValue
import org.lflang.federated.FedASTUtils
import org.lflang.federated.FederateInstance
import org.lflang.federated.serialization.SupportedSerializers
import org.lflang.graph.InstantiationGraph
import org.lflang.lf.Action
import org.lflang.lf.Delay
import org.lflang.lf.Instantiation
import org.lflang.lf.LfFactory
import org.lflang.lf.Model
import org.lflang.lf.Parameter
import org.lflang.lf.Reaction
import org.lflang.lf.Reactor
import org.lflang.lf.Time
import org.lflang.lf.Value
import org.lflang.lf.VarRef

import static extension org.lflang.ASTUtils.*

/**
 * Generator base class for specifying core functionality
 * that all code generators should have.
 *
 * @author{Edward A. Lee <eal@berkeley.edu>}
 * @author{Marten Lohstroh <marten@berkeley.edu>}
 * @author{Christian Menard <christian.menard@tu-dresden.de}
 * @author{Matt Weber <matt.weber@berkeley.edu>}
 * @author{Soroush Bateni <soroush@utdallas.edu>}
 */
abstract class GeneratorBase extends JavaGeneratorBase {

    ////////////////////////////////////////////
    //// Public fields.

    /**
     * Constant that specifies how to name generated delay reactors.
     */
    public static val GEN_DELAY_CLASS_NAME = "_lf_GenDelay"

    /**
     * The main (top-level) reactor instance.
     */
    public ReactorInstance main

    /** A error reporter for reporting any errors or warnings during the code generation */
    public ErrorReporter errorReporter

    ////////////////////////////////////////////
    //// Protected fields.

    /**
     * The current target configuration.
     */
    protected var TargetConfig targetConfig = new TargetConfig()
    def TargetConfig getTargetConfig() { return this.targetConfig;}
    
    /**
     * The current file configuration.
     */
    protected var FileConfig fileConfig
    
    /**
     * A factory for compiler commands.
     */
    protected var GeneratorCommandFactory commandFactory   

    /**
     * Collection of generated delay classes.
     */
    val delayClasses = new LinkedHashSet<Reactor>()

    /**
     * Definition of the main (top-level) reactor.
     * This is an automatically generated AST node for the top-level
     * reactor.
     */
    protected Instantiation mainDef
    def getMainDef() { return mainDef; }

    /**
     * A list of Reactor definitions in the main resource, including non-main 
     * reactors defined in imported resources. These are ordered in the list in
     * such a way that each reactor is preceded by any reactor that it instantiates
     * using a command like `foo = new Foo();`
     */
    protected var List<Reactor> reactors = new ArrayList
    
    /**
     * The set of resources referenced reactor classes reside in.
     */
    protected var Set<LFResource> resources = newLinkedHashSet
    
    /**
     * Graph that tracks dependencies between instantiations. 
     * This is a graph where each node is a Reactor (not a ReactorInstance)
     * and an arc from Reactor A to Reactor B means that B contains an instance of A, constructed with a statement
     * like `a = new A();`  After creating the graph, 
     * sort the reactors in topological order and assign them to the reactors class variable. 
     * Hence, after this method returns, `this.reactors` will be a list of Reactors such that any
     * reactor is preceded in the list by reactors that it instantiates.
     */
    protected var InstantiationGraph instantiationGraph

    /**
     * The set of unordered reactions. An unordered reaction is one that does
     * not have any dependency on other reactions in the containing reactor, 
     * and where no other reaction in the containing reactor depends on it.
     * There is currently no way in the syntax of LF to make a reaction
     * unordered, deliberately, because it can introduce unexpected
     * nondeterminacy. However, certain automatically generated reactions are
     * known to be safe to be unordered because they do not interact with the
     * state of the containing reactor. To make a reaction unordered, when
     * the Reaction instance is created, add that instance to this set.
     */
    protected var Set<Reaction> unorderedReactions = null

    /**
     * Map from reactions to bank indices
     */
    protected var Map<Reaction,Integer> reactionBankIndices = null

    /**
     * Keep a unique list of enabled serializers
     */
    public var HashSet<SupportedSerializers> enabledSerializers = new HashSet<SupportedSerializers>();

    /**
     * Indicates whether or not the current Lingua Franca program
     * contains a federation.
     */
    public var boolean isFederated = false

    // //////////////////////////////////////////
    // // Target properties, if they are included.
    /**
     * A list of federate instances or a list with a single empty string
     * if there are no federates specified. FIXME: Why put a single empty string there? It should be just empty...
     */
    public var List<FederateInstance> federates = new ArrayList<FederateInstance>

    /**
     * A map from federate IDs to federate instances.
     */
    protected var Map<Integer, FederateInstance> federateByID = new LinkedHashMap<Integer, FederateInstance>()

    /**
     * A map from instantiations to the federate instances for that instantiation.
     * If the instantiation has a width, there may be more than one federate instance.
     */
    protected var Map<Instantiation, List<FederateInstance>> federatesByInstantiation

    /**
     * The federation RTI properties, which defaults to 'localhost: 15045'.
     */
    protected val federationRTIProperties = newLinkedHashMap(
        'host' -> 'localhost',
        'port' -> 0 // Indicator to use the default port, typically 15045.
    )

    /**
     * Contents of $LF_CLASSPATH, if it was set.
     */
    protected String classpathLF

    /**
     * The name of the top-level reactor.
     */
    protected var String topLevelName; // FIXME: remove and use fileConfig.name instead

    // //////////////////////////////////////////
    // // Private fields.
    
    /**
     * Create a new GeneratorBase object.
     */
    new(FileConfig fileConfig, ErrorReporter errorReporter) {
        this.fileConfig = fileConfig
        this.topLevelName = fileConfig.name
        this.errorReporter = errorReporter
        this.commandFactory = new GeneratorCommandFactory(errorReporter, fileConfig)
    }

    // //////////////////////////////////////////
    // // Code generation functions to override for a concrete code generator.

    /**
     * Store the given reactor in the collection of generated delay classes
     * and insert it in the AST under the top-level reactors node.
     */
    def void addDelayClass(Reactor generatedDelay) {
        // Record this class, so it can be reused.
        this.delayClasses.add(generatedDelay)
        // And hook it into the AST.
        (fileConfig.resource.allContents.findFirst[it|it instanceof Model] as Model).reactors.add(generatedDelay)
    }

    /**
     * Return the generated delay reactor that corresponds to the given class
     * name if it had been created already, `null` otherwise.
     */
    def Reactor findDelayClass(String className) {
        return this.delayClasses.findFirst[it|it.name.equals(className)]
    }

    /**
<<<<<<< HEAD
=======
     * Set the appropriate target properties based on the target properties of
     * the main .lf file.
     */
    protected def void setTargetConfig(LFGeneratorContext context) {

        val target = fileConfig.resource.findTarget
        if (target.config !== null) {
            // Update the configuration according to the set target properties.
            TargetProperty.set(this.targetConfig, target.config.pairs ?: emptyList, errorReporter)
        }

        // Accommodate the physical actions in the main .lf file
        accommodatePhysicalActionsIfPresent(fileConfig.resource);

        // Override target properties if specified, e.g. as command line arguments.
        if (context.args.containsKey("no-compile")) {
            targetConfig.noCompile = true
        }
        if (context.args.containsKey("threads")) {
            targetConfig.threads = Integer.parseInt(context.args.getProperty("threads"))
        }
        if (context.args.containsKey("target-compiler")) {
            targetConfig.compiler = context.args.getProperty("target-compiler")
        }
        if (context.args.containsKey("target-flags")) {
            targetConfig.compilerFlags.clear()
            if (!context.args.getProperty("target-flags").isEmpty) {
                targetConfig.compilerFlags.addAll(context.args.getProperty("target-flags").split(' '))
            }
        }
        if (context.args.containsKey("runtime-version")) {
            targetConfig.runtimeVersion = context.args.getProperty("runtime-version")
        }
        if (context.args.containsKey("external-runtime-path")) {
            targetConfig.externalRuntimePath = context.args.getProperty("external-runtime-path")
        }
        if (context.args.containsKey(TargetProperty.KEEPALIVE.description)) {
            targetConfig.keepalive = Boolean.parseBoolean(
                context.args.getProperty(TargetProperty.KEEPALIVE.description));
        }
    }

    /**
     * Look for physical actions in 'resource'.
     * If found, take appropriate actions to accommodate.
     *
     * Set keepalive to true.
     */
    protected def void accommodatePhysicalActionsIfPresent(Resource resource) {
        if (!target.setsKeepAliveOptionAutomatically) {
            return; // nothing to do
        }

        // If there are any physical actions, ensure the threaded engine is used and that
        // keepalive is set to true, unless the user has explicitly set it to false.
        for (action : resource.allContents.toIterable.filter(Action)) {
            if (action.origin == ActionOrigin.PHYSICAL) {
                // Check if the user has explicitly set keepalive to false or true
                if (!targetConfig.setByUser.contains(TargetProperty.KEEPALIVE)
                    && targetConfig.keepalive == false
                ) {
                    // If not, set it to true
                    targetConfig.keepalive = true
                    errorReporter.reportWarning(
                        action,
                        '''Setting «TargetProperty.KEEPALIVE.displayName» to true because of «action.name».«
                        » This can be overridden by setting the «TargetProperty.KEEPALIVE.description»«
                        » target property manually.'''
                    );
                }
            }
        }
    }

    /**
>>>>>>> 4c14ef24
     * If there is a main or federated reactor, then create a synthetic Instantiation
     * for that top-level reactor and set the field mainDef to refer to it.
     */
    private def createMainInstantiation() {
        // Find the main reactor and create an AST node for its instantiation.
        for (reactor : fileConfig.resource.allContents.toIterable.filter(Reactor)) {
            if (reactor.isMain || reactor.isFederated) {
                // Creating an definition for the main reactor because there isn't one.
                this.mainDef = LfFactory.eINSTANCE.createInstantiation()
                this.mainDef.setName(reactor.name)
                this.mainDef.setReactorClass(reactor)
            }
        }
    }

    /**
     * Generate code from the Lingua Franca model contained by the specified resource.
     * 
     * This is the main entry point for code generation. This base class finds all
     * reactor class definitions, including any reactors defined in imported .lf files
     * (except any main reactors in those imported files), and adds them to the 
     * {@link #GeneratorBase.reactors reactors} list. If errors occur during
     * generation, then a subsequent call to errorsOccurred() will return true.
     * @param resource The resource containing the source code.
     * @param fsa The file system access (used to write the result).
     * @param context Context relating to invocation of the code generator.
     * In stand alone mode, this object is also used to relay CLI arguments.
     */
    def void doGenerate(Resource resource, IFileSystemAccess2 fsa, LFGeneratorContext context) {
        
        JavaGeneratorUtils.setTargetConfig(
            context, JavaGeneratorUtils.findTarget(fileConfig.resource), targetConfig, errorReporter
        )

        fileConfig.cleanIfNeeded()

        printInfo()

        // Clear any IDE markers that may have been created by a previous build.
        // Markers mark problems in the Eclipse IDE when running in integrated mode.
        if (errorReporter instanceof EclipseErrorReporter) {
            errorReporter.clearMarkers()
        }
        
        ASTUtils.setMainName(fileConfig.resource, fileConfig.name)
        
        createMainInstantiation()

        // Check if there are any conflicting main reactors elsewhere in the package.
        if (context.mode == Mode.STANDALONE && mainDef !== null) {
            for (String conflict : new MainConflictChecker(fileConfig).conflicts) {
                errorReporter.reportError(this.mainDef.reactorClass, "Conflicting main reactor in " + conflict);
            }
        }
        
        // This must be done before desugaring delays below.
        analyzeFederates()
        
        // Process target files. Copy each of them into the src-gen dir.
        // FIXME: Should we do this here? I think the Cpp target doesn't support
        // the files property and this doesn't make sense for federates the way it is
        // done here.
        copyUserFiles(this.targetConfig, this.fileConfig);

        // Collect reactors and create an instantiation graph. 
        // These are needed to figure out which resources we need
        // to validate, which happens in setResources().
        setReactorsAndInstantiationGraph()

        JavaGeneratorUtils.validateImports(context, fileConfig, instantiationGraph, errorReporter)
        val allResources = JavaGeneratorUtils.getResources(reactors)
        resources.addAll(allResources.stream()  // FIXME: This filter reproduces the behavior of the method it replaces. But why must it be so complicated? Why are we worried about weird corner cases like this?
            .filter [it | it != fileConfig.resource || (mainDef !== null && it === mainDef.reactorClass.eResource)]
            .map [it | JavaGeneratorUtils.getLFResource(it, fsa, context, errorReporter)]
            .collect(Collectors.toList())
        )
        JavaGeneratorUtils.accommodatePhysicalActionsIfPresent(allResources, target, targetConfig, errorReporter);
        // FIXME: Should the GeneratorBase pull in `files` from imported
        // resources?
                
        // Reroute connections that have delays associated with them via 
        // generated delay reactors.
        transformDelays()

        // Invoke these functions a second time because transformations 
        // may have introduced new reactors!
        setReactorsAndInstantiationGraph()

        // First, produce any preamble code that the code generator needs
        // to produce before anything else goes into the code generated files.
        generatePreamble() // FIXME: Move this elsewhere. See awkwardness with CppGenerator because it will not even
        // use the result.

        if (!enabledSerializers.isNullOrEmpty) {
            // If serialization support is
            // requested by the programmer
            // enable support for them.
            enableSupportForSerialization(context.cancelIndicator);
        }
    }

    /**
     * Create a new instantiation graph. This is a graph where each node is a Reactor (not a ReactorInstance)
     * and an arc from Reactor A to Reactor B means that B contains an instance of A, constructed with a statement
     * like `a = new A();`  After creating the graph, 
     * sort the reactors in topological order and assign them to the reactors class variable. 
     * Hence, after this method returns, `this.reactors` will be a list of Reactors such that any
     * reactor is preceded in the list by reactors that it instantiates.
     */
    protected def setReactorsAndInstantiationGraph() {
        // Build the instantiation graph . 
        this.instantiationGraph = new InstantiationGraph(fileConfig.resource, false)

        // Topologically sort the reactors such that all of a reactor's instantiation dependencies occur earlier in 
        // the sorted list of reactors. This helps the code generator output code in the correct order.
        // For example if `reactor Foo {bar = new Bar()}` then the definition of `Bar` has to be generated before
        // the definition of `Foo`.
        this.reactors = this.instantiationGraph.nodesInTopologicalOrder

        // If there is no main reactor, then make sure the reactors list includes
        // even reactors that are not instantiated anywhere.
        if (mainDef === null) {
            for (r : fileConfig.resource.allContents.toIterable.filter(Reactor)) {
                if (!this.reactors.contains(r)) {
                    this.reactors.add(r);
                }
            }
        }
    }

    /**
     * For each involved resource, replace connections with delays with generated delay reactors.
     */
    private def transformDelays() {
         for (r : this.resources) {
             r.eResource.insertGeneratedDelays(this)
        }
    }

    /**
<<<<<<< HEAD
=======
     * Update the class variable that lists all the involved resources. Also report validation problems of imported 
     * resources at the import statements through those failing resources are reached.
     * 
     * @param context The context providing the cancel indicator used by the validator.
     */
    protected def setResources(LFGeneratorContext context) {
        val fsa = this.fileConfig.fsa;
        val validator = (this.fileConfig.resource as XtextResource).resourceServiceProvider.resourceValidator
        if (mainDef !== null) {
            reactors.add(mainDef.reactorClass as Reactor);
            this.resources.add(
                new LFResource(
                    mainDef.reactorClass.eResource,
                    this.fileConfig,
                    this.targetConfig));
        }
        // Iterate over reactors and mark their resources as tainted if they import resources that are either marked
        // as tainted or fail to validate.
        val tainted = newHashSet
        for (r : this.reactors) {
            val res = r.eResource
            if (!this.resources.contains(res)) {
                if (res !== this.fileConfig.resource) {
                    if (tainted.contains(res) ||
                        (validator.validate(res, CheckMode.ALL, context.cancelIndicator)).size > 0) {
                        for (inst : this.instantiationGraph.getDownstreamAdjacentNodes(r)) {
                            for (imp : (inst.eContainer as Model).imports) {
                                for (decl : imp.reactorClasses) {
                                    if (decl.reactorClass.eResource === res) {
                                        errorReporter.reportError(imp, '''Unresolved compilation issues in '«imp.importURI»'.''')
                                        tainted.add(decl.eResource)
                                    }
                                }
                            }
                        }
                    }
                    // Read the target property of the imported file
                    val target = res.findTarget
                    var targetConfig = new TargetConfig();
                    if (target.config !== null) {
                        TargetProperty.set(targetConfig, target.config.pairs ?: emptyList, errorReporter);
                    }
                    val fileConfig = new FileConfig(res, fsa, context);
                    // Add it to the list of LFResources
                    this.resources.add(
                        new LFResource(
                            res,
                            fileConfig,
                            targetConfig)
                    );

                    // Accommodate the physical actions in the imported .lf file
                    accommodatePhysicalActionsIfPresent(res);
                    // FIXME: Should the GeneratorBase pull in `files` from imported
                    // resources? If so, uncomment the following line.
                    // copyUserFiles(targetConfig, fileConfig);
                }
            }
        }
    }

    /**
>>>>>>> 4c14ef24
     * Copy all files listed in the target property `files` into the
     * src-gen folder of the main .lf file.
     *
     * @param targetConfig The targetConfig to read the `files` from.
     * @param fileConfig The fileConfig used to make the copy and resolve paths.
     */
    protected def copyUserFiles(TargetConfig targetConfig, FileConfig fileConfig) {
        // Make sure the target directory exists.
        val targetDir = this.fileConfig.getSrcGenPath
        Files.createDirectories(targetDir)

        for (filename : targetConfig.fileNames) {
            val relativeFileName = fileConfig.copyFileOrResource(
                    filename,
                    fileConfig.srcFile.parent,
                    targetDir);
            if (relativeFileName.isNullOrEmpty) {
                errorReporter.reportError(
                    "Failed to find file " + filename + " specified in the" +
                    " files target property."
                )
            } else {
                this.targetConfig.filesNamesWithoutPath.add(
                    relativeFileName
                );
            }
        }
    }

    /**
     * Return true if errors occurred in the last call to doGenerate().
     * This will return true if any of the reportError methods was called.
     * @return True if errors occurred.
     */
    def errorsOccurred() {
        return errorReporter.getErrorsOccurred();
    }

    /*
     * Return the TargetTypes instance associated with this.
     */
    abstract def TargetTypes getTargetTypes();
    
    /**
     * Generate code for the body of a reaction that takes an input and
     * schedules an action with the value of that input.
     * @param the action to schedule
     * @param the port to read from
     */
    abstract def String generateDelayBody(Action action, VarRef port);

    /**
     * Generate code for the body of a reaction that is triggered by the
     * given action and writes its value to the given port.
     * @param the action that triggers the reaction
     * @param the port to write to
     */
    abstract def String generateForwardBody(Action action, VarRef port);

    /**
     * Generate code for the generic type to be used in the class definition
     * of a generated delay reactor.
     */
    abstract def String generateDelayGeneric();

    /**
     * Return true if the reaction is unordered. An unordered reaction is one
     * that does not have any dependency on other reactions in the containing
     * reactor, and where no other reaction in the containing reactor depends
     * on it. There is currently no way in the syntax of LF to make a reaction
     * unordered, deliberately, because it can introduce unexpected 
     * nondeterminacy. However, certain automatically generated reactions are
     * known to be safe to be unordered because they do not interact with the
     * state of the containing reactor. To make a reaction unordered, when
     * the Reaction instance is created, add that instance to this set.
     * @return True if the reaction has been marked unordered.
     */
    def isUnordered(Reaction reaction) {
        if (unorderedReactions !== null) {
            unorderedReactions.contains(reaction)
        } else {
            false
        }
    }

    /**
     * Mark the reaction unordered. An unordered reaction is one that does not
     * have any dependency on other reactions in the containing reactor, and
     * where no other reaction in the containing reactor depends on it. There
     * is currently no way in the syntax of LF to make a reaction unordered,
     * deliberately, because it can introduce unexpected nondeterminacy. 
     * However, certain automatically generated reactions are known to be safe
     * to be unordered because they do not interact with the state of the 
     * containing reactor. To make a reaction unordered, when the Reaction
     * instance is created, add that instance to this set.
     * @param reaction The reaction to make unordered.
     */
    def makeUnordered(Reaction reaction) {
        if (unorderedReactions === null) {
            unorderedReactions = new LinkedHashSet<Reaction>()
        }
        unorderedReactions.add(reaction)
    }

    /**
     * Mark the specified reaction to belong to only the specified
     * bank index. This is needed because reactions cannot declare
     * a specific bank index as an effect or trigger. Reactions that
     * send messages between federates, including absent messages,
     * need to be specific to a bank member.
     * @param The reaction.
     * @param bankIndex The bank index, or -1 if there is no bank.
     */
    def setReactionBankIndex(Reaction reaction, int bankIndex) {
        if (bankIndex >= 0) {
            if (reactionBankIndices === null) {
                reactionBankIndices = new LinkedHashMap<Reaction,Integer>()
            }  
            reactionBankIndices.put(reaction, bankIndex)
        }
    }

    /**
     * Return the reaction bank index.
     * @see setReactionBankIndex(Reaction reaction, int bankIndex)
     * @param The reaction.
     * @return The reaction bank index, if one has been set, and -1 otherwise.
     */
    def int getReactionBankIndex(Reaction reaction) {
        if (reactionBankIndices === null) return -1
        if (reactionBankIndices.get(reaction) === null) return -1
        return reactionBankIndices.get(reaction)
    }
    
    /**
     * Given a representation of time that may possibly include units, return
     * a string that the target language can recognize as a value. In this base
     * class, if units are given, e.g. "msec", then we convert the units to upper
     * case and return an expression of the form "MSEC(value)". Particular target
     * generators will need to either define functions or macros for each possible
     * time unit or override this method to return something acceptable to the
     * target language.
     * @param time A TimeValue that represents a time.
     * @return A string, such as "MSEC(100)" for 100 milliseconds.
     */
    def String timeInTargetLanguage(TimeValue time) {
        if (time !== null) {
            if (time.unit !== null) {
                return time.unit.cMacroName + '(' + time.magnitude + ')'
            } else {
                return time.magnitude.toString()
            }
        }
        return "0" // FIXME: do this or throw exception?
    }

    // note that this is moved out by #544
    final def String cMacroName(TimeUnit unit) {
        return unit.canonicalName.toUpperCase
    }

    /**
     * Run the custom build command specified with the "build" parameter.
     * This command is executed in the same directory as the source file.
     * 
     * The following environment variables will be available to the command:
     * 
     * * LF_CURRENT_WORKING_DIRECTORY: The directory in which the command is invoked.
     * * LF_SOURCE_DIRECTORY: The directory containing the .lf file being compiled.
     * * LF_SOURCE_GEN_DIRECTORY: The directory in which generated files are placed.
     * * LF_BIN_DIRECTORY: The directory into which to put binaries.
     * 
     */
    protected def runBuildCommand() {
        var commands = new ArrayList
        for (cmd : targetConfig.buildCommands) {
            val tokens = newArrayList(cmd.split("\\s+"))
            if (tokens.size > 0) {
                val buildCommand = commandFactory.createCommand(
                    tokens.head,
                    tokens.tail.toList,
                    this.fileConfig.srcPath
                )
                // If the build command could not be found, abort.
                // An error has already been reported in createCommand.
                if (buildCommand === null) {
                    return
                }
                commands.add(buildCommand)
            }
        }

        for (cmd : commands) {
            // execute the command
            val returnCode = cmd.run()

            if (returnCode != 0 && fileConfig.context.mode === Mode.STANDALONE) {
                errorReporter.reportError('''Build command "«targetConfig.buildCommands»" returns error code «returnCode»''')
                return
            }
            // For warnings (vs. errors), the return code is 0.
            // But we still want to mark the IDE.
            if (cmd.errors.toString.length > 0 && fileConfig.context.mode !== Mode.STANDALONE) {
                reportCommandErrors(cmd.errors.toString())
                return
            }
        }
    }

    // //////////////////////////////////////////
    // // Protected methods.

    /**
     * Clear the buffer of generated code.
     */
    protected def clearCode() {
        code = new StringBuilder
    }

    /**
     * Generate code for the body of a reaction that handles the
     * action that is triggered by receiving a message from a remote
     * federate.
     * @param action The action.
     * @param sendingPort The output port providing the data to send.
     * @param receivingPort The ID of the destination port.
     * @param receivingPortID The ID of the destination port.
     * @param sendingFed The sending federate.
     * @param receivingFed The destination federate.
     * @param receivingBankIndex The receiving federate's bank index, if it is in a bank.
     * @param receivingChannelIndex The receiving federate's channel index, if it is a multiport.
     * @param type The type.
     * @param isPhysical Indicates whether or not the connection is physical
     * @param serializer The serializer used on the connection.
     */
    def String generateNetworkReceiverBody(
        Action action,
        VarRef sendingPort,
        VarRef receivingPort,
        int receivingPortID, 
        FederateInstance sendingFed,
        FederateInstance receivingFed,
        int receivingBankIndex,
        int receivingChannelIndex,
        InferredType type,
        boolean isPhysical,
        SupportedSerializers serializer
    ) {
        throw new UnsupportedOperationException("This target does not support network connections between federates.")
    }

    /**
     * Generate code for the body of a reaction that handles an output
     * that is to be sent over the network. This base class throws an exception.
     * @param sendingPort The output port providing the data to send.
     * @param receivingPort The ID of the destination port.
     * @param receivingPortID The ID of the destination port.
     * @param sendingFed The sending federate.
     * @param sendingBankIndex The bank index of the sending federate, if it is a bank.
     * @param sendingChannelIndex The channel index of the sending port, if it is a multiport.
     * @param receivingFed The destination federate.
     * @param type The type.
     * @param isPhysical Indicates whether the connection is physical or not
     * @param delay The delay value imposed on the connection using after
     * @throws UnsupportedOperationException If the target does not support this operation.
     * @param serializer The serializer used on the connection.
     */
    def String generateNetworkSenderBody(
        VarRef sendingPort,
        VarRef receivingPort,
        int receivingPortID,
        FederateInstance sendingFed,
        int sendingBankIndex,
        int sendingChannelIndex,
        FederateInstance receivingFed,
        InferredType type,
        boolean isPhysical,
        Delay delay,
        SupportedSerializers serializer
    ) {
        throw new UnsupportedOperationException("This target does not support network connections between federates.")
    }
    
    /**
     * Generate code for the body of a reaction that waits long enough so that the status
     * of the trigger for the given port becomes known for the current logical time.
     * 
     * @param port The port to generate the control reaction for
     * @param maxSTP The maximum value of STP is assigned to reactions (if any)
     *  that have port as their trigger or source
     */
    def String generateNetworkInputControlReactionBody(
        int receivingPortID,
        TimeValue maxSTP
    ) {
        throw new UnsupportedOperationException("This target does not support network connections between federates.")
    }    
    
    /**
     * Generate code for the body of a reaction that sends a port status message for the given
     * port if it is absent.
     * 
     * @param port The port to generate the control reaction for
     * @param portID The ID assigned to the port in the AST transformation
     * @param receivingFederateID The ID of the receiving federate
     * @param sendingBankIndex The bank index of the sending federate, if it is a bank.
     * @param sendingChannelIndex The channel if a multiport
     * @param delay The delay value imposed on the connection using after
     */
    def String generateNetworkOutputControlReactionBody(
        VarRef port,
        int portID,
        int receivingFederateID,
        int sendingBankIndex,
        int sendingChannelIndex,
        Delay delay
    ) {
        throw new UnsupportedOperationException("This target does not support network connections between federates.")
    }

    /**
     * Add necessary code to the source and necessary build support to
     * enable the requested serializations in 'enabledSerializations'
     */
    def void enableSupportForSerialization(CancelIndicator cancelIndicator) {
        throw new UnsupportedOperationException(
            "Serialization is target-specific "+
            " and is not implemented for the "+target.toString+" target."
        );
    }
    
    /**
     * Returns true if the program is federated and uses the decentralized
     * coordination mechanism.
     */
    def isFederatedAndDecentralized() {
        return isFederated && targetConfig.coordination === CoordinationType.DECENTRALIZED
    }
    
    /**
     * Returns true if the program is federated and uses the centralized
     * coordination mechanism.
     */
    def isFederatedAndCentralized() {
        return isFederated && targetConfig.coordination === CoordinationType.CENTRALIZED
    }

    /**
     * Write a Dockerfile for the current federate as given by filename.
     * @param the name given to the docker file (without any extension).
     */
    def writeDockerFile(String dockerFileName) {
        throw new UnsupportedOperationException("This target does not support docker file generation.")
    }


    /**
     * Parsed error message from a compiler is returned here.
     */
    static class ErrorFileAndLine {
        public var filepath = null as String
        public var line = "1"
        public var character = "0"
        public var message = ""
        public var isError = true // false for a warning.
        override String toString() {
          return (isError ? "Error" : "Non-error") + " at " + line + ":" + character + " of file " + filepath + ": " + message;
        }
    }

    /**
     * Generate any preamble code that appears in the code generated
     * file before anything else.
     */
    protected def void generatePreamble() {
        prComment("Code generated by the Lingua Franca compiler from:")
        prComment("file:/" +FileConfig.toUnixString(fileConfig.srcFile))
        val models = new LinkedHashSet<Model>

        for (r : this.reactors ?: emptyList) {
            // The following assumes all reactors have a container.
            // This means that generated reactors **have** to be
            // added to a resource; not doing so will result in a NPE.
            models.add(r.toDefinition.eContainer as Model)
        }
        // Add the main reactor if it is defined
        if (this.mainDef !== null) {
            val mainModel = this.mainDef.reactorClass.toDefinition.eContainer as Model
            models.add(mainModel)
            for (p : mainModel.preambles) {
                pr(p.code.toText)
            }
        }
    }

    /**
     * Given a line of text from the output of a compiler, return
     * an instance of ErrorFileAndLine if the line is recognized as
     * the first line of an error message. Otherwise, return null.
     * This base class simply returns null.
     * @param line A line of output from a compiler or other external
     * tool that might generate errors.
     * @return If the line is recognized as the start of an error message,
     * then return a class containing the path to the file on which the
     * error occurred (or null if there is none), the line number (or the
     * string "1" if there is none), the character position (or the string
     * "0" if there is none), and the message (or an empty string if there
     * is none).
     */
    protected def parseCommandOutput(String line) {
        return null as ErrorFileAndLine
    }

    /**
     * Parse the specified string for command errors that can be reported
     * using marks in the Eclipse IDE. In this class, we attempt to parse
     * the messages to look for file and line information, thereby generating
     * marks on the appropriate lines. This should not be called in standalone
     * mode.
     * 
     * @param stderr The output on standard error of executing a command.
     */
    def reportCommandErrors(String stderr) {
        // NOTE: If the VS Code branch passes code review, then this function,
        //  parseCommandOutput, and ErrorFileAndLine will be deleted soon after.
        // First, split the message into lines.
        val lines = stderr.split("\\r?\\n")
        var message = new StringBuilder()
        var lineNumber = null as Integer
        var path = fileConfig.srcFile
        // In case errors occur within an imported file, record the original path.
        val originalPath = path;
        
        var severity = IMarker.SEVERITY_ERROR
        for (line : lines) {
            val parsed = parseCommandOutput(line)
            if (parsed !== null) {
                // Found a new line number designator.
                // If there is a previously accumulated message, report it.
                if (message.length > 0) {
                    if (severity == IMarker.SEVERITY_ERROR)
                        errorReporter.reportError(path, lineNumber, message.toString())
                    else
                        errorReporter.reportWarning(path, lineNumber, message.toString())

                    if (originalPath.toFile != path.toFile) {
                        // Report an error also in the top-level resource.
                        // FIXME: It should be possible to descend through the import
                        // statements to find which one matches and mark all the
                        // import statements down the chain. But what a pain!
                        if (severity == IMarker.SEVERITY_ERROR) {
                            errorReporter.reportError(originalPath, 0, "Error in imported file: " + path)
                        } else {
                            errorReporter.reportWarning(originalPath, 0, "Warning in imported file: " + path)
                        }
                     }
                }
                if (parsed.isError) {
                    severity = IMarker.SEVERITY_ERROR
                } else {
                    severity = IMarker.SEVERITY_WARNING
                }

                // Start accumulating a new message.
                message = new StringBuilder()
                // Append the message on the line number designator line.
                message.append(parsed.message)

                // Set the new line number.
                try {
                    lineNumber = Integer.decode(parsed.line)
                } catch (Exception ex) {
                    // Set the line number unknown.
                    lineNumber = null
                }
                // FIXME: Ignoring the position within the line.
                // Determine the path within which the error occurred.
                path = Paths.get(parsed.filepath)
            } else {
                // No line designator.
                if (message.length > 0) {
                    message.append("\n")
                } else {
                    if (!line.toLowerCase.contains('error:')) {
                        severity = IMarker.SEVERITY_WARNING
                    }
                }
                message.append(line);
            }
        }
        if (message.length > 0) {
            if (severity == IMarker.SEVERITY_ERROR) {
                errorReporter.reportError(path, lineNumber, message.toString())
            } else {
                errorReporter.reportWarning(path, lineNumber, message.toString())
            }

            if (originalPath.toFile != path.toFile) {
                // Report an error also in the top-level resource.
                // FIXME: It should be possible to descend through the import
                // statements to find which one matches and mark all the
                // import statements down the chain. But what a pain!
                if (severity == IMarker.SEVERITY_ERROR) {
                    errorReporter.reportError(originalPath, 0, "Error in imported file: " + path)
                } else {
                    errorReporter.reportWarning(originalPath, 0, "Warning in imported file: " + path)
                }
            }
        }
    }

<<<<<<< HEAD
=======
    /** If the mode is EPOCH (the code generator is running in an
     *  an Eclipse IDE), then refresh the project. This will ensure that
     *  any generated files become visible in the project.
     */
    protected def refreshProject() {
        if (fileConfig.context.mode == Mode.EPOCH) {
            // Find name of current project
            val id = "((:?[a-z]|[A-Z]|_\\w)*)";
            var pattern = if (File.separator.equals("/")) { // Linux/Mac file separator
                    Pattern.compile("platform:" + File.separator + "resource" + File.separator + id + File.separator);
                } else { // Windows file separator
                    Pattern.compile(
                        "platform:" + File.separator + File.separator + "resource" + File.separator + File.separator +
                            id + File.separator + File.separator);
                }
            val matcher = pattern.matcher(code);
            var projName = ""
            if (matcher.find()) {
                projName = matcher.group(1)
            }
            try {
                val members = ResourcesPlugin.getWorkspace().root.members
                for (member : members) {
                    // Refresh current project, or simply entire workspace if project name was not found
                    if (projName == "" || projName.equals(member.fullPath.toString.substring(1))) {
                        member.refreshLocal(IResource.DEPTH_INFINITE, null)
                        println("Refreshed " + member.fullPath.toString)
                    }
                }
            } catch (IllegalStateException e) {
                println("Unable to refresh workspace: " + e)
            }
        }
    }  

    /** Reduce the indentation by one level for generated code
     *  in the default code buffer.
     */
    protected def unindent() {
        unindent(code)
    }

    /** Reduce the indentation by one level for generated code
     *  in the specified code buffer.
     */
    protected def unindent(StringBuilder builder) {
        var indent = indentation.get(builder)
        if (indent !== null) {
            val end = indent.length - 4;
            if (end < 0) {
                indent = ""
            } else {
                indent = indent.substring(0, end)
            }
            indentation.put(builder, indent)
        }
    }

    /**
     * Create a list of default parameter initializers in target code.
     * 
     * @param param The parameter to create initializers for
     * @return A list of initializers in target code
     */
    protected def getInitializerList(Parameter param) {
        var list = new ArrayList<String>();

        for (i : param?.init) {
            if (param.isOfTimeType) {
                list.add(i.targetTime)
            } else {
                list.add(i.targetValue)
            }
        }
        return list
    }

    /**
     * Create a list of state initializers in target code.
     * 
     * @param state The state variable to create initializers for
     * @return A list of initializers in target code
     */
    protected def List<String> getInitializerList(StateVar state) {
        if (!state.isInitialized) {
            return null
        }

        var list = new ArrayList<String>();

        for (i : state?.init) {
            if (i.parameter !== null) {
                list.add(i.parameter.targetReference)
            } else if (state.isOfTimeType) {
                list.add(i.targetTime)
            } else {
                list.add(i.targetValue)
            }
        }
        return list
    }

    /**
     * Create a list of parameter initializers in target code in the context
     * of an reactor instantiation.
     * 
     * This respects the parameter assignments given in the reactor
     * instantiation and falls back to the reactors default initializers
     * if no value is assigned to it. 
     * 
     * @param param The parameter to create initializers for
     * @return A list of initializers in target code
     */
    protected def getInitializerList(Parameter param, Instantiation i) {
        if (i === null || param === null) {
            return null
        }

        val assignments = i.parameters.filter[p|p.lhs === param]

        if (assignments.size == 0) {
            // the parameter was not overwritten in the instantiation
            return param.initializerList
        } else {
            // the parameter was overwritten in the instantiation
            var list = new ArrayList<String>();
            for (init : assignments.get(0)?.rhs) {
                if (param.isOfTimeType) {
                    list.add(init.targetTime)
                } else {
                    list.add(init.targetValue)
                }
            }
            return list
        }
    }

>>>>>>> 4c14ef24
    /**
     * Generate target code for a parameter reference.
     * 
     * @param param The parameter to generate code for
     * @return Parameter reference in target code
     */
    protected def String getTargetReference(Parameter param) {
        return param.name
    }

    // //////////////////////////////////////////////////
    // // Private functions

    /**
     * Remove triggers in each federates' network reactions that are defined in remote federates.
     *
     * This must be done in code generators after the dependency graphs
     * are built and levels are assigned. Otherwise, these disconnected ports
     * might reference data structures in remote federates and cause compile errors.
     *
     * @param instance The reactor instance to remove these ports from if any.
     *  Can be null.
     */
    protected def void removeRemoteFederateConnectionPorts(ReactorInstance instance) {
        if (isFederated) {
            for (federate: federates) {
                // Remove disconnected network triggers from the AST
                federate.removeRemoteFederateConnectionPorts();
                if (instance !== null) {
                    // If passed a reactor instance, also purge the disconnected network triggers
                    // from the reactor instance graph
                    for (reaction: federate.networkReactions) {
                        val networkReaction = instance.lookupReactionInstance(reaction)
                        if (networkReaction !== null) {
                            for (port: federate.remoteNetworkReactionTriggers) {
                                val disconnectedPortInstance = instance.lookupPortInstance(port);
                                if (disconnectedPortInstance !== null) {
                                    networkReaction.removePortInstance(disconnectedPortInstance);
                                }
                            }
                        }
                    }
                }
            }
        }
    }

    /** 
     * Analyze the AST to determine whether code is being mapped to
     * single or to multiple target machines. If it is being mapped
     * to multiple machines, then set the {@link #isFederated} field to true,
     * create a FederateInstance for each federate, and record various
     * properties of the federation.
     * 
     * In addition, for each top-level connection, add top-level reactions to the AST
     * that send and receive messages over the network.
     * 
     * This class is target independent, so the target code
     * generator still has quite a bit of work to do.
     * It needs to provide the body of the sending and
     * receiving reactions. It also needs to provide the
     * runtime infrastructure that uses the dependency
     * information between federates. See the C target
     * for a reference implementation.
     */
    private def analyzeFederates() {
        // Next, if there actually are federates, analyze the topology
        // interconnecting them and replace the connections between them
        // with an action and two reactions.
        val mainReactor = this.mainDef?.reactorClass.toDefinition

        if (this.mainDef === null || !mainReactor.isFederated) {
            // The program is not federated.
            // Ensure federates is never empty.
            var federateInstance = new FederateInstance(null, 0, 0, this, errorReporter)
            federates.add(federateInstance)
            federateByID.put(0, federateInstance)
        } else {
            // The Lingua Franca program is federated
            isFederated = true
            if (mainReactor.host !== null) {
                // Get the host information, if specified.
                // If not specified, this defaults to 'localhost'
                if (mainReactor.host.addr !== null) {
                    federationRTIProperties.put('host', mainReactor.host.addr)
                }
                // Get the port information, if specified.
                // If not specified, this defaults to 14045
                if (mainReactor.host.port !== 0) {
                    federationRTIProperties.put('port', mainReactor.host.port)
                }
                // Get the user information, if specified.
                if (mainReactor.host.user !== null) {
                    federationRTIProperties.put('user', mainReactor.host.user)
                }
            }

            // Since federates are always within the main (federated) reactor,
            // create a list containing just that one containing instantiation.
            // This will be used to look up parameter values.
            val context = new ArrayList<Instantiation>();
            context.add(mainDef);

            // Create a FederateInstance for each top-level reactor.
            for (instantiation : mainReactor.allInstantiations) {
                var bankWidth = ASTUtils.width(instantiation.widthSpec, context);
                if (bankWidth < 0) {
                    errorReporter.reportError(instantiation, "Cannot determine bank width! Assuming width of 1.");
                    // Continue with a bank width of 1.
                    bankWidth = 1;
                }
                // Create one federate instance for each instance in a bank of reactors.
                val federateInstances = new ArrayList<FederateInstance>(bankWidth);
                for (var i = 0; i < bankWidth; i++) {
                    // Assign an integer ID to the federate.
                    var federateID = federates.size
                    var federateInstance = new FederateInstance(instantiation, federateID, i, this, errorReporter)
                    federateInstance.bankIndex = i;
                    federates.add(federateInstance)
                    federateInstances.add(federateInstance)
                    federateByID.put(federateID, federateInstance)

                    if (instantiation.host !== null) {
                        federateInstance.host = instantiation.host.addr
                        // The following could be 0.
                        federateInstance.port = instantiation.host.port
                        // The following could be null.
                        federateInstance.user = instantiation.host.user
                        /* FIXME: The at keyword should support a directory component.
                         * federateInstance.dir = instantiation.host.dir
                         */
                        if (federateInstance.host !== null &&
                            federateInstance.host != 'localhost' &&
                            federateInstance.host != '0.0.0.0'
                        ) {
                            federateInstance.isRemote = true;
                        }
                    }
                }
                if (federatesByInstantiation === null) {
                    federatesByInstantiation = new LinkedHashMap<Instantiation, List<FederateInstance>>();
                }
                federatesByInstantiation.put(instantiation, federateInstances);
            }

            // In a federated execution, we need keepalive to be true,
            // otherwise a federate could exit simply because it hasn't received
            // any messages.
            targetConfig.keepalive = true

            // Analyze the connection topology of federates.
            // First, find all the connections between federates.
            // For each connection between federates, replace it in the
            // AST with an action (which inherits the delay) and two reactions.
            // The action will be physical for physical connections and logical
            // for logical connections.
            replaceFederateConnectionsWithActions()

            // Remove the connections at the top level
            mainReactor.connections.clear()
        }
    }
    
    /**
     * Replace connections between federates in the AST with actions that
     * handle sending and receiving data.
     */
    private def replaceFederateConnectionsWithActions() {
        val mainReactor = this.mainDef?.reactorClass.toDefinition

        // Each connection in the AST may represent more than one connection between
        // federate instances because of banks and multiports. We need to generate communication
        // for each of these. To do this, we create a ReactorInstance so that we don't have
        // to duplicate the rather complicated logic in that class. We specify a depth of 1,
        // so it only creates the reactors immediately within the top level, not reactors
        // that those contain.
        val mainInstance = new ReactorInstance(mainReactor, errorReporter, 1)

        for (child : mainInstance.children) {
            for (output : child.outputs) {
                replaceConnectionFromFederate(output, child, mainInstance)
            }
        }
    }
    
    /**
     * Replace the connections from the specified output port for the specified federate reactor.
     * @param output The output port instance.
     * @param srcFederate The federate for which this port is an output.
     * @param federateReactor The reactor instance for that federate.
     * @param mainInstance The main reactor instance.
     */
    private def void replaceConnectionFromFederate(
        PortInstance output,
        ReactorInstance federateReactor,
        ReactorInstance mainInstance
    ) {
        for (srcRange : output.dependentPorts) {
            for (RuntimeRange<PortInstance> dstRange : srcRange.destinations) {
                
                var srcID = srcRange.startMR();
                val dstID = dstRange.startMR();
                var dstCount = 0;
                var srcCount = 0;
                
                while (dstCount++ < dstRange.width) {
                    val srcChannel = srcID.digits.get(0);
                    val srcBank = srcID.get(1);
                    val dstChannel = dstID.digits.get(0);
                    val dstBank = dstID.get(1);

                    val srcFederate = federatesByInstantiation.get(
                        srcRange.instance.parent.definition
                    ).get(srcBank);
                    val dstFederate = federatesByInstantiation.get(
                        dstRange.instance.parent.definition
                    ).get(dstBank);
                    
                    val connection = srcRange.connection;
                
                    if (connection === null) {
                        // This should not happen.
                        errorReporter.reportError(output.definition, 
                                "Unexpected error. Cannot find output connection for port")
                    } else {
                        if (srcFederate !== dstFederate
                                && !connection.physical 
                                && targetConfig.coordination !== CoordinationType.DECENTRALIZED) {
                            // Map the delays on connections between federates.
                            // First see if the cache has been created.
                            var dependsOnDelays = dstFederate.dependsOn.get(srcFederate)
                            if (dependsOnDelays === null) {
                                // If not, create it.
                                dependsOnDelays = new LinkedHashSet<Delay>()
                                dstFederate.dependsOn.put(srcFederate, dependsOnDelays)
                            }
                            // Put the delay on the cache.
                            if (connection.delay !== null) {
                                dependsOnDelays.add(connection.delay)
                            } else {
                                // To indicate that at least one connection has no delay, add a null entry.
                                dependsOnDelays.add(null)
                            }
                            // Map the connections between federates.
                            var sendsToDelays = srcFederate.sendsTo.get(dstFederate)
                            if (sendsToDelays === null) {
                                sendsToDelays = new LinkedHashSet<Delay>()
                                srcFederate.sendsTo.put(dstFederate, sendsToDelays)
                            }
                            if (connection.delay !== null) {
                                sendsToDelays.add(connection.delay)
                            } else {
                                // To indicate that at least one connection has no delay, add a null entry.
                                sendsToDelays.add(null)
                            }
                        }
    
                        FedASTUtils.makeCommunication(
                            srcRange.instance,
                            dstRange.instance,
                            connection,
                            srcFederate,
                            srcBank,
                            srcChannel,
                            dstFederate,
                            dstBank,
                            dstChannel,
                            this,
                            targetConfig.coordination
                        );
                    }                    
                    dstID.increment();
                    srcID.increment();
                    srcCount++;
                    if (srcCount == srcRange.width) {
                        srcID = srcRange.startMR(); // Multicast. Start over.
                    }
                }
            }
        }
    }

    /**
     * Print to stdout information about what source file is being generated,
     * what mode the generator is in, and where the generated sources are to be put.
     */
    def printInfo() {
        println("Generating code for: " + fileConfig.resource.getURI.toString)
        println('******** mode: ' + fileConfig.context.mode)
        println('******** source file: ' + fileConfig.srcFile) // FIXME: redundant
        println('******** generated sources: ' + fileConfig.getSrcGenPath)
    }

    /**
     * Indicates whether delay banks generated from after delays should have a variable length width.
     * 
     * If this is true, any delay reactors that are inserted for after delays on multiport connections 
     * will have a unspecified variable length width. The code generator is then responsible for inferring the
     * correct width of the delay bank, which is only possible if the precise connection width is known at compile time.
     * 
     * If this is false, the width specification of the generated bank will list all the ports listed on the right
     * side of the connection. This gives the code generator the information needed to infer the correct width at 
     * runtime.
     */
    def boolean generateAfterDelaysWithVariableWidth() { return true }

    /**
     * Get the buffer type used for network messages
     */
    def String getNetworkBufferType() ''''''

    /**
     * Return the Targets enum for the current target
     */
    abstract def Target getTarget()

    /**
     * Get textual representation of a time in the target language.
     * 
     * @param t A time AST node
     * @return A time string in the target language
     */
    protected def getTargetTime(Time t) {
        val value = new TimeValue(t.interval, TimeUnit.fromName(t.unit))
        return value.timeInTargetLanguage
    }

    /**
     * Get textual representation of a value in the target language.
     * 
     * If the value evaluates to 0, it is interpreted as a normal value.
     * 
     * @param v A time AST node
     * @return A time string in the target language
     */
    protected def getTargetValue(Value v) {
        if (v.time !== null) {
            return v.time.targetTime
        }
        return v.toText
    }

    /**
     * Get textual representation of a value in the target language.
     * 
     * If the value evaluates to 0, it is interpreted as a time.
     * 
     * @param v A time AST node
     * @return A time string in the target language
     */
    protected def getTargetTime(Value v) {
        if (v.time !== null) {
            return v.time.targetTime
        } else if (v.isZero) {
            val value = TimeValue.ZERO
            return value.timeInTargetLanguage
        }
        return v.toText
    }

    protected def getTargetTime(Delay d) {
        if (d.parameter !== null) {
            return d.toText
        } else {
            return d.time.targetTime
        }
    }
}<|MERGE_RESOLUTION|>--- conflicted
+++ resolved
@@ -38,12 +38,8 @@
 import org.eclipse.core.resources.IMarker
 import org.eclipse.emf.ecore.resource.Resource
 import org.eclipse.xtext.generator.IFileSystemAccess2
-<<<<<<< HEAD
-import org.eclipse.xtext.generator.IGeneratorContext
-=======
 import org.eclipse.xtext.nodemodel.util.NodeModelUtils
 import org.eclipse.xtext.resource.XtextResource
->>>>>>> 4c14ef24
 import org.eclipse.xtext.util.CancelIndicator
 import org.lflang.ASTUtils
 import org.lflang.ErrorReporter
@@ -260,84 +256,6 @@
     }
 
     /**
-<<<<<<< HEAD
-=======
-     * Set the appropriate target properties based on the target properties of
-     * the main .lf file.
-     */
-    protected def void setTargetConfig(LFGeneratorContext context) {
-
-        val target = fileConfig.resource.findTarget
-        if (target.config !== null) {
-            // Update the configuration according to the set target properties.
-            TargetProperty.set(this.targetConfig, target.config.pairs ?: emptyList, errorReporter)
-        }
-
-        // Accommodate the physical actions in the main .lf file
-        accommodatePhysicalActionsIfPresent(fileConfig.resource);
-
-        // Override target properties if specified, e.g. as command line arguments.
-        if (context.args.containsKey("no-compile")) {
-            targetConfig.noCompile = true
-        }
-        if (context.args.containsKey("threads")) {
-            targetConfig.threads = Integer.parseInt(context.args.getProperty("threads"))
-        }
-        if (context.args.containsKey("target-compiler")) {
-            targetConfig.compiler = context.args.getProperty("target-compiler")
-        }
-        if (context.args.containsKey("target-flags")) {
-            targetConfig.compilerFlags.clear()
-            if (!context.args.getProperty("target-flags").isEmpty) {
-                targetConfig.compilerFlags.addAll(context.args.getProperty("target-flags").split(' '))
-            }
-        }
-        if (context.args.containsKey("runtime-version")) {
-            targetConfig.runtimeVersion = context.args.getProperty("runtime-version")
-        }
-        if (context.args.containsKey("external-runtime-path")) {
-            targetConfig.externalRuntimePath = context.args.getProperty("external-runtime-path")
-        }
-        if (context.args.containsKey(TargetProperty.KEEPALIVE.description)) {
-            targetConfig.keepalive = Boolean.parseBoolean(
-                context.args.getProperty(TargetProperty.KEEPALIVE.description));
-        }
-    }
-
-    /**
-     * Look for physical actions in 'resource'.
-     * If found, take appropriate actions to accommodate.
-     *
-     * Set keepalive to true.
-     */
-    protected def void accommodatePhysicalActionsIfPresent(Resource resource) {
-        if (!target.setsKeepAliveOptionAutomatically) {
-            return; // nothing to do
-        }
-
-        // If there are any physical actions, ensure the threaded engine is used and that
-        // keepalive is set to true, unless the user has explicitly set it to false.
-        for (action : resource.allContents.toIterable.filter(Action)) {
-            if (action.origin == ActionOrigin.PHYSICAL) {
-                // Check if the user has explicitly set keepalive to false or true
-                if (!targetConfig.setByUser.contains(TargetProperty.KEEPALIVE)
-                    && targetConfig.keepalive == false
-                ) {
-                    // If not, set it to true
-                    targetConfig.keepalive = true
-                    errorReporter.reportWarning(
-                        action,
-                        '''Setting «TargetProperty.KEEPALIVE.displayName» to true because of «action.name».«
-                        » This can be overridden by setting the «TargetProperty.KEEPALIVE.description»«
-                        » target property manually.'''
-                    );
-                }
-            }
-        }
-    }
-
-    /**
->>>>>>> 4c14ef24
      * If there is a main or federated reactor, then create a synthetic Instantiation
      * for that top-level reactor and set the field mainDef to refer to it.
      */
@@ -478,71 +396,6 @@
     }
 
     /**
-<<<<<<< HEAD
-=======
-     * Update the class variable that lists all the involved resources. Also report validation problems of imported 
-     * resources at the import statements through those failing resources are reached.
-     * 
-     * @param context The context providing the cancel indicator used by the validator.
-     */
-    protected def setResources(LFGeneratorContext context) {
-        val fsa = this.fileConfig.fsa;
-        val validator = (this.fileConfig.resource as XtextResource).resourceServiceProvider.resourceValidator
-        if (mainDef !== null) {
-            reactors.add(mainDef.reactorClass as Reactor);
-            this.resources.add(
-                new LFResource(
-                    mainDef.reactorClass.eResource,
-                    this.fileConfig,
-                    this.targetConfig));
-        }
-        // Iterate over reactors and mark their resources as tainted if they import resources that are either marked
-        // as tainted or fail to validate.
-        val tainted = newHashSet
-        for (r : this.reactors) {
-            val res = r.eResource
-            if (!this.resources.contains(res)) {
-                if (res !== this.fileConfig.resource) {
-                    if (tainted.contains(res) ||
-                        (validator.validate(res, CheckMode.ALL, context.cancelIndicator)).size > 0) {
-                        for (inst : this.instantiationGraph.getDownstreamAdjacentNodes(r)) {
-                            for (imp : (inst.eContainer as Model).imports) {
-                                for (decl : imp.reactorClasses) {
-                                    if (decl.reactorClass.eResource === res) {
-                                        errorReporter.reportError(imp, '''Unresolved compilation issues in '«imp.importURI»'.''')
-                                        tainted.add(decl.eResource)
-                                    }
-                                }
-                            }
-                        }
-                    }
-                    // Read the target property of the imported file
-                    val target = res.findTarget
-                    var targetConfig = new TargetConfig();
-                    if (target.config !== null) {
-                        TargetProperty.set(targetConfig, target.config.pairs ?: emptyList, errorReporter);
-                    }
-                    val fileConfig = new FileConfig(res, fsa, context);
-                    // Add it to the list of LFResources
-                    this.resources.add(
-                        new LFResource(
-                            res,
-                            fileConfig,
-                            targetConfig)
-                    );
-
-                    // Accommodate the physical actions in the imported .lf file
-                    accommodatePhysicalActionsIfPresent(res);
-                    // FIXME: Should the GeneratorBase pull in `files` from imported
-                    // resources? If so, uncomment the following line.
-                    // copyUserFiles(targetConfig, fileConfig);
-                }
-            }
-        }
-    }
-
-    /**
->>>>>>> 4c14ef24
      * Copy all files listed in the target property `files` into the
      * src-gen folder of the main .lf file.
      *
@@ -1054,146 +907,6 @@
         }
     }
 
-<<<<<<< HEAD
-=======
-    /** If the mode is EPOCH (the code generator is running in an
-     *  an Eclipse IDE), then refresh the project. This will ensure that
-     *  any generated files become visible in the project.
-     */
-    protected def refreshProject() {
-        if (fileConfig.context.mode == Mode.EPOCH) {
-            // Find name of current project
-            val id = "((:?[a-z]|[A-Z]|_\\w)*)";
-            var pattern = if (File.separator.equals("/")) { // Linux/Mac file separator
-                    Pattern.compile("platform:" + File.separator + "resource" + File.separator + id + File.separator);
-                } else { // Windows file separator
-                    Pattern.compile(
-                        "platform:" + File.separator + File.separator + "resource" + File.separator + File.separator +
-                            id + File.separator + File.separator);
-                }
-            val matcher = pattern.matcher(code);
-            var projName = ""
-            if (matcher.find()) {
-                projName = matcher.group(1)
-            }
-            try {
-                val members = ResourcesPlugin.getWorkspace().root.members
-                for (member : members) {
-                    // Refresh current project, or simply entire workspace if project name was not found
-                    if (projName == "" || projName.equals(member.fullPath.toString.substring(1))) {
-                        member.refreshLocal(IResource.DEPTH_INFINITE, null)
-                        println("Refreshed " + member.fullPath.toString)
-                    }
-                }
-            } catch (IllegalStateException e) {
-                println("Unable to refresh workspace: " + e)
-            }
-        }
-    }  
-
-    /** Reduce the indentation by one level for generated code
-     *  in the default code buffer.
-     */
-    protected def unindent() {
-        unindent(code)
-    }
-
-    /** Reduce the indentation by one level for generated code
-     *  in the specified code buffer.
-     */
-    protected def unindent(StringBuilder builder) {
-        var indent = indentation.get(builder)
-        if (indent !== null) {
-            val end = indent.length - 4;
-            if (end < 0) {
-                indent = ""
-            } else {
-                indent = indent.substring(0, end)
-            }
-            indentation.put(builder, indent)
-        }
-    }
-
-    /**
-     * Create a list of default parameter initializers in target code.
-     * 
-     * @param param The parameter to create initializers for
-     * @return A list of initializers in target code
-     */
-    protected def getInitializerList(Parameter param) {
-        var list = new ArrayList<String>();
-
-        for (i : param?.init) {
-            if (param.isOfTimeType) {
-                list.add(i.targetTime)
-            } else {
-                list.add(i.targetValue)
-            }
-        }
-        return list
-    }
-
-    /**
-     * Create a list of state initializers in target code.
-     * 
-     * @param state The state variable to create initializers for
-     * @return A list of initializers in target code
-     */
-    protected def List<String> getInitializerList(StateVar state) {
-        if (!state.isInitialized) {
-            return null
-        }
-
-        var list = new ArrayList<String>();
-
-        for (i : state?.init) {
-            if (i.parameter !== null) {
-                list.add(i.parameter.targetReference)
-            } else if (state.isOfTimeType) {
-                list.add(i.targetTime)
-            } else {
-                list.add(i.targetValue)
-            }
-        }
-        return list
-    }
-
-    /**
-     * Create a list of parameter initializers in target code in the context
-     * of an reactor instantiation.
-     * 
-     * This respects the parameter assignments given in the reactor
-     * instantiation and falls back to the reactors default initializers
-     * if no value is assigned to it. 
-     * 
-     * @param param The parameter to create initializers for
-     * @return A list of initializers in target code
-     */
-    protected def getInitializerList(Parameter param, Instantiation i) {
-        if (i === null || param === null) {
-            return null
-        }
-
-        val assignments = i.parameters.filter[p|p.lhs === param]
-
-        if (assignments.size == 0) {
-            // the parameter was not overwritten in the instantiation
-            return param.initializerList
-        } else {
-            // the parameter was overwritten in the instantiation
-            var list = new ArrayList<String>();
-            for (init : assignments.get(0)?.rhs) {
-                if (param.isOfTimeType) {
-                    list.add(init.targetTime)
-                } else {
-                    list.add(init.targetValue)
-                }
-            }
-            return list
-        }
-    }
-
->>>>>>> 4c14ef24
     /**
      * Generate target code for a parameter reference.
      * 
