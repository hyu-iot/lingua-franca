--- conflicted
+++ resolved
@@ -47,6 +47,7 @@
 import org.lflang.MainConflictChecker
 import org.lflang.Target
 import org.lflang.TargetConfig
+import org.lflang.TargetConfig.Mode
 import org.lflang.TargetProperty.CoordinationType
 import org.lflang.TimeUnit
 import org.lflang.TimeValue
@@ -59,18 +60,17 @@
 import org.lflang.lf.Instantiation
 import org.lflang.lf.LfFactory
 import org.lflang.lf.Model
+import org.lflang.lf.Parameter
+import org.lflang.lf.Port
 import org.lflang.lf.Reaction
 import org.lflang.lf.Reactor
-<<<<<<< HEAD
-=======
 import org.lflang.lf.StateVar
-import org.lflang.lf.TargetDecl
 import org.lflang.lf.Time
 import org.lflang.lf.Value
->>>>>>> 58c44863
 import org.lflang.lf.VarRef
 
 import static extension org.lflang.ASTUtils.*
+import static extension org.lflang.JavaAstUtils.*
 
 /**
  * Generator base class for specifying core functionality
@@ -358,11 +358,6 @@
             // enable support for them.
             enableSupportForSerialization(context.cancelIndicator);
         }
-<<<<<<< HEAD
-=======
-
-
->>>>>>> 58c44863
     }
 
     /**
@@ -446,7 +441,7 @@
      * Return the TargetTypes instance associated with this.
      */
     abstract def TargetTypes getTargetTypes();
-
+    
     /**
      * Generate code for the body of a reaction that takes an input and
      * schedules an action with the value of that input.
@@ -537,8 +532,6 @@
         if (reactionBankIndices.get(reaction) === null) return -1
         return reactionBankIndices.get(reaction)
     }
-<<<<<<< HEAD
-=======
     
     /**
      * Given a representation of time that may possibly include units, return
@@ -614,7 +607,6 @@
             }
         }
     }
->>>>>>> 58c44863
 
     // //////////////////////////////////////////
     // // Protected methods.
@@ -937,236 +929,19 @@
         }
     }
 
-<<<<<<< HEAD
+    /**
+     * Generate target code for a parameter reference.
+     * 
+     * @param param The parameter to generate code for
+     * @return Parameter reference in target code
+     */
+    protected def String getTargetReference(Parameter param) {
+        return param.name
+    }
+
     // //////////////////////////////////////////////////
     // // Private functions
-    
-=======
-    /** If the mode is EPOCH (the code generator is running in an
-     *  an Eclipse IDE), then refresh the project. This will ensure that
-     *  any generated files become visible in the project.
-     */
-    protected def refreshProject() {
-        if (fileConfig.compilerMode == Mode.EPOCH) {
-            // Find name of current project
-            val id = "((:?[a-z]|[A-Z]|_\\w)*)";
-            var pattern = if (File.separator.equals("/")) { // Linux/Mac file separator
-                    Pattern.compile("platform:" + File.separator + "resource" + File.separator + id + File.separator);
-                } else { // Windows file separator
-                    Pattern.compile(
-                        "platform:" + File.separator + File.separator + "resource" + File.separator + File.separator +
-                            id + File.separator + File.separator);
-                }
-            val matcher = pattern.matcher(code);
-            var projName = ""
-            if (matcher.find()) {
-                projName = matcher.group(1)
-            }
-            try {
-                val members = ResourcesPlugin.getWorkspace().root.members
-                for (member : members) {
-                    // Refresh current project, or simply entire workspace if project name was not found
-                    if (projName == "" || projName.equals(member.fullPath.toString.substring(1))) {
-                        member.refreshLocal(IResource.DEPTH_INFINITE, null)
-                        println("Refreshed " + member.fullPath.toString)
-                    }
-                }
-            } catch (IllegalStateException e) {
-                println("Unable to refresh workspace: " + e)
-            }
-        }
-    }  
-
-    /** Reduce the indentation by one level for generated code
-     *  in the default code buffer.
-     */
-    protected def unindent() {
-        unindent(code)
-    }
-
-    /** Reduce the indentation by one level for generated code
-     *  in the specified code buffer.
-     */
-    protected def unindent(StringBuilder builder) {
-        var indent = indentation.get(builder)
-        if (indent !== null) {
-            val end = indent.length - 4;
-            if (end < 0) {
-                indent = ""
-            } else {
-                indent = indent.substring(0, end)
-            }
-            indentation.put(builder, indent)
-        }
-    }
-
-    /**
-     * Create a list of default parameter initializers in target code.
-     * 
-     * @param param The parameter to create initializers for
-     * @return A list of initializers in target code
-     */
-    protected def getInitializerList(Parameter param) {
-        var list = new ArrayList<String>();
-
-        for (i : param?.init) {
-            if (param.isOfTimeType) {
-                list.add(i.targetTime)
-            } else {
-                list.add(i.targetValue)
-            }
-        }
-        return list
-    }
-
-    /**
-     * Create a list of state initializers in target code.
-     * 
-     * @param state The state variable to create initializers for
-     * @return A list of initializers in target code
-     */
-    protected def List<String> getInitializerList(StateVar state) {
-        if (!state.isInitialized) {
-            return null
-        }
-
-        var list = new ArrayList<String>();
-
-        for (i : state?.init) {
-            if (i.parameter !== null) {
-                list.add(i.parameter.targetReference)
-            } else if (state.isOfTimeType) {
-                list.add(i.targetTime)
-            } else {
-                list.add(i.targetValue)
-            }
-        }
-        return list
-    }
-
-    /**
-     * Create a list of parameter initializers in target code in the context
-     * of an reactor instantiation.
-     * 
-     * This respects the parameter assignments given in the reactor
-     * instantiation and falls back to the reactors default initializers
-     * if no value is assigned to it. 
-     * 
-     * @param param The parameter to create initializers for
-     * @return A list of initializers in target code
-     */
-    protected def getInitializerList(Parameter param, Instantiation i) {
-        if (i === null || param === null) {
-            return null
-        }
-
-        val assignments = i.parameters.filter[p|p.lhs === param]
-
-        if (assignments.size == 0) {
-            // the parameter was not overwritten in the instantiation
-            return param.initializerList
-        } else {
-            // the parameter was overwritten in the instantiation
-            var list = new ArrayList<String>();
-            for (init : assignments.get(0)?.rhs) {
-                if (param.isOfTimeType) {
-                    list.add(init.targetTime)
-                } else {
-                    list.add(init.targetValue)
-                }
-            }
-            return list
-        }
-    }
-
-    /**
-     * Generate target code for a parameter reference.
-     * 
-     * @param param The parameter to generate code for
-     * @return Parameter reference in target code
-     */
-    protected def String getTargetReference(Parameter param) {
-        return param.name
-    }
-
-    // // Utility functions supporting multiports.
-    /**
-     * If the argument is a multiport, return a list of strings
-     * describing the width of the port, and otherwise, return null.
-     * If the list is empty, then the width is variable (specified
-     * as '[]'). Otherwise, it is a list of integers and/or parameter
-     * references obtained by getTargetReference().
-     * @param variable The port.
-     * @return The width specification for a multiport or null if it is
-     *  not a multiport.
-     */
-    protected def List<String> multiportWidthSpec(Variable variable) {
-        var result = null as List<String>
-        if (variable instanceof Port) {
-            if (variable.widthSpec !== null) {
-                result = new ArrayList<String>()
-                if (!variable.widthSpec.ofVariableLength) {
-                    for (term : variable.widthSpec.terms) {
-                        if (term.parameter !== null) {
-                            result.add(getTargetReference(term.parameter))
-                        } else {
-                            result.add('' + term.width)
-                        }
-                    }
-                }
-            }
-        }
-        return result
-    }
-
-    /**
-     * If the argument is a multiport, then return a string that
-     * gives the width as an expression, and otherwise, return null.
-     * The string will be empty if the width is variable (specified
-     * as '[]'). Otherwise, if is a single term or a sum of terms
-     * (separated by '+'), where each term is either an integer
-     * or a parameter reference in the target language.
-     */
-    protected def String multiportWidthExpression(Variable variable) {
-        val spec = multiportWidthSpec(variable)
-        if (spec !== null) {
-            return spec.join(' + ')
-        }
-        return null
-    }
-
-    /**
-     * Return true if the specified port is a multiport.
-     * @param port The port.
-     * @return True if the port is a multiport.
-     */
-    def boolean isMultiport(Port port) {
-        port.widthSpec !== null
-    }
-
-    // //////////////////////////////////////////////////
-    // // Private functions
-    /**
-     * Get textual representation of a time in the target language.
-     * This is a separate function from 
-     * getTargetTime to avoid producing invalid RTI
-     * code for targets that override timeInTargetLanguage
-     * to return a C-incompatible time type.
-     * 
-     * @param v A time AST node
-     * @return An RTI-compatible (ie. C target) time string
-     */
-    protected def getRTITime(Delay d) {
-        if (d.parameter !== null) {
-            return d.toText
-        }
-
-        return d.time.toTimeValue.timeInTargetLanguage
-    }
-
-
-
->>>>>>> 58c44863
+
     /**
      * Remove triggers in each federates' network reactions that are defined in remote federates.
      *
@@ -1462,23 +1237,21 @@
      * Return the Targets enum for the current target
      */
     abstract def Target getTarget()
-<<<<<<< HEAD
-=======
 
     protected def getTargetType(Parameter p) {
-        return p.inferredType.targetType
+        return getTargetTypes().getTargetType(p.inferredType)
     }
 
     protected def getTargetType(StateVar s) {
-        return s.inferredType.targetType
+        return getTargetTypes().getTargetType(s.inferredType)
     }
 
     protected def getTargetType(Action a) {
-        return a.inferredType.targetType
+        return getTargetTypes().getTargetType(a.inferredType)
     }
 
     protected def getTargetType(Port p) {
-        return p.inferredType.targetType
+        return getTargetTypes().getTargetType(p.inferredType)
     }
 
     /**
@@ -1529,8 +1302,7 @@
         if (d.parameter !== null) {
             return d.toText
         } else {
-            return d.time.toTimeValue.timeInTargetLanguage
-        }
-    }
->>>>>>> 58c44863
+            return d.time.targetTime
+        }
+    }
 }