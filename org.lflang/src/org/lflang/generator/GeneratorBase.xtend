/* Generator base class for shared code between code generators. */

/*************
 * Copyright (c) 2019-2020, The University of California at Berkeley.

 * Redistribution and use in source and binary forms, with or without modification,
 * are permitted provided that the following conditions are met:

 * 1. Redistributions of source code must retain the above copyright notice,
 *    this list of conditions and the following disclaimer.

 * 2. Redistributions in binary form must reproduce the above copyright notice,
 *    this list of conditions and the following disclaimer in the documentation
 *    and/or other materials provided with the distribution.

 * THIS SOFTWARE IS PROVIDED BY THE COPYRIGHT HOLDERS AND CONTRIBUTORS "AS IS" AND 
 * ANY EXPRESS OR IMPLIED WARRANTIES, INCLUDING, BUT NOT LIMITED TO, THE IMPLIED 
 * WARRANTIES OF MERCHANTABILITY AND FITNESS FOR A PARTICULAR PURPOSE ARE 
 * DISCLAIMED. IN NO EVENT SHALL THE COPYRIGHT HOLDER OR CONTRIBUTORS BE LIABLE FOR
 * ANY DIRECT, INDIRECT, INCIDENTAL, SPECIAL, EXEMPLARY, OR CONSEQUENTIAL DAMAGES 
 * (INCLUDING, BUT NOT LIMITED TO, PROCUREMENT OF SUBSTITUTE GOODS OR SERVICES; 
 * LOSS OF USE, DATA, OR PROFITS; OR BUSINESS INTERRUPTION) HOWEVER CAUSED AND ON 
 * ANY THEORY OF LIABILITY, WHETHER IN CONTRACT, STRICT LIABILITY, OR TORT 
 * (INCLUDING NEGLIGENCE OR OTHERWISE) ARISING IN ANY WAY OUT OF THE USE OF THIS 
 * SOFTWARE, EVEN IF ADVISED OF THE POSSIBILITY OF SUCH DAMAGE.
 ***************/
package org.lflang.generator

import java.io.ByteArrayOutputStream
import java.io.File
import java.io.FileOutputStream
import java.io.IOException
import java.io.OutputStream
import java.nio.file.Files
import java.nio.file.Path
import java.nio.file.Paths
import java.nio.file.StandardCopyOption
import java.util.LinkedHashMap
import java.util.LinkedHashSet
import java.util.LinkedList
import java.util.List
import java.util.Map
import java.util.Set
import java.util.regex.Pattern
import org.eclipse.core.resources.IMarker
import org.eclipse.core.resources.IResource
import org.eclipse.core.resources.ResourcesPlugin
import org.eclipse.emf.ecore.EObject
import org.eclipse.emf.ecore.resource.Resource
import org.eclipse.xtext.generator.IFileSystemAccess2
import org.eclipse.xtext.generator.IGeneratorContext
import org.eclipse.xtext.nodemodel.util.NodeModelUtils
import org.eclipse.xtext.resource.XtextResource
import org.eclipse.xtext.validation.CheckMode
import org.lflang.ASTUtils
import org.lflang.ErrorReporter
import org.lflang.FileConfig
import org.lflang.InferredType
import org.lflang.MainConflictChecker
import org.lflang.Mode
import org.lflang.Target
import org.lflang.TargetConfig
import org.lflang.TargetProperty
import org.lflang.TargetProperty.CoordinationType
import org.lflang.TimeValue
import org.lflang.federated.FedASTUtils
import org.lflang.graph.InstantiationGraph
import org.lflang.lf.Action
import org.lflang.lf.ActionOrigin
import org.lflang.lf.Code
import org.lflang.lf.Delay
import org.lflang.lf.Instantiation
import org.lflang.lf.LfFactory
import org.lflang.lf.Model
import org.lflang.lf.Parameter
import org.lflang.lf.Port
import org.lflang.lf.Reaction
import org.lflang.lf.Reactor
import org.lflang.lf.StateVar
import org.lflang.lf.TargetDecl
import org.lflang.lf.Time
import org.lflang.lf.TimeUnit
import org.lflang.lf.Type
import org.lflang.lf.Value
import org.lflang.lf.VarRef
import org.lflang.lf.Variable
import org.lflang.validation.AbstractLFValidator

import static extension org.lflang.ASTUtils.*

/**
 * Generator base class for shared code between code generators.
 * This extends AbstractLinguaFrancaValidator so that errors can be highlighted
 * in the XText-based IDE.
 * 
 * @author{Edward A. Lee <eal@berkeley.edu>}
 * @author{Marten Lohstroh <marten@berkeley.edu>}
 * @author{Christian Menard <christian.menard@tu-dresden.de}
 * @author{Matt Weber <matt.weber@berkeley.edu>}
 */
abstract class GeneratorBase extends AbstractLFValidator {

    ////////////////////////////////////////////
    //// Public fields.
    
    /**
     * Constant that specifies how to name generated delay reactors.
     */
    public static val GEN_DELAY_CLASS_NAME = "__GenDelay"

    /** 
     * The main (top-level) reactor instance.
     */
    public ReactorInstance main
    
    /** A error reporter for reporting any errors or warnings during the code generation */
    public ErrorReporter errorReporter
    
    ////////////////////////////////////////////
    //// Protected fields.
        
    /**
     * All code goes into this string buffer.
     */
    protected var code = new StringBuilder

    /**
     * The current target configuration.
     */
    protected var TargetConfig targetConfig = new TargetConfig()
    
    /**
     * The current file configuration.
     */
    protected var FileConfig fileConfig

    /**
     * Collection of generated delay classes.
     */
    val delayClasses = new LinkedHashSet<Reactor>()

    /**
     * Definition of the main (top-level) reactor.
     * This is an automatically generated AST node for the top-level
     * reactor.
     */
    protected Instantiation mainDef

    /**
     * A list of Reactor definitions in the main resource, including non-main 
     * reactors defined in imported resources. These are ordered in the list in
     * such a way that each reactor is preceded by any reactor that it instantiates
     * using a command like `foo = new Foo();`
     */
    protected var List<Reactor> reactors = newLinkedList
    
    /**
     * The set of resources referenced reactor classes reside in.
     */
    protected var Set<Resource> resources = newLinkedHashSet
    
    /**
     * Graph that tracks dependencies between instantiations. 
     * This is a graph where each node is a Reactor (not a ReactorInstance)
     * and an arc from Reactor A to Reactor B means that B contains an instance of A, constructed with a statement
     * like `a = new A();`  After creating the graph, 
     * sort the reactors in topological order and assign them to the reactors class variable. 
     * Hence, after this method returns, `this.reactors` will be a list of Reactors such that any
     * reactor is preceded in the list by reactors that it instantiates.
     */
    protected var InstantiationGraph instantiationGraph

    /**
     * The set of unordered reactions. An unordered reaction is one that does
     * not have any dependency on other reactions in the containing reactor, 
     * and where no other reaction in the containing reactor depends on it.
     * There is currently no way in the syntax of LF to make a reaction
     * unordered, deliberately, because it can introduce unexpected
     * nondeterminacy. However, certain automatically generated reactions are
     * known to be safe to be unordered because they do not interact with the
     * state of the containing reactor. To make a reaction unordered, when
     * the Reaction instance is created, add that instance to this set.
     */
    protected var Set<Reaction> unorderedReactions = null
    

    /**
     * Indicates whether or not the current Lingua Franca program
     * contains a federation.
     */
    public var boolean isFederated = false

    // //////////////////////////////////////////
    // // Target properties, if they are included.
    /**
     * A list of federate instances or a list with a single empty string
     * if there are no federates specified. FIXME: Why put a single empty string there? It should be just empty...
     */
    protected var List<FederateInstance> federates = new LinkedList<FederateInstance>

    /**
     * A map from federate IDs to federate instances.
     */
    protected var Map<Integer, FederateInstance> federateByID = new LinkedHashMap<Integer, FederateInstance>()

    /**
     * A map from instantiations to the federate instances for that instantiation.
     * If the instantiation has a width, there may be more than one federate instance.
     */
    protected var Map<Instantiation, List<FederateInstance>> federatesByInstantiation

    /**
     * The federation RTI properties, which defaults to 'localhost: 15045'.
     */
    protected val federationRTIProperties = newLinkedHashMap(
        'host' -> 'localhost',
        'port' -> 0 // Indicator to use the default port, typically 15045.
    )

    /**
     * Contents of $LF_CLASSPATH, if it was set.
     */
    protected String classpathLF

    /**
     * The index available to user-generated reaction that delineates the index
     * of the reactor in a bank of reactors. The value must be set to zero
     * in generated code for reactors that are not in a bank
     */
    protected String targetBankIndex = "bank_index"

    /**
     * The type of the bank index, which must be an integer in the target language
     */
    protected String targetBankIndexType = "int"

    /**
     * The name of the top-level reactor.
     */
    protected var String topLevelName; // FIXME: remove and use fileConfig.name instead

    // //////////////////////////////////////////
    // // Private fields.
    /**
     * Map from builder to its current indentation.
     */
    var indentation = new LinkedHashMap<StringBuilder, String>()

    /**
     * Defines the execution environment that is used to execute binaries.
     * 
     * A given command may be directly executable on the host (NATIVE) 
     * or it may need to be executed within a bash shell (BASH). 
     * On Unix-like machines, this is typically determined by the PATH variable
     * which could be different in these two environments.
     */
    enum ExecutionEnvironment {
        NATIVE,
        BASH
    }
    
    /**
     * Create a new GeneratorBase object.
     */
    new(FileConfig fileConfig, ErrorReporter errorReporter) {
        this.fileConfig = fileConfig
        this.topLevelName = fileConfig.name
        this.errorReporter = errorReporter
    }

    // //////////////////////////////////////////
    // // Code generation functions to override for a concrete code generator.

    /**
     * Store the given reactor in the collection of generated delay classes
     * and insert it in the AST under the top-level reactors node.
     */
    def void addDelayClass(Reactor generatedDelay) {
        // Record this class, so it can be reused.
        this.delayClasses.add(generatedDelay)
        // And hook it into the AST.
        (fileConfig.resource.allContents.findFirst[it|it instanceof Model] as Model).reactors.add(generatedDelay)
    }

    /**
     * Return the generated delay reactor that corresponds to the given class
     * name if it had been created already, `null` otherwise.
     */
    def Reactor findDelayClass(String className) {
        return this.delayClasses.findFirst[it|it.name.equals(className)]
    }

    /**
     * 
     */
    def void setTargetConfig(IGeneratorContext context) {
        // If there are any physical actions, ensure the threaded engine is used.
        for (action : fileConfig.resource.allContents.toIterable.filter(Action)) {
            if (action.origin == ActionOrigin.PHYSICAL) {
                targetConfig.threads = 1
            }
        }

        val target = fileConfig.resource.findTarget
        if (target.config !== null) {
            // Update the configuration according to the set target properties.
            TargetProperty.update(this.targetConfig, target.config.pairs ?: emptyList)
        }

        // Override target properties if specified as command line arguments.
        if (context instanceof StandaloneContext) {
            if (context.args.containsKey("no-compile")) {
                targetConfig.noCompile = true
            }
            if (context.args.containsKey("threads")) {
                targetConfig.threads = Integer.parseInt(context.args.getProperty("threads"))
            }
            if (context.args.containsKey("target-compiler")) {
                targetConfig.compiler = context.args.getProperty("target-compiler")
            }
            if (context.args.containsKey("target-flags")) {
                targetConfig.compilerFlags.clear()
                if (!context.args.getProperty("target-flags").isEmpty) {
                    targetConfig.compilerFlags.addAll(context.args.getProperty("target-flags").split(' '))
                }
            }
            if (context.args.containsKey("runtime-version")) {
                targetConfig.runtimeVersion = context.args.getProperty("runtime-version")
            }
            if (context.args.containsKey("external-runtime-path")) {
                targetConfig.externalRuntimePath = context.args.getProperty("external-runtime-path")
            }
        }
    }

    /**
     * If there is a main or federated reactor, then create a synthetic Instantiation
     * for that top-level reactor and set the field mainDef to refer to it.
     */
    def createMainInstance() {
        // Find the main reactor and create an AST node for its instantiation.
        for (reactor : fileConfig.resource.allContents.toIterable.filter(Reactor)) {
            if (reactor.isMain || reactor.isFederated) {
                // Creating an definition for the main reactor because there isn't one.
                this.mainDef = LfFactory.eINSTANCE.createInstantiation()
                this.mainDef.setName(reactor.name)
                this.mainDef.setReactorClass(reactor)
            }
        }
    }

    /**
     * Generate code from the Lingua Franca model contained by the specified resource.
     * 
     * This is the main entry point for code generation. This base class finds all
     * reactor class definitions, including any reactors defined in imported .lf files
     * (except any main reactors in those imported files), and adds them to the 
     * {@link #GeneratorBase.reactors reactors} list. If errors occur during
     * generation, then a subsequent call to errorsOccurred() will return true.
     * @param resource The resource containing the source code.
     * @param fsa The file system access (used to write the result).
     * @param context Context relating to invocation of the code generator.
     * In stand alone mode, this object is also used to relay CLI arguments.
     */
    def void doGenerate(Resource resource, IFileSystemAccess2 fsa, IGeneratorContext context) {
        
        setTargetConfig(context)

        fileConfig.cleanIfNeeded()

        printInfo()

        // Reset the error reporter. If the reporter sets markers in the IDE, this will
        // clear any markers that may have been created by a previous build.
        // Markers mark problems in the Eclipse IDE when running in integrated mode.
        errorReporter.reset()
        
        ASTUtils.setMainName(fileConfig.resource, fileConfig.name)
        
        createMainInstance()

        // Check if there are any conflicting main reactors elsewhere in the package.
        if (mainDef !== null) {
            for (String conflict : new MainConflictChecker(fileConfig).conflicts) {
                errorReporter.reportError(this.mainDef.reactorClass, "Conflicting main reactor in " + conflict);
            }
        }
        
        // If federates are specified in the target, create a mapping
        // from Instantiations in the main reactor to federate names.
        // Also create a list of federate names or a list with a single
        // empty name if there are no federates specified.
        // This must be done before desugaring delays below.
        analyzeFederates()
        
        // Process target files. Copy each of them into the src-gen dir.
        copyUserFiles()

        // Collect reactors and create an instantiation graph. These are needed to figure out which resources we need
        // to validate, which happens in setResources().
        setReactorsAndInstantiationGraph()

        // Collect the reactors defined in this resource (i.e., file in Eclipse speak) and (non-main)
        // reactors defined in imported resources.
        setResources(context)
        
        // Reroute connections that have delays associated with them via generated delay reactors.
        transformDelays()

        // Invoke this function a second time because transformations may have introduced new reactors!
        setReactorsAndInstantiationGraph()

        // First, produce any preamble code that the code generator needs
        // to produce before anything else goes into the code generated files.
        generatePreamble() // FIXME: Move this elsewhere. See awkwardness with CppGenerator because it will not even
        // use the result.
    }

    /**
     * Create a new instantiation graph. This is a graph where each node is a Reactor (not a ReactorInstance)
     * and an arc from Reactor A to Reactor B means that B contains an instance of A, constructed with a statement
     * like `a = new A();`  After creating the graph, 
     * sort the reactors in topological order and assign them to the reactors class variable. 
     * Hence, after this method returns, `this.reactors` will be a list of Reactors such that any
     * reactor is preceded in the list by reactors that it instantiates.
     */
    protected def setReactorsAndInstantiationGraph() {
        // Build the instantiation graph . 
        this.instantiationGraph = new InstantiationGraph(fileConfig.resource, false)

        // Topologically sort the reactors such that all of a reactor's instantiation dependencies occur earlier in 
        // the sorted list of reactors. This helps the code generator output code in the correct order.
        // For example if `reactor Foo {bar = new Bar()}` then the definition of `Bar` has to be generated before
        // the definition of `Foo`.
        this.reactors = this.instantiationGraph.nodesInTopologicalOrder

        // If there is no main reactor, then make sure the reactors list includes
        // even reactors that are not instantiated anywhere.
        if (mainDef === null) {
            for (r : fileConfig.resource.allContents.toIterable.filter(Reactor)) {
                if (!this.reactors.contains(r)) {
                    this.reactors.add(r);
                }
            }
        }
    }

    /**
     * For each involved resource, replace connections with delays with generated delay reactors.
     */
    protected def transformDelays() {
         for (r : this.resources) {
             r.insertGeneratedDelays(this)
        }
    }

    /**
     * Update the class variable that lists all the involved resources. Also report validation problems of imported 
     * resources at the import statements through those failing resources are reached.
     * 
     * @param context The context providing the cancel indicator used by the validator.
     */
    protected def setResources(IGeneratorContext context) {
        val validator = (this.fileConfig.resource as XtextResource).resourceServiceProvider.resourceValidator
        if (mainDef !== null) {
            reactors.add(mainDef.reactorClass as Reactor);
        }
        // Iterate over reactors and mark their resources as tainted if they import resources that are either marked
        // as tainted or fail to validate.
        val tainted = newHashSet
        for (r : this.reactors) {
            val res = r.eResource
            if (!this.resources.contains(res)) {
                if (res !== this.fileConfig.resource) {
                    if (tainted.contains(res) ||
                        (validator.validate(res, CheckMode.ALL, context.cancelIndicator)).size > 0) {
                        for (inst : this.instantiationGraph.getDownstreamAdjacentNodes(r)) {
                            for (imp : (inst.eContainer as Model).imports) {
                                for (decl : imp.reactorClasses) {
                                    if (decl.reactorClass.eResource === res) {
                                        errorReporter.reportError(imp, '''Unresolved compilation issues in '«imp.importURI»'.''')
                                        tainted.add(decl.eResource)
                                    }
                                }
                            }
                        }
                    }
                }
                this.resources.add(res)
            }
        }
    }

    /**
     * Copy all files listed in the target property `files` into the
     * specified directory.
     */
    protected def copyUserFiles() {
        // Make sure the target directory exists.
        val targetDir = this.fileConfig.getSrcGenPath.toFile
        targetDir.mkdirs

        for (filename : targetConfig.fileNames) {
            val file = FileConfig.findFile(filename, this.fileConfig.srcFile.parent)
            if (file !== null) {
                val target = new File(targetDir, file.name)
                if (target.exists) {
                    target.delete
                }
                Files.copy(file.toPath, target.toPath)
                targetConfig.filesNamesWithoutPath.add(file.name);
            } else {
                // Try to copy the file as a resource.
                // If this is missing, it should have been previously reported as an error.
                try {
                    var filenameWithoutPath = filename
                    val lastSeparator = filename.lastIndexOf(File.separator)
                    if (lastSeparator > 0) {
                        filenameWithoutPath = filename.substring(lastSeparator + 1) // FIXME: brittle. What if the file is in a subdirectory?
                    }
                    copyFileFromClassPath(filename, targetDir + File.separator + filenameWithoutPath)
                    targetConfig.filesNamesWithoutPath.add(filenameWithoutPath);
                } catch (IOException ex) {
                    // Ignore. Previously reported as a warning.
                    System.err.println('''WARNING: Failed to find file «filename».''')
                }
            }
        }
    }

    /**
     * Return true if errors occurred in the last call to doGenerate().
     * This will return true if any of the reportError methods was called.
     * @return True if errors occurred.
     */
    def errorsOccurred() {
        return errorReporter.getErrorsOccurred();
    }

    /**
     * Generate code for the body of a reaction that takes an input and
     * schedules an action with the value of that input.
     * @param the action to schedule
     * @param the port to read from
     */
    abstract def String generateDelayBody(Action action, VarRef port);

    /**
     * Generate code for the body of a reaction that is triggered by the
     * given action and writes its value to the given port.
     * @param the action that triggers the reaction
     * @param the port to write to
     */
    abstract def String generateForwardBody(Action action, VarRef port);

    /**
     * Generate code for the generic type to be used in the class definition
     * of a generated delay reactor.
     */
    abstract def String generateDelayGeneric();

    /**
     * Generate code for referencing a port, action, or timer.
     * @param reference The reference to the variable.
     */
    def String generateVarRef(VarRef reference) {
        var prefix = "";
        if (reference.container !== null) {
            prefix = reference.container.name + "."
        }
        return prefix + reference.variable.name
    }

    /**
     * Generate code for referencing a port possibly indexed by
     * a bank index and/or a multiport index. This assumes the target language uses
     * the usual array indexing [n] for both cases. If not, this needs to be overridden
     * by the target code generator.  If the provided reference is not a port, then
     * this return the string "ERROR: not a port.".
     * @param reference The reference to the port.
     * @param bankIndex A bank index or null or negative if not in a bank.
     * @param multiportIndex A multiport index or null or negative if not in a multiport.
     */
    def String generatePortRef(VarRef reference, Integer bankIndex, Integer multiportIndex) {
        if (!(reference.variable instanceof Port)) {
            return "ERROR: not a port.";
        }
        var prefix = "";
        if (reference.container !== null) {
            var bank = "";
            if (reference.container.widthSpec !== null && bankIndex !== null && bankIndex >= 0) {
                bank = "[" + bankIndex + "]";
            }
            prefix = reference.container.name + bank + "."
        }
        var multiport = "";
        if ((reference.variable as Port).widthSpec !== null && multiportIndex !== null && multiportIndex >= 0) {
            multiport = "[" + multiportIndex + "]";
        }
        return prefix + reference.variable.name + multiport;
    }

    /**
     * Return true if the reaction is unordered. An unordered reaction is one
     * that does not have any dependency on other reactions in the containing
     * reactor, and where no other reaction in the containing reactor depends
     * on it. There is currently no way in the syntax of LF to make a reaction
     * unordered, deliberately, because it can introduce unexpected 
     * nondeterminacy. However, certain automatically generated reactions are
     * known to be safe to be unordered because they do not interact with the
     * state of the containing reactor. To make a reaction unordered, when
     * the Reaction instance is created, add that instance to this set.
     * @return True if the reaction has been marked unordered.
     */
    def isUnordered(Reaction reaction) {
        if (unorderedReactions !== null) {
            unorderedReactions.contains(reaction)
        } else {
            false
        }
    }

    /**
     * Mark the reaction unordered. An unordered reaction is one that does not
     * have any dependency on other reactions in the containing reactor, and
     * where no other reaction in the containing reactor depends on it. There
     * is currently no way in the syntax of LF to make a reaction unordered,
     * deliberately, because it can introduce unexpected nondeterminacy. 
     * However, certain automatically generated reactions are known to be safe
     * to be unordered because they do not interact with the state of the 
     * containing reactor. To make a reaction unordered, when the Reaction
     * instance is created, add that instance to this set.
     * @param reaction The reaction to make unordered.
     */
    def makeUnordered(Reaction reaction) {
        if (unorderedReactions === null) {
            unorderedReactions = new LinkedHashSet<Reaction>()
        }
        unorderedReactions.add(reaction)
    }
    
    /**
     * Given a representation of time that may possibly include units, return
     * a string that the target language can recognize as a value. In this base
     * class, if units are given, e.g. "msec", then we convert the units to upper
     * case and return an expression of the form "MSEC(value)". Particular target
     * generators will need to either define functions or macros for each possible
     * time unit or override this method to return something acceptable to the
     * target language.
     * @param time A TimeValue that represents a time.
     * @return A string, such as "MSEC(100)" for 100 milliseconds.
     */
    def String timeInTargetLanguage(TimeValue time) {
        if (time !== null) {
            if (time.unit != TimeUnit.NONE) {
                return time.unit.name() + '(' + time.time + ')'
            } else {
                return time.time.toString()
            }
        }
        return "0" // FIXME: do this or throw exception?
    }

    // //////////////////////////////////////////
    // Protected methods for code generation
    // of the RTI.
    // FIXME: Allow target code generators to specify the directory
    // structure for the generated C RTI?
    /** Create the runtime infrastructure (RTI) source file.
     */
    def createFederateRTI() {
        // Derive target filename from the .lf filename.
        var cFilename = fileConfig.name + "_RTI.c"

        // Delete source previously produced by the LF compiler.
        // 
        var file = fileConfig.RTISrcPath.resolve(cFilename).toFile
        if (file.exists) {
            file.delete
        }
        
        // Also make sure the directory exists.
        if (!file.parentFile.exists || !file.parentFile.isDirectory) {
            file.mkdirs
        }

        // Delete binary previously produced by the C compiler.
        file = fileConfig.RTIBinPath.resolve(fileConfig.name).toFile
        if (file.exists) {
            file.delete
        }

        val rtiCode = new StringBuilder()
        pr(rtiCode, '''
            #ifdef NUMBER_OF_FEDERATES
            #undefine NUMBER_OF_FEDERATES
            #endif
            #define NUMBER_OF_FEDERATES «federates.size»
            #include "rti.c"
            int main(int argc, char* argv[]) {
        ''')
        indent(rtiCode)

        // Initialize the array of information that the RTI has about the
        // federates.
        // FIXME: No support below for some federates to be FAST and some REALTIME.
        pr(rtiCode, '''
            for (int i = 0; i < NUMBER_OF_FEDERATES; i++) {
                initialize_federate(i);
                «IF targetConfig.fastMode»
                    federates[i].mode = FAST;
                «ENDIF»
            }
        ''')
        // Initialize the arrays indicating connectivity to upstream and downstream federates.
        for (federate : federates) {
            if (federate.dependsOn.size > 0) {
                // Federate receives non-physical messages from other federates.
                // Initialize the upstream and upstream_delay arrays.
                val numUpstream = federate.dependsOn.size
                // Allocate memory for the arrays storing the connectivity information.
                pr(rtiCode, '''
                    federates[«federate.id»].upstream = (int*)malloc(sizeof(federate_t*) * «numUpstream»);
                    federates[«federate.id»].upstream_delay = (interval_t*)malloc(sizeof(interval_t*) * «numUpstream»);
                    federates[«federate.id»].num_upstream = «numUpstream»;
                ''')
                // Next, populate these arrays.
                // Find the minimum delay in the process.
                // No delay is encoded as NEVER.
                var count = 0;
                for (upstreamFederate : federate.dependsOn.keySet) {
                    pr(rtiCode, '''
                        federates[«federate.id»].upstream[«count»] = «upstreamFederate.id»;
                        federates[«federate.id»].upstream_delay[«count»] = NEVER;
                    ''')
                    // The minimum delay calculation needs to be made in the C code because it
                    // may depend on parameter values.
                    // FIXME: These would have to be top-level parameters, which don't really
                    // have any support yet. Ideally, they could be overridden on the command line.
                    // When that is done, they will need to be in scope here.
                    val delays = federate.dependsOn.get(upstreamFederate)
                    if (delays !== null) {
                        for (delay : delays) {
                            // If delay is null, use the default, NEVER. Otherwise, override if less than seen.
                            if (delay !== null) {
                                pr(rtiCode, '''
                                    if (federates[«federate.id»].upstream_delay[«count»] < «delay.getRTITime») {
                                        federates[«federate.id»].upstream_delay[«count»] = «delay.getRTITime»;
                                    }
                                ''')
                            }
                        }
                    }
                    count++;
                }
            }
            // Next, set up the downstream array.
            if (!federate.sendsTo.keySet.isEmpty) {
                // Federate sends non-physical messages to other federates.
                // Initialize the downstream array.
                val numDownstream = federate.sendsTo.keySet.size
                // Allocate memory for the array.
                pr(rtiCode, '''
                    federates[«federate.id»].downstream = (int*)malloc(sizeof(federate_t*) * «numDownstream»);
                    federates[«federate.id»].num_downstream = «numDownstream»;
                ''')
                // Next, populate the array.
                // Find the minimum delay in the process.
                // FIXME: Zero delay is not really the same as a microstep delay.
                var count = 0;
                for (downstreamFederate : federate.sendsTo.keySet) {
                    pr(rtiCode, '''
                        federates[«federate.id»].downstream[«count»] = «downstreamFederate.id»;
                    ''')
                    count++;
                }
            }
        }

        // Start the RTI server before launching the federates because if it
        // fails, e.g. because the port is not available, then we don't want to
        // launch the federates.
        // Also generate code that blocks until the federates resign.
        pr(rtiCode, '''
            int socket_descriptor = start_rti_server(«federationRTIProperties.get('port')»);
            wait_for_federates(socket_descriptor);
        ''')

        unindent(rtiCode)
        pr(rtiCode, "}")

        var fOut = new FileOutputStream(fileConfig.RTISrcPath.resolve(cFilename).toFile);
        fOut.write(rtiCode.toString().getBytes())
        fOut.close()
    }

    /** 
     * Invoke the C compiler on the generated RTI 
     * The C RTI is used across targets. Thus we need to be able to compile 
     * it from GeneratorBase. 
     */
    def compileRTI() {
        var fileToCompile = fileConfig.name + '_RTI'
        runCCompiler(fileToCompile, false)
    }

    /** 
     * Run the C compiler.
     * 
     * This is required here in order to allow any target to compile the RTI.
     * 
     * @param file The source file to compile without the .c extension.
     * @param doNotLinkIfNoMain If true, the compile command will have a
     *  `-c` flag when there is no main reactor. If false, the compile command
     *  will never have a `-c` flag.
     * 
     * @return true if compilation succeeds, false otherwise. 
     */
    def runCCompiler(String file, boolean doNotLinkIfNoMain) {
        val compile = compileCCommand(file, doNotLinkIfNoMain)
        if (compile === null) {
            return false
        }

        val stderr = new ByteArrayOutputStream()
        val returnCode = compile.executeCommand(stderr)

        if (returnCode != 0 && fileConfig.compilerMode !== Mode.INTEGRATED) {
            errorReporter.reportError('''«targetConfig.compiler» returns error code «returnCode»''')
        }
        // For warnings (vs. errors), the return code is 0.
        // But we still want to mark the IDE.
        if (stderr.toString.length > 0 && fileConfig.compilerMode === Mode.INTEGRATED) {
            reportCommandErrors(stderr.toString())
        }
        return (returnCode == 0)
    }

    /**
     * Run the custom build command specified with the "build" parameter.
     * This command is executed in the same directory as the source file.
     * 
     * The following environment variables will be available to the command:
     * 
     * * LF_CURRENT_WORKING_DIRECTORY: The directory in which the command is invoked.
     * * LF_SOURCE_DIRECTORY: The directory containing the .lf file being compiled.
     * * LF_SOURCE_GEN_DIRECTORY: The directory in which generated files are placed.
     * * LF_BIN_DIRECTORY: The directory into which to put binaries.
     * 
     */
    protected def runBuildCommand() {
        var commands = newLinkedList
        for (cmd : targetConfig.buildCommands) {
            val tokens = newArrayList(cmd.split("\\s+"))
            if (tokens.size > 0) {
                val buildCommand = createCommand(
                    tokens.head,
                    tokens.tail.toList,
                    this.fileConfig.srcPath,
                    "Executing user specified build command " + cmd + " failed.",
                    true
                )
                // If the build command could not be found, abort.
                // An error has already been reported in createCommand.
                if (buildCommand === null) {
                    return
                }
                commands.add(buildCommand)
            }
        }

        for (cmd : commands) {
            val stderr = new ByteArrayOutputStream()
            val returnCode = cmd.executeCommand(stderr)

            if (returnCode != 0 && fileConfig.compilerMode !== Mode.INTEGRATED) {
                errorReporter.reportError('''Build command "«targetConfig.buildCommands»" returns error code «returnCode»''')
                return
            }
            // For warnings (vs. errors), the return code is 0.
            // But we still want to mark the IDE.
            if (stderr.toString.length > 0 && fileConfig.compilerMode === Mode.INTEGRATED) {
                reportCommandErrors(stderr.toString())
                return
            }
        }
    }
    
    /**
     * Return a command to compile the specified C file.
     * This produces a C specific compile command. Since this command is
     * used across targets to build the RTI, it needs to be available in
     * GeneratorBase.
     * 
     * @param fileToCompile The C filename without the .c extension.
     * @param doNotLinkIfNoMain If true, the compile command will have a
     *  `-c` flag when there is no main reactor. If false, the compile command
     *  will never have a `-c` flag.
     */
    protected def compileCCommand(String fileToCompile, boolean doNotLinkIfNoMain) {
        val env = findCommandEnv(
            targetConfig.compiler, 
            "The C target requires GCC >= 7 to compile the generated code. " +
            "Auto-compiling can be disabled using the \"no-compile: true\" target property.",
            true
        )
        
        val cFilename = getTargetFileName(fileToCompile);

        var relativeSrcPath = fileConfig.outPath.relativize(
            fileConfig.getSrcGenPath.resolve(Paths.get(cFilename)))
        var relativeBinPath = fileConfig.outPath.relativize(
            fileConfig.binPath.resolve(Paths.get(fileToCompile)))

        // NOTE: we assume that any C compiler takes Unix paths as arguments.
        var relSrcPathString = FileConfig.toUnixString(relativeSrcPath)
        var relBinPathString = FileConfig.toUnixString(relativeBinPath)
        
        // If there is no main reactor, then generate a .o file not an executable.
        if (mainDef === null) {
            relBinPathString += ".o";
        }
        
        var compileArgs = newArrayList
        compileArgs.add(relSrcPathString)
        compileArgs.addAll(targetConfig.compileAdditionalSources)
        compileArgs.addAll(targetConfig.compileLibraries)

        // Only set the output file name if it hasn't already been set
        // using a target property or Args line flag.
        if (compileArgs.forall[it.trim != "-o"]) {
            compileArgs.addAll("-o", relBinPathString)
        }

        // If threaded computation is requested, add a -pthread option.

        if (targetConfig.threads !== 0 || targetConfig.tracing !== null) {
            compileArgs.add("-pthread")
            // If the LF program itself is threaded or if tracing is enabled, we need to define
            // NUMBER_OF_WORKERS so that platform-specific C files will contain the appropriate functions
            compileArgs.add('''-DNUMBER_OF_WORKERS=«targetConfig.threads»''')
        }
        // Finally add the compiler flags in target parameters (if any)
        if (!targetConfig.compilerFlags.isEmpty()) {
            compileArgs.addAll(targetConfig.compilerFlags)
        }
        // If there is no main reactor, then use the -c flag to prevent linking from occurring.
        // FIXME: we could add a `-c` flag to `lfc` to make this explicit in stand-alone mode.
        // Then again, I think this only makes sense when we can do linking.
        // In any case, a warning is helpful to draw attention to the fact that no binary was produced.
        if (doNotLinkIfNoMain && main === null) {
            compileArgs.add("-c") // FIXME: revisit
            if (fileConfig.compilerMode === Mode.STANDALONE) {
                errorReporter.reportError("ERROR: Did not output executable; no main reactor found.")
            }
        }
        return createCommand(targetConfig.compiler,compileArgs, fileConfig.outPath, env)
    }

    // //////////////////////////////////////////
    // // Protected methods.
    /** Produces the filename including the target-specific extension */
    protected def getTargetFileName(String fileName) {
        return fileName + ".c"; // FIXME: Does not belong in the base class.
    }

    /**
     * Clear the buffer of generated code.
     */
    protected def clearCode() {
        code = new StringBuilder
    }

    /**
     * Run a given command and record its output.
     * 
     * @param cmd the command to be executed
     * @param errStream a stream object to forward the commands error messages to
     * @param outStrram a stream object to forward the commands output messages to
     * @return the commands return code
     */
    protected def executeCommand(ProcessBuilder cmd, OutputStream errStream, OutputStream outStream) {
        println('''--- Current working directory: «cmd.directory.toString()»''')
        println('''--- Executing command: «cmd.command.join(" ")»''')

        var List<OutputStream> outStreams = newArrayList
        var List<OutputStream> errStreams = newArrayList
        outStreams.add(System.out)
        errStreams.add(System.err)
        if (outStream !== null) {
            outStreams.add(outStream)
        }
        if (errStream !== null) {
            errStreams.add(errStream)
        }

        // Execute the command. Write output to the System output,
        // but also keep copies in outStream and errStream
        return cmd.runSubprocess(outStreams, errStreams)
    }

    /**
     * Run a given command and discard its standard and error output.
     * 
     * @param cmd the command to be executed
     * @return the commands return code
     */
    protected def executeCommand(ProcessBuilder cmd) {
        return cmd.executeCommand(null, null)
    }

    /**
     * Run a given command and capture its error output.
     * 
     * @param cmd the command to be executed
     * @param errStream a stream object to forward the commands error messages to
     * @return the commands return code
     */
    protected def executeCommand(ProcessBuilder cmd, OutputStream errStream) {
        return cmd.executeCommand(errStream, null)
    }

    /**
     * Create a ProcessBuilder for a given command.
     * 
     * This method makes sure that the given command is executable,
     * It first tries to find the command with 'which cmake'. If that
     * fails, it tries again with bash. In case this fails again,
     * it returns null. Otherwise, a correctly constructed ProcessBuilder
     * object is returned. 
     * 
     * This command creates the following environment variables in the returned
     * ProcessBuilder:
     * 
     * * LF_CURRENT_WORKING_DIRECTORY: The directory in which the command is invoked.
     * * LF_SOURCE_DIRECTORY: The directory containing the .lf file being compiled.
     * * LF_SOURCE_GEN_DIRECTORY: The directory in which generated files are placed.
     * * LF_BIN_DIRECTORY: The directory into which to put binaries.
     * 
     * A bit more context:
     * If the command cannot be found directly, then a second attempt is made using a
     * Bash shell with the --login option, which sources the user's 
     * ~/.bash_profile, ~/.bash_login, or ~/.bashrc (whichever
     * is first found) before running the command. This helps to ensure that
     * the user's PATH variable is set according to their usual environment,
     * assuming that they use a bash shell.
     * 
     * More information: Unfortunately, at least on a Mac if you are running
     * within Eclipse, the PATH variable is extremely limited; supposedly, it
     * is given by the default provided in /etc/paths, but at least on my machine,
     * it does not even include directories in that file for some reason.
     * One way to add a directory like
     * /usr/local/bin to the path once-and-for-all is this:
     * 
     * sudo launchctl config user path /usr/bin:/bin:/usr/sbin:/sbin:/usr/local/bin
     * 
     * But asking users to do that is not ideal. Hence, we try a more hack-y
     * approach of just trying to execute using a bash shell.
     * Also note that while ProcessBuilder can configured to use custom
     * environment variables, these variables do not affect the command that is
     * to be executed but merely the environment in which the command executes.
     * 
     * @param cmd The command to be executed
     * @param errorStringIfNotFound A message to be printed when the command was not found.
     * @param failError Indicate whether to report a failure to find the command as an error (true) or a warning (false).
     * @return A ProcessBuilder object if the command was found or null otherwise.
     */
    protected def createCommand(String cmd, String messageIfNotFound, boolean failError) {
        return createCommand(
            cmd,
            #[],
            fileConfig.outPath,
            findCommandEnv(cmd, messageIfNotFound, failError)
        ) // FIXME: add argument to specify where to execute; there is no useful assumption that would work here
    }

    /** 
     * Try to find the command with 'which <cmd>' (or 'where <cmd>' on Windows). 
     * If that fails, try again with bash, thereby using any PATH set in the 
     * bash profile. If this fails again, report an error and return null.
     * If the command has the form "./name", where
     * name is an executable file in the current working directory,
     * then that command will be used.
     * 
     * This returns ExecutionEnvironment.NATIVE 
     * if the specified command is directly executable on the current host
     * and ExecutionEnvironment.BASH 
     * if the command must be executed within a bash shell.
     * The latter occurs, for example, if the specified command 
     * is not in the native path but is in the path
     * specified by the user's bash configuration file.
     * If the specified command is not found in either the native environment 
     * nor the bash environment, then this reports and error and returns null.
     * 
     * @param cmd The command to find.
     * @param dir A directory from which to search for the command or null to use PWD.
     * @param messageIfNotFound A message to be printed when the command environment
     *  was not found.
     * @param failError Indicate whether to report a failure to find the command as an error (true) or a warning (false).
     * @return Returns either ExecutionEnvironment.NATIVE or ExecutionEnvironment.BASH,
     *  where ExecutionEnvironment is an enum.
     * 
     * @see findCommandEnv(String, Path)
     */
    protected def findCommandEnv(String cmd, String messageIfNotFound, boolean failError) {
        return findCommandEnv(cmd, null, messageIfNotFound, failError)
    }

    /** 
     * Try to find the command with 'which <cmd>' (or 'where <cmd>' on Windows). 
     * If that fails, try again with bash, thereby using any PATH set in the 
     * bash profile. If this fails again, report an error and return null.
     * If a directory is given and the command has the form "./name", where
     * name is an executable file in the specified directory,
     * then that command will be used.
     * 
     * This returns ExecutionEnvironment.NATIVE 
     * if the specified command is directly executable on the current host
     * and ExecutionEnvironment.BASH 
     * if the command must be executed within a bash shell.
     * The latter occurs, for example, if the specified command 
     * is not in the native path but is in the path
     * specified by the user's bash configuration file.
     * If the specified command is not found in either the native environment 
     * nor the bash environment, then this reports and error and returns null.
     * 
     * @param cmd The command to find.
     * @param dir A directory from which to search for the command or null to use PWD.
     * @param errorStringIfNotFound An error mesasge to be printed when the command environment
     *  was not found.
     * 
     * @return Returns either ExecutionEnvironment.NATIVE or ExecutionEnvironment.BASH,
     *  where ExecutionEnvironment is an enum.
     */
    protected def findCommandEnv(String cmd, Path dir, String messageIfNotFound, boolean failError) {
        // Make sure the command is found in the PATH.
        print('''--- Looking for command «cmd» ... ''')
        // Use 'where' on Windows, 'which' on other systems
        val which = System.getProperty("os.name").startsWith("Windows") ? "where" : "which"
        val whichBuilder = new ProcessBuilder(#[which, cmd])
        if (dir !== null) {
            val dirFile = new File(dir.toString)
            if (dirFile.isDirectory()) {
                whichBuilder.directory(dirFile)
            }
        }
        val whichReturn = whichBuilder.start().waitFor()
        if (whichReturn == 0) {
            println("SUCCESS")

            return ExecutionEnvironment.NATIVE
        }
        println("FAILED")
        // Try running with bash.
        // The --login option forces bash to look for and load the first of
        // ~/.bash_profile, ~/.bash_login, and ~/.bashrc that it finds.
        print('''--- Trying again with bash ... ''')
        val bashCommand = #["bash", "--login", "-c", '''which «cmd»''']
        val bashBuilder = new ProcessBuilder(bashCommand)
        val bashOut = new ByteArrayOutputStream()
        val bashReturn = bashBuilder.runSubprocess(#[bashOut], #[])
        if (bashReturn == 0) {
            println("SUCCESS")
            return ExecutionEnvironment.BASH
        }
        if (failError) {
            errorReporter.reportError( 
            "The command " + cmd + " could not be found.\n" +
                "Make sure that your PATH variable includes the directory where " + cmd + " is installed.\n" +
                "You can set PATH in ~/.bash_profile on Linux or Mac.\n" + messageIfNotFound)
        } else {
            errorReporter.reportWarning( 
            "The command " + cmd + " could not be found.\n" +
                "Make sure that your PATH variable includes the directory where " + cmd + " is installed.\n" +
                "You can set PATH in ~/.bash_profile on Linux or Mac.\n" + messageIfNotFound)
        }
        
        return null as ExecutionEnvironment
    }

    /**
     * Create a ProcessBuilder for a given command and its arguments.
     * If the env argument is ExecutionEnvironment.BASH, then the returned execution
     * environment will be set up to run the command within bash.
     * If the env argument is null, then report an error and return null.
     * 
     * This command creates the following environment variables in the returned
     * ProcessBuilder:
     * 
     * * LF_CURRENT_WORKING_DIRECTORY: The directory in which the command is invoked.
     * * LF_SOURCE_DIRECTORY: The directory containing the .lf file being compiled.
     * * LF_SOURCE_GEN_DIRECTORY: The directory in which generated files are placed.
     * * LF_BIN_DIRECTORY: The directory into which to put binaries.
     * 
     * @param cmd The command to be executed.
     * @param args A list of arguments for the given command.
     * @param dir The directory to change into before executing the command.
     * @param env The type of the Execution Environment.
     * 
     * @return A ProcessBuilder object if the command was found or null otherwise.
     */
    protected def createCommand(String cmd, List<String> args, Path dir, ExecutionEnvironment env) {
        var builder = null as ProcessBuilder
        if (env == ExecutionEnvironment.NATIVE) {
            builder = new ProcessBuilder(#[cmd] + args)
            builder.directory(dir.toFile)
        } else if (env == ExecutionEnvironment.BASH) {

            val str_builder = new StringBuilder(cmd + " ")
            for (str : args) {
                str_builder.append(str + " ")
            }
            val bash_arg = str_builder.toString
            // val bash_arg = #[cmd + args]
            val newCmd = #["bash", "--login", "-c"]
            // use that command to build the process
            builder = new ProcessBuilder(newCmd + #[bash_arg])
            builder.directory(dir.toFile)
        } else {
            println("FAILED")
            errorReporter.reportError(
                    "Was not able to determine an execution environment that contains " + cmd + ".")
        }
        // Set environment variables.
        val environment = builder.environment();
        environment.put("LF_CURRENT_WORKING_DIRECTORY", dir.toString());
        environment.put("LF_SOURCE_DIRECTORY", fileConfig.srcPath.toString());
        environment.put("LF_SOURCE_GEN_DIRECTORY", fileConfig.srcGenPath.toString());
        environment.put("LF_BIN_DIRECTORY", fileConfig.binPath.toString());
        return builder
    }

    /**
     * Creates a ProcessBuilder for a given command and its arguments.
     * If the specified command must be executed in a bash shell (i.e., if it cannot
     * be found without the settings in your bash profile), then the returned execution
     * environment will be set up to run the command within bash.
     * If the command cannot be found, then report an error and return null.
     * 
     * This command creates the following environment variables in the returned
     * ProcessBuilder:
     * 
     * * LF_CURRENT_WORKING_DIRECTORY: The directory in which the command is invoked.
     * * LF_SOURCE_DIRECTORY: The directory containing the .lf file being compiled.
     * * LF_SOURCE_GEN_DIRECTORY: The directory in which generated files are placed.
     * * LF_BIN_DIRECTORY: The directory into which to put binaries.
     * 
     * @param cmd The command to be executed.
     * @param args A list of arguments for the given command.
     * @param dir A directory to change into before finding the command.
     * @param messageIfNotFound An message to be printed when the command environment
     *  was not found.
     * @param failError Indicate whether to report a failure to find the command as an error (true) or a warning (false).
     * @return A ProcessBuilder object if the command was found or null otherwise.
     */
    protected def createCommand(String cmd, List<String> args, Path dir, String messageIfNotFound, boolean failError) {
        val env = findCommandEnv(cmd, dir, messageIfNotFound, failError)
        if (env === null) {
            // Could not find a suitable execution environment for 'cmd'
            return null;
        }
        return createCommand(cmd, args, dir, env)
    }

    /**
     * Return the target.
     */
    def findTarget(Resource resource) {
        var TargetDecl targetDecl
        for (t : resource.allContents.toIterable.filter(TargetDecl)) {
            if (targetDecl !== null) {
                throw new RuntimeException("There is more than one target!") // FIXME: check this in validator
            }
            targetDecl = t
        }
        if (targetDecl === null) {
            throw new RuntimeException("No target found!")
        }
        targetDecl
    }

    /**
     * Generate code for the body of a reaction that handles the
     * action that is triggered by receiving a message from a remote
     * federate.
     * @param action The action.
     * @param sendingPort The output port providing the data to send.
     * @param receivingPort The ID of the destination port.
     * @param receivingPortID The ID of the destination port.
     * @param sendingFed The sending federate.
     * @param receivingFed The destination federate.
     * @param receivingBankIndex The receiving federate's bank index, if it is in a bank.
     * @param receivingChannelIndex The receiving federate's channel index, if it is a multiport.
     * @param type The type.
     * @param isPhysical Indicates whether or not the connection is physical
     */
    def String generateNetworkReceiverBody(
        Action action,
        VarRef sendingPort,
        VarRef receivingPort,
        int receivingPortID, 
        FederateInstance sendingFed,
        FederateInstance receivingFed,
        int receivingBankIndex,
        int receivingChannelIndex,
        InferredType type,
        boolean isPhysical
    ) {
        throw new UnsupportedOperationException("This target does not support direct connections between federates.")
    }

    /**
     * Generate code for the body of a reaction that handles an output
     * that is to be sent over the network. This base class throws an exception.
     * @param sendingPort The output port providing the data to send.
     * @param receivingPort The ID of the destination port.
     * @param receivingPortID The ID of the destination port.
     * @param sendingFed The sending federate.
     * @param sendingBankIndex The bank index of the sending federate, if it is a bank.
     * @param sendingChannelIndex The channel index of the sending port, if it is a multiport.
     * @param receivingFed The destination federate.
     * @param type The type.
     * @param isPhysical Indicates whether the connection is physical or not
     * @param delay The delay value imposed on the connection using after
     * @throws UnsupportedOperationException If the target does not support this operation.
     */
    def String generateNetworkSenderBody(
        VarRef sendingPort,
        VarRef receivingPort,
        int receivingPortID,
        FederateInstance sendingFed,
        int sendingBankIndex,
        int sendingChannelIndex,
        FederateInstance receivingFed,
        InferredType type,
        boolean isPhysical,
        Delay delay
    ) {
        throw new UnsupportedOperationException("This target does not support direct connections between federates.")
    }
    
    /**
     * Generate code for the body of a reaction that waits long enough so that the status
     * of the trigger for the given port becomes known for the current logical time.
     * 
     * @param port The port to generate the control reaction for
     * @param maxSTP The maximum value of STP is assigned to reactions (if any)
     *  that have port as their trigger or source
     */
    def String generateNetworkInputControlReactionBody(
        int receivingPortID,
        TimeValue maxSTP
    ) {
        throw new UnsupportedOperationException("This target does not support direct connections between federates.")        
    }    
    
    /**
     * Generate code for the body of a reaction that sends a port status message for the given
     * port if it is absent.
     * 
     * @param port The port to generate the control reaction for
     * @param portID The ID assigned to the port in the AST transformation
     * @param receivingFederateID The ID of the receiving federate
     * @param sendingBankIndex The bank index of the sending federate, if it is a bank.
     * @param sendingChannelIndex The channel if a multiport
     * @param delay The delay value imposed on the connection using after
     */
    def String generateNetworkOutputControlReactionBody(
        VarRef port,
        int portID,
        int receivingFederateID,
        int sendingBankIndex,
        int sendingChannelIndex,
        Delay delay
    ) {
        throw new UnsupportedOperationException("This target does not support direct connections between federates.")        
    }  
    
    /**
     * Returns true if the program is federated and uses the decentralized
     * coordination mechanism.
     */
    def isFederatedAndDecentralized() {
        if (isFederated &&
            targetConfig.coordination === CoordinationType.DECENTRALIZED) {
            return true
        }
        return false
    }
    
    /**
     * Returns true if the program is federated and uses the centralized
     * coordination mechanism.
     */
    def isFederatedAndCentralized() {
        if (isFederated &&
            targetConfig.coordination === CoordinationType.CENTRALIZED) {
            return true
        }
        return false
    }

    /**
     * Generate any preamble code that appears in the code generated
     * file before anything else.
     */
    protected def void generatePreamble() {
        prComment("Code generated by the Lingua Franca compiler from:")
        prComment("file:/" +FileConfig.toUnixString(fileConfig.srcFile.toPath))
        val models = new LinkedHashSet<Model>

        for (r : this.reactors ?: emptyList) {
            // The following assumes all reactors have a container.
            // This means that generated reactors **have** to be
            // added to a resource; not doing so will result in a NPE.
            models.add(r.toDefinition.eContainer as Model)
        }
        // Add the main reactor if it is defined
        if (this.mainDef !== null) {
            models.add(this.mainDef.reactorClass.toDefinition.eContainer as Model)
        }
        for (m : models) {
            for (p : m.preambles) {
                pr(p.code.toText)
            }
        }
    }

    /**
     * Get the code produced so far.
     * @return The code produced so far as a String.
     */
    protected def getCode() {
        code.toString()
    }

    /**
     * Increase the indentation of the output code produced.
     */
    protected def indent() {
        indent(code)
    }

    /**
     * Increase the indentation of the output code produced
     * on the specified builder.
     * @param The builder to indent.
     */
    protected def indent(StringBuilder builder) {
        var prefix = indentation.get(builder)
        if (prefix === null) {
            prefix = ""
        }
        prefix += "    ";
        indentation.put(builder, prefix)
    }

    /**
     * Append the specified text plus a final newline to the current
     * code buffer.
     * @param format A format string to be used by String.format or
     * the text to append if no further arguments are given.
     * @param args Additional arguments to pass to the formatter.
     */
    protected def pr(String format, Object... args) {
        pr(code, if (args !== null && args.length > 0)
            String.format(format, args)
        else
            format)
    }

    /**
     * Append the specified text plus a final newline to the specified
     * code buffer.
     * @param builder The code buffer.
     * @param text The text to append.
     */
    protected def pr(StringBuilder builder, Object text) {
        // Handle multi-line text.
        var string = text.toString
        var indent = indentation.get(builder)
        if (indent === null) {
            indent = ""
        }
        if (string.contains("\n")) {
            // Replace all tabs with four spaces.
            string = string.replaceAll("\t", "    ")
            // Use two passes, first to find the minimum leading white space
            // in each line of the source text.
            var split = string.split("\n")
            var offset = Integer.MAX_VALUE
            var firstLine = true
            for (line : split) {
                // Skip the first line, which has white space stripped.
                if (firstLine) {
                    firstLine = false
                } else {
                    var numLeadingSpaces = line.indexOf(line.trim());
                    if (numLeadingSpaces < offset) {
                        offset = numLeadingSpaces
                    }
                }
            }
            // Now make a pass for each line, replacing the offset leading
            // spaces with the current indentation.
            firstLine = true
            for (line : split) {
                builder.append(indent)
                // Do not trim the first line
                if (firstLine) {
                    builder.append(line)
                    firstLine = false
                } else {
                    builder.append(line.substring(offset))
                }
                builder.append("\n")
            }
        } else {
            builder.append(indent)
            builder.append(text)
            builder.append("\n")
        }
    }

    /**
     * Prints an indented block of text with the given begin and end markers,
     * but only if the actions print any text at all.
     * This is helpful to avoid the production of empty blocks.
     * @param begin The prologue of the block.
     * @param end The epilogue of the block.
     * @param actions Actions that print the interior of the block. 
     */
    protected def prBlock(String begin, String end, Runnable... actions) {
        val i = code.length
        indent()
        for (action : actions) {
            action.run()
        }
        unindent()
        if (i < code.length) {
            val inserted = code.substring(i, code.length)
            code.delete(i, code.length)
            pr(begin)
            code.append(inserted)
            pr(end)
        }
    }

    /**
     * Leave a marker in the generated code that indicates the original line
     * number in the LF source.
     * @param eObject The node.
     */
    protected def prSourceLineNumber(EObject eObject) {
        if (eObject instanceof Code) {
            pr(code, '''// «NodeModelUtils.getNode(eObject).startLine +1»''')
        } else {
            pr(code, '''// «NodeModelUtils.getNode(eObject).startLine»''')
        }
    }

    /**
     * Print a comment to the generated file.
     * Particular targets will need to override this if comments
     * start with something other than '//'.
     * @param comment The comment.
     */
    protected def prComment(String comment) {
        pr(code, '// ' + comment);
    }

    /**
     * Parsed error message from a compiler is returned here.
     */
    protected static class ErrorFileAndLine {
        public var filepath = null as String
        public var line = "1"
        public var character = "0"
        public var message = ""
        public var isError = true // false for a warning.
    }

    /**
     * Given a line of text from the output of a compiler, return
     * an instance of ErrorFileAndLine if the line is recognized as
     * the first line of an error message. Otherwise, return null.
     * This base class simply returns null.
     * @param line A line of output from a compiler or other external
     * tool that might generate errors.
     * @return If the line is recognized as the start of an error message,
     * then return a class containing the path to the file on which the
     * error occurred (or null if there is none), the line number (or the
     * string "1" if there is none), the character position (or the string
     * "0" if there is none), and the message (or an empty string if there
     * is none).
     */
    protected def parseCommandOutput(String line) {
        return null as ErrorFileAndLine
    }

    /**
     * Parse the specified string for command errors that can be reported
     * using marks in the Eclipse IDE. In this class, we attempt to parse
     * the messages to look for file and line information, thereby generating
     * marks on the appropriate lines.  This should only be called if
     * mode == INTEGRATED.
     * 
     * @param stderr The output on standard error of executing a command.
     */
    protected def reportCommandErrors(String stderr) {
        // First, split the message into lines.
        val lines = stderr.split("\\r?\\n")
        var message = new StringBuilder()
        var lineNumber = null as Integer
        var path = fileConfig.srcFile.toPath()
        // In case errors occur within an imported file, record the original path.
        val originalPath = path;
        
        var severity = IMarker.SEVERITY_ERROR
        for (line : lines) {
            val parsed = parseCommandOutput(line)
            if (parsed !== null) {
                // Found a new line number designator.
                // If there is a previously accumulated message, report it.
                if (message.length > 0) {
                    if (severity == IMarker.SEVERITY_ERROR)
                        errorReporter.reportError(path, lineNumber, message.toString())
                    else
                        errorReporter.reportWarning(path, lineNumber, message.toString())
                      
                    if (originalPath != path) {
                        // Report an error also in the top-level resource.
                        // FIXME: It should be possible to descend through the import
                        // statements to find which one matches and mark all the
                        // import statements down the chain. But what a pain!
                        errorReporter.reportError(originalPath, 0, "Error in imported file: " + path)
                    }
                }
                if (parsed.isError) {
                    severity = IMarker.SEVERITY_ERROR
                } else {
                    severity = IMarker.SEVERITY_WARNING
                }

                // Start accumulating a new message.
                message = new StringBuilder()
                // Append the message on the line number designator line.
                message.append(parsed.message)

                // Set the new line number.
                try {
                    lineNumber = Integer.decode(parsed.line)
                } catch (Exception ex) {
                    // Set the line number unknown.
                    lineNumber = null
                }
                // FIXME: Ignoring the position within the line.
                // Determine the path within which the error occurred.
                path = Paths.get(parsed.filepath)
            } else {
                // No line designator.
                if (message.length > 0) {
                    message.append("\n")
                } else {
                    if (line.toLowerCase.contains('warning:')) {
                        severity = IMarker.SEVERITY_WARNING
                    }
                }
                message.append(line);
            }
        }
        if (message.length > 0) {
            if (severity == IMarker.SEVERITY_ERROR)
                errorReporter.reportError(path, lineNumber, message.toString())
            else
                errorReporter.reportWarning(path, lineNumber, message.toString())

            if (originalPath != path) {
                // Report an error also in the top-level resource.
                // FIXME: It should be possible to descend through the import
                // statements to find which one matches and mark all the
                // import statements down the chain. But what a pain!
                errorReporter.reportError(originalPath, 0, "Error in imported file: " + path)
            }
        }
    }

    /**
     *  Lookup a file in the classpath and copy its contents to a destination path 
     *  in the filesystem.
     * 
     *  This also creates new directories for any directories on the destination
     *  path that do not yet exist.
     * 
     *  @param source The source file as a path relative to the classpath.
     *  @param destination The file system path that the source file is copied to.
     */
    protected def copyFileFromClassPath(String source, String destination) {
        val sourceStream = this.class.getResourceAsStream(source)

        if (sourceStream === null) {
            throw new IOException(
                "A required target resource could not be found: " + source + "\n" +
                    "Perhaps a git submodule is missing or not up to date.\n" +
                    "See https://github.com/icyphy/lingua-franca/wiki/downloading-and-building#clone-the-lingua-franca-repository.\n" +
                    "Also try to refresh and clean the project explorer if working from eclipse.")
        }

        // Copy the file.
        try {
            // Make sure the directory exists
            val destFile = new File(destination);
            destFile.getParentFile().mkdirs();

            Files.copy(sourceStream, Paths.get(destination), StandardCopyOption.REPLACE_EXISTING);
        } catch (IOException ex) {
            throw new IOException(
                "A required target resource could not be copied: " + source + "\n" +
                    "Perhaps a git submodule is missing or not up to date.\n" +
                    "See https://github.com/icyphy/lingua-franca/wiki/downloading-and-building#clone-the-lingua-franca-repository.",
                ex)
        } finally {
            sourceStream.close()
        }
    }

    /**
     * Copy a list of files from a given source directory to a given destination directory.
     * @param srcDir The directory to copy files from.
     * @param dstDir The directory to copy files to.
     * @param files The files to copy.
     */
    protected def copyFilesFromClassPath(String srcDir, String dstDir, List<String> files) {
        for (file : files) {
            copyFileFromClassPath(srcDir + '/' + file, dstDir + File.separator + file)
        }
    }

    /** If the mode is INTEGRATED (the code generator is running in an
     *  an Eclipse IDE), then refresh the project. This will ensure that
     *  any generated files become visible in the project.
     */
    protected def refreshProject() {
        if (fileConfig.compilerMode == Mode.INTEGRATED) {
            // Find name of current project
            val id = "((:?[a-z]|[A-Z]|_\\w)*)";
            var pattern = if (File.separator.equals("/")) { // Linux/Mac file separator
                    Pattern.compile("platform:" + File.separator + "resource" + File.separator + id + File.separator);
                } else { // Windows file separator
                    Pattern.compile(
                        "platform:" + File.separator + File.separator + "resource" + File.separator + File.separator +
                            id + File.separator + File.separator);
                }
            val matcher = pattern.matcher(code);
            var projName = ""
            if (matcher.find()) {
                projName = matcher.group(1)
            }
            try {
                val members = ResourcesPlugin.getWorkspace().root.members
                for (member : members) {
                    // Refresh current project, or simply entire workspace if project name was not found
                    if (projName == "" || projName.equals(member.fullPath.toString.substring(1))) {
                        member.refreshLocal(IResource.DEPTH_INFINITE, null)
                        println("Refreshed " + member.fullPath.toString)
                    }
                }
            } catch (IllegalStateException e) {
                println("Unable to refresh workspace: " + e)
            }
        }
    }  

    /** Reduce the indentation by one level for generated code
     *  in the default code buffer.
     */
    protected def unindent() {
        unindent(code)
    }

    /** Reduce the indentation by one level for generated code
     *  in the specified code buffer.
     */
    protected def unindent(StringBuilder builder) {
        var indent = indentation.get(builder)
        if (indent !== null) {
            val end = indent.length - 4;
            if (end < 0) {
                indent = ""
            } else {
                indent = indent.substring(0, end)
            }
            indentation.put(builder, indent)
        }
    }

    /**
     * Create a list of default parameter initializers in target code.
     * 
     * @param param The parameter to create initializers for
     * @return A list of initializers in target code
     */
    protected def getInitializerList(Parameter param) {
        var list = new LinkedList<String>();

        for (i : param?.init) {
            if (param.isOfTimeType) {
                list.add(i.targetTime)
            } else {
                list.add(i.targetValue)
            }
        }
        return list
    }

    /**
     * Create a list of state initializers in target code.
     * 
     * @param state The state variable to create initializers for
     * @return A list of initializers in target code
     */
    protected def List<String> getInitializerList(StateVar state) {
        if (!state.isInitialized) {
            return null
        }

        var list = new LinkedList<String>();

        for (i : state?.init) {
            if (i.parameter !== null) {
                list.add(i.parameter.targetReference)
            } else if (state.isOfTimeType) {
                list.add(i.targetTime)
            } else {
                list.add(i.targetValue)
            }
        }
        return list
    }

    /**
     * Create a list of parameter initializers in target code in the context
     * of an reactor instantiation.
     * 
     * This respects the parameter assignments given in the reactor
     * instantiation and falls back to the reactors default initializers
     * if no value is assigned to it. 
     * 
     * @param param The parameter to create initializers for
     * @return A list of initializers in target code
     */
    protected def getInitializerList(Parameter param, Instantiation i) {
        if (i === null || param === null) {
            return null
        }

        val assignments = i.parameters.filter[p|p.lhs === param]

        if (assignments.size == 0) {
            // the parameter was not overwritten in the instantiation
            return param.initializerList
        } else {
            // the parameter was overwritten in the instantiation
            var list = new LinkedList<String>();
            for (init : assignments.get(0)?.rhs) {
                if (param.isOfTimeType) {
                    list.add(init.targetTime)
                } else {
                    list.add(init.targetValue)
                }
            }
            return list
        }
    }

    /**
     * Generate target code for a parameter reference.
     * 
     * @param param The parameter to generate code for
     * @return Parameter reference in target code
     */
    protected def String getTargetReference(Parameter param) {
        return param.name
    }

    // // Utility functions supporting multiports.
    /**
     * If the argument is a multiport, return a list of strings
     * describing the width of the port, and otherwise, return null.
     * If the list is empty, then the width is variable (specified
     * as '[]'). Otherwise, it is a list of integers and/or parameter
     * references obtained by getTargetReference().
     * @param variable The port.
     * @return The width specification for a multiport or null if it is
     *  not a multiport.
     */
    protected def List<String> multiportWidthSpec(Variable variable) {
        var result = null as LinkedList<String>
        if (variable instanceof Port) {
            if (variable.widthSpec !== null) {
                result = new LinkedList<String>()
                if (!variable.widthSpec.ofVariableLength) {
                    for (term : variable.widthSpec.terms) {
                        if (term.parameter !== null) {
                            result.add(getTargetReference(term.parameter))
                        } else {
                            result.add('' + term.width)
                        }
                    }
                }
            }
        }
        return result
    }

    /**
     * If the argument is a multiport, then return a string that
     * gives the width as an expression, and otherwise, return null.
     * The string will be empty if the width is variable (specified
     * as '[]'). Otherwise, if is a single term or a sum of terms
     * (separated by '+'), where each term is either an integer
     * or a parameter reference in the target language.
     */
    protected def String multiportWidthExpression(Variable variable) {
        val spec = multiportWidthSpec(variable)
        if (spec !== null) {
            return spec.join(' + ')
        }
        return null
    }

    /**
     * Return true if the specified port is a multiport.
     * @param port The port.
     * @return True if the port is a multiport.
     */
    def boolean isMultiport(Port port) {
        port.widthSpec !== null
    }

    // //////////////////////////////////////////////////
    // // Private functions
    /**
     * Get textual representation of a time in the target language.
     * This is a separate function from 
     * getTargetTime to avoid producing invalid RTI
     * code for targets that override timeInTargetLanguage
     * to return a C-incompatible time type.
     * 
     * @param v A time AST node
     * @return An RTI-compatible (ie. C target) time string
     */
    protected def getRTITime(Delay d) {
        var TimeValue time
        if (d.parameter !== null) {
            return d.toText
        }

        time = new TimeValue(d.interval, d.unit)

        if (time.unit != TimeUnit.NONE) {
            return time.unit.name() + '(' + time.time + ')'
        } else {
            return time.time.toString()
        }
    }

    /** Analyze the resource (the .lf file) that is being parsed
     *  to determine whether code is being mapped to single or to
     *  multiple target machines. If it is being mapped to multiple
     *  machines, then set the 'federates' list, the 'federateIDs'
     *  map, and the 'federationRTIHost' and 'federationRTIPort'
     *  variables.
     * 
     *  In addition, analyze the connections between federates.
     *  Ensure that every cycle has a non-zero delay (microstep
     *  delays will not be sufficient). Construct the dependency
     *  graph between federates. And replace connections between
     *  federates with a pair of reactions, one triggered by
     *  the sender's output port, and the other triggered by
     *  an action.
     * 
     *  This class is target independent, so the target code
     *  generator still has quite a bit of work to do.
     *  It needs to provide the body of the sending and
     *  receiving reactions. It also needs to provide the
     *  runtime infrastructure that uses the dependency
     *  information between federates. See the C target
     *  for a reference implementation.
     */
    private def analyzeFederates() {
        // Next, if there actually are federates, analyze the topology
        // interconnecting them and replace the connections between them
        // with an action and two reactions.
        val mainReactor = this.mainDef?.reactorClass.toDefinition

        if (this.mainDef === null || !mainReactor.isFederated) {
            // The program is not federated.
            // Ensure federates is never empty.
            var federateInstance = new FederateInstance(null, 0, 0, this, errorReporter)
            federates.add(federateInstance)
            federateByID.put(0, federateInstance)
        } else {
            // The Lingua Franca program is federated
            isFederated = true
            if (mainReactor.host !== null) {
                // Get the host information, if specified.
                // If not specified, this defaults to 'localhost'
                if (mainReactor.host.addr !== null) {
                    federationRTIProperties.put('host', mainReactor.host.addr)
                }
                // Get the port information, if specified.
                // If not specified, this defaults to 14045
                if (mainReactor.host.port !== 0) {
                    federationRTIProperties.put('port', mainReactor.host.port)
                }
                // Get the user information, if specified.
                if (mainReactor.host.user !== null) {
                    federationRTIProperties.put('user', mainReactor.host.user)
                }
            }

            // Since federates are always within the main (federated) reactor,
            // create a list containing just that one containing instantiation.
            // This will be used to look up parameter values.
            val context = new LinkedList<Instantiation>();
            context.add(mainDef);

            // Create a FederateInstance for each top-level reactor.
            for (instantiation : mainReactor.allInstantiations) {
                var bankWidth = ASTUtils.width(instantiation.widthSpec, context);
                if (bankWidth < 0) {
                    errorReporter.reportError(instantiation, "Cannot determine bank width!");
                    // Continue with a bank width of 1.
                    bankWidth = 1;
                }
                // Create one federate instance for each reactor instance in the bank of reactors.
                val federateInstances = new LinkedList<FederateInstance>();
                for (var i = 0; i < bankWidth; i++) {
                    // Assign an integer ID to the federate.
                    var federateID = federates.size
                    var federateInstance = new FederateInstance(instantiation, federateID, i, this, errorReporter)
                    federateInstance.bankIndex = i;
                    federates.add(federateInstance)
                    federateInstances.add(federateInstance)
                    federateByID.put(federateID, federateInstance)

                    if (instantiation.host !== null) {
                        federateInstance.host = instantiation.host.addr
                        // The following could be 0.
                        federateInstance.port = instantiation.host.port
                        // The following could be null.
                        federateInstance.user = instantiation.host.user
                        /* FIXME: The at keyword should support a directory component.
                         * federateInstance.dir = instantiation.host.dir
                         */
                    }
                }
                if (federatesByInstantiation === null) {
                    federatesByInstantiation = new LinkedHashMap<Instantiation, List<FederateInstance>>();
                }
                federatesByInstantiation.put(instantiation, federateInstances);
            }

            // In a federated execution, we need keepalive to be true,
            // otherwise a federate could exit simply because it hasn't received
            // any messages.
            targetConfig.keepalive = true

            // Analyze the connection topology of federates.
            // First, find all the connections between federates.
            // For each connection between federates, replace it in the
            // AST with an action (which inherits the delay) and two reactions.
            // The action will be physical for physical connections and logical
            // for logical connections.
<<<<<<< HEAD
            
            // Since federates are all just within the main reactor, the context for evaluating
            // parameter values is straightforward.
            val context = null as LinkedList<Instantiation>
            
            var connectionsToRemove = new LinkedList<Connection>()
            for (connection : mainReactor.connections) {
                // Each connection object may represent more than one physical connection between
                // federates because of banks and multiports. We need to generate communciation
                // for each of these. This iteration assumes the balance of the connection has been
                // checked.
                var rightIndex = 0;
                var rightPort = connection.rightPorts.get(rightIndex++);
                var rightBankIndex = 0;
                var rightChannelIndex = 0;
                var rightPortWidth = width((rightPort.variable as Port).widthSpec, context);
                for (leftPort: connection.leftPorts) {
                    var leftPortWidth = width((leftPort.variable as Port).widthSpec, context);
                    for (var leftBankIndex = 0; leftBankIndex < width(leftPort.container.widthSpec, context); leftBankIndex++) {
                        var leftChannelIndex = 0;
                        while (rightPort !== null) {
                            var minWidth = (leftPortWidth - leftChannelIndex < rightPortWidth - rightChannelIndex)
                                    ? leftPortWidth - leftChannelIndex
                                    : rightPortWidth - rightChannelIndex;
                            if (minWidth <= 0) {
                                // FIXME: Not sure what to do here.
                                errorReporter.reportError(connection, "Unexpected error: mismatched widths.");
                                rightPort = null;
                            } else {
                                for (var j = 0; j < minWidth; j++) {

                                    // Finally, we have a specific connection.
                                    // Replace the connection in the AST with an action
                                    // (which inherits the delay) and two reactions.
                                    // The action will be physical if the connection physical and
                                    // otherwise will be logical.
                                    val leftFederate = federatesByInstantiation.get(leftPort.container).get(
                                        leftBankIndex);
                                    val rightFederate = federatesByInstantiation.get(rightPort.container).get(
                                        rightBankIndex);

                                    // Set up dependency information.
                                    if (leftFederate !== rightFederate && !connection.physical &&
                                        targetConfig.coordination !== CoordinationType.DECENTRALIZED) {
                                        var dependsOn = rightFederate.dependsOn.get(leftFederate)
                                        if (dependsOn === null) {
                                            dependsOn = new LinkedHashSet<Delay>()
                                            rightFederate.dependsOn.put(leftFederate, dependsOn)
                                        }
                                        if (connection.delay !== null) {
                                            dependsOn.add(connection.delay)
                                        }
                                        var sendsTo = leftFederate.sendsTo.get(rightFederate)
                                        if (sendsTo === null) {
                                            sendsTo = new LinkedHashSet<Delay>()
                                            leftFederate.sendsTo.put(rightFederate, sendsTo)
                                        }
                                        if (connection.delay !== null) {
                                            sendsTo.add(connection.delay)
                                        }
                                    }
=======
            replaceFederateConnectionsWithActions()
        }
    }
    
    /**
     * Replace connections between federates in the AST with actions that
     * handle sending and receiving data.
     */
    private def replaceFederateConnectionsWithActions() {
        val mainReactor = this.mainDef?.reactorClass.toDefinition
>>>>>>> 0dc42ead

        // Since federates are always within the main (federated) reactor,
        // create a list containing just that one containing instantiation.
        // This will be used to look up parameter values.
        val context = new LinkedList<Instantiation>();
        context.add(mainDef);
        
        // Each connection in the AST may represent more than one connection between
        // federate instances because of banks and multiports. We need to generate communication
        // for each of these. To do this, we create a ReactorInstance so that we don't have
        // to duplicate the rather complicated logic in that class. We specify a depth of 1,
        // so it only creates the reactors immediately within the top level, not reactors
        // that those contain.
        val mainInstance = new ReactorInstance(mainReactor, this, 1)

        for (federate : mainInstance.children) {
            // Skip banks and just process the individual instances.
            if (federate.bankIndex > -2) {
                val bankIndex = (federate.bankIndex >= 0)? federate.bankIndex : 0
                val leftFederate = federatesByInstantiation.get(federate.definition).get(bankIndex);
                for (source : federate.outputs) {
                    // Skip multiports and process only individual instances.
                    if (source instanceof MultiportInstance) {
                        for (containedSource : source.instances) {
                            replaceConnectionFromSource(containedSource, leftFederate, federate, mainInstance)
                        }
                    } else {
                        replaceConnectionFromSource(source, leftFederate, federate, mainInstance)
                    }
                }
            }
        }
        // Remove all connections for the main reactor.
        mainReactor.connections.clear()
    }
    
    /**
     * Replace the specific connection from the specified port instance, which is assumed to be
     * a simple port, not a multiport.
     * @param source The port instance.
     * @param leftFederate The federate for which this source is an output.
     * @param federate The reactor instance for that federate.
     * @param mainInstance The main reactor instance.
     */
    def void replaceConnectionFromSource(
        PortInstance source, FederateInstance leftFederate, ReactorInstance federate, ReactorInstance mainInstance
    ) {
        for (destination : source.dependentPorts) {
            // assume the destination is a single port instance, not a multiport.
            // There shouldn't be any outputs in the destination list
            // because these would be outputs of the top level.
            // But if there are, ignore them.
            if (destination.isInput) {
                val parentBankIndex = (destination.parent.bankIndex >= 0) ? destination.parent.bankIndex : 0
                val rightFederate = federatesByInstantiation.get(destination.parent.definition).get(parentBankIndex);

                // Set up dependency information.
                var connection = mainInstance.getConnection(source, destination)
                if (connection === null) {
                    // This should not happen.
                    reportError(source.definition, "Unexpected error. Cannot find connection for port")
                } else {
                    if (leftFederate !== rightFederate
                            && !connection.physical 
                            && targetConfig.coordination !== CoordinationType.DECENTRALIZED) {
                        var dependsOnDelays = rightFederate.dependsOn.get(leftFederate)
                        if (dependsOnDelays === null) {
                            dependsOnDelays = new LinkedHashSet<Delay>()
                            rightFederate.dependsOn.put(leftFederate, dependsOnDelays)
                        }
                        if (connection.delay !== null) {
                            dependsOnDelays.add(connection.delay)
                        } else {
                            // To indicate that at least one connection has no delay, add a null entry.
                            dependsOnDelays.add(null)
                        }
                        var sendsToDelays = leftFederate.sendsTo.get(rightFederate)
                        if (sendsToDelays === null) {
                            sendsToDelays = new LinkedHashSet<Delay>()
                            leftFederate.sendsTo.put(rightFederate, sendsToDelays)
                        }
                        if (connection.delay !== null) {
                            sendsToDelays.add(connection.delay)
                        } else {
                            // To indicate that at least one connection has no delay, add a null entry.
                            sendsToDelays.add(null)
                        }
                    }

                    FedASTUtils.makeCommunication(
                        connection,
                        leftFederate,
                        federate.bankIndex,
                        source.index,
                        rightFederate,
                        destination.parent.bankIndex,
                        destination.index,
                        this,
                        targetConfig.coordination
                    )
                }
            }
        }
    }

    /**
     * Print to stdout information about what source file is being generated,
     * what mode the generator is in, and where the generated sources are to be put.
     */
    def printInfo() {
        println("Generating code for: " + fileConfig.resource.getURI.toString)
        println('******** mode: ' + fileConfig.compilerMode)
        println('******** source file: ' + fileConfig.srcFile) // FIXME: redundant
        println('******** generated sources: ' + fileConfig.getSrcGenPath)
    }

    /**
     * Execute a process while forwarding output and error streams.
     * 
     * Executing a process directly with `processBuiler.start()` could
     * lead to a deadlock as the subprocess blocks when output or error
     * buffers are full. This method ensures that output and error messages
     * are continuously read and forwards them to the given streams.
     * 
     * @param processBuilder The process to be executed.
     * @param outStream The stream to forward the process' output to.
     * @param errStream The stream to forward the process' error messages to.
     * @author{Christian Menard <christian.menard@tu-dresden.de}
     */
    private def runSubprocess(ProcessBuilder processBuilder, List<OutputStream> outStream,
        List<OutputStream> errStream) {
        val process = processBuilder.start()

        var outThread = new Thread([|
            var buffer = newByteArrayOfSize(64)
            var len = process.getInputStream().read(buffer)
            while (len != -1) {
                for (os : outStream) {
                    os.write(buffer, 0, len)
                }
                len = process.getInputStream().read(buffer)
            }
        ])
        outThread.start()

        var errThread = new Thread([|
            var buffer = newByteArrayOfSize(64)
            var len = process.getErrorStream().read(buffer)
            while (len != -1) {
                for (es : errStream) {
                    es.write(buffer, 0, len)
                }
                len = process.getErrorStream().read(buffer)
            }
        ])
        errThread.start()

        val returnCode = process.waitFor()
        outThread.join()
        errThread.join()

        return returnCode
    }

    /**
     * Return true if the target supports generics (i.e., parametric
     * polymorphism), false otherwise.
     */
    abstract def boolean supportsGenerics()

    abstract def String getTargetTimeType()

    abstract def String getTargetTagType()

    abstract def String getTargetTagIntervalType()

    abstract def String getTargetUndefinedType()

    abstract def String getTargetFixedSizeListType(String baseType, Integer size)

    abstract def String getTargetVariableSizeListType(String baseType);

    /**
     * Return the Targets enum for the current target
     */
    abstract def Target getTarget()

    /**
     * Return a string representing the specified type in the target language.
     * @param type The type.
     */
    def String getTargetType(InferredType type) {
        if (type.isUndefined) {
            return targetUndefinedType
        } else if (type.isTime) {
            if (type.isFixedSizeList) {
                return targetTimeType.getTargetFixedSizeListType(type.listSize)
            } else if (type.isVariableSizeList) {
                return targetTimeType.targetVariableSizeListType
            } else {
                return targetTimeType
            }
        } else if (type.isFixedSizeList) {
            return type.baseType.getTargetFixedSizeListType(type.listSize)
        } else if (type.isVariableSizeList) {
            return type.baseType.targetVariableSizeListType
        }
        return type.toText
    }

    protected def getTargetType(Parameter p) {
        return p.inferredType.targetType
    }

    protected def getTargetType(StateVar s) {
        return s.inferredType.targetType
    }

    protected def getTargetType(Action a) {
        return a.inferredType.targetType
    }

    protected def getTargetType(Port p) {
        return p.inferredType.targetType
    }

    protected def getTargetType(Type t) {
        InferredType.fromAST(t).targetType
    }

    /**
     * Get textual representation of a time in the target language.
     * 
     * @param t A time AST node
     * @return A time string in the target language
     */
    protected def getTargetTime(Time t) {
        val value = new TimeValue(t.interval, t.unit)
        return value.timeInTargetLanguage
    }

    /**
     * Get textual representation of a value in the target language.
     * 
     * If the value evaluates to 0, it is interpreted as a normal value.
     * 
     * @param v A time AST node
     * @return A time string in the target language
     */
    protected def getTargetValue(Value v) {
        if (v.time !== null) {
            return v.time.targetTime
        }
        return v.toText
    }

    /**
     * Get textual representation of a value in the target language.
     * 
     * If the value evaluates to 0, it is interpreted as a time.
     * 
     * @param v A time AST node
     * @return A time string in the target language
     */
    protected def getTargetTime(Value v) {
        if (v.time !== null) {
            return v.time.targetTime
        } else if (v.isZero) {
            val value = new TimeValue(0, TimeUnit.NONE)
            return value.timeInTargetLanguage
        }
        return v.toText
    }

    protected def getTargetTime(Delay d) {
        if (d.parameter !== null) {
            return d.toText
        } else {
            return new TimeValue(d.interval, d.unit).timeInTargetLanguage
        }
    }

    /**
     * Write the source code to file.
     * @param code The code to be written.
     * @param path The file to write the code to.
     */
    protected def writeSourceCodeToFile(byte[] code, String path) {
        // Write the generated code to the output file.
        var fOut = new FileOutputStream(new File(path), false);
        fOut.write(code)
        fOut.close()
    }
    
}<|MERGE_RESOLUTION|>--- conflicted
+++ resolved
@@ -2073,69 +2073,6 @@
             // AST with an action (which inherits the delay) and two reactions.
             // The action will be physical for physical connections and logical
             // for logical connections.
-<<<<<<< HEAD
-            
-            // Since federates are all just within the main reactor, the context for evaluating
-            // parameter values is straightforward.
-            val context = null as LinkedList<Instantiation>
-            
-            var connectionsToRemove = new LinkedList<Connection>()
-            for (connection : mainReactor.connections) {
-                // Each connection object may represent more than one physical connection between
-                // federates because of banks and multiports. We need to generate communciation
-                // for each of these. This iteration assumes the balance of the connection has been
-                // checked.
-                var rightIndex = 0;
-                var rightPort = connection.rightPorts.get(rightIndex++);
-                var rightBankIndex = 0;
-                var rightChannelIndex = 0;
-                var rightPortWidth = width((rightPort.variable as Port).widthSpec, context);
-                for (leftPort: connection.leftPorts) {
-                    var leftPortWidth = width((leftPort.variable as Port).widthSpec, context);
-                    for (var leftBankIndex = 0; leftBankIndex < width(leftPort.container.widthSpec, context); leftBankIndex++) {
-                        var leftChannelIndex = 0;
-                        while (rightPort !== null) {
-                            var minWidth = (leftPortWidth - leftChannelIndex < rightPortWidth - rightChannelIndex)
-                                    ? leftPortWidth - leftChannelIndex
-                                    : rightPortWidth - rightChannelIndex;
-                            if (minWidth <= 0) {
-                                // FIXME: Not sure what to do here.
-                                errorReporter.reportError(connection, "Unexpected error: mismatched widths.");
-                                rightPort = null;
-                            } else {
-                                for (var j = 0; j < minWidth; j++) {
-
-                                    // Finally, we have a specific connection.
-                                    // Replace the connection in the AST with an action
-                                    // (which inherits the delay) and two reactions.
-                                    // The action will be physical if the connection physical and
-                                    // otherwise will be logical.
-                                    val leftFederate = federatesByInstantiation.get(leftPort.container).get(
-                                        leftBankIndex);
-                                    val rightFederate = federatesByInstantiation.get(rightPort.container).get(
-                                        rightBankIndex);
-
-                                    // Set up dependency information.
-                                    if (leftFederate !== rightFederate && !connection.physical &&
-                                        targetConfig.coordination !== CoordinationType.DECENTRALIZED) {
-                                        var dependsOn = rightFederate.dependsOn.get(leftFederate)
-                                        if (dependsOn === null) {
-                                            dependsOn = new LinkedHashSet<Delay>()
-                                            rightFederate.dependsOn.put(leftFederate, dependsOn)
-                                        }
-                                        if (connection.delay !== null) {
-                                            dependsOn.add(connection.delay)
-                                        }
-                                        var sendsTo = leftFederate.sendsTo.get(rightFederate)
-                                        if (sendsTo === null) {
-                                            sendsTo = new LinkedHashSet<Delay>()
-                                            leftFederate.sendsTo.put(rightFederate, sendsTo)
-                                        }
-                                        if (connection.delay !== null) {
-                                            sendsTo.add(connection.delay)
-                                        }
-                                    }
-=======
             replaceFederateConnectionsWithActions()
         }
     }
@@ -2146,7 +2083,6 @@
      */
     private def replaceFederateConnectionsWithActions() {
         val mainReactor = this.mainDef?.reactorClass.toDefinition
->>>>>>> 0dc42ead
 
         // Since federates are always within the main (federated) reactor,
         // create a list containing just that one containing instantiation.
@@ -2160,7 +2096,7 @@
         // to duplicate the rather complicated logic in that class. We specify a depth of 1,
         // so it only creates the reactors immediately within the top level, not reactors
         // that those contain.
-        val mainInstance = new ReactorInstance(mainReactor, this, 1)
+        val mainInstance = new ReactorInstance(mainReactor, errorReporter, 1)
 
         for (federate : mainInstance.children) {
             // Skip banks and just process the individual instances.
@@ -2207,7 +2143,7 @@
                 var connection = mainInstance.getConnection(source, destination)
                 if (connection === null) {
                     // This should not happen.
-                    reportError(source.definition, "Unexpected error. Cannot find connection for port")
+                    errorReporter.reportError(source.definition, "Unexpected error. Cannot find connection for port")
                 } else {
                     if (leftFederate !== rightFederate
                             && !connection.physical 
