--- conflicted
+++ resolved
@@ -970,30 +970,6 @@
     protected def clearCode() {
         code = new StringBuilder
     }
-<<<<<<< HEAD
-    
-    /**
-     * Clear markers in the IDE if running in integrated mode.
-     * This has the side effect of setting the iResource variable to point to
-     * the IFile for the Lingua Franca program. 
-     * Also reset the flag indicating that generator errors occurred.
-     */
-    protected def clearMarkers() {
-        if (mode == Mode.INTEGRATED) {
-            try {
-                val resource = fileConfig.getIResource(fileConfig.srcFile);
-                // First argument can be null to delete all markers.
-                // But will that delete xtext markers too?
-                resource.deleteMarkers(IMarker.PROBLEM, true, IResource.DEPTH_INFINITE);
-            } catch (Exception e) {
-                // Ignore, but print a warning.
-                println("Warning: Deleting markers in the IDE failed: " + e)
-            }
-        }
-        generatorErrorsOccurred = false
-    }
-=======
->>>>>>> 06716bcd
 
     /**
      * Run a given command and record its output.
@@ -1636,15 +1612,9 @@
         val lines = stderr.split("\\r?\\n")
         var message = new StringBuilder()
         var lineNumber = null as Integer
-<<<<<<< HEAD
-        var resource = fileConfig.getIResource(fileConfig.srcFile);
-        // In case errors occur within an imported file, record the original resource.
-        val originalResource = resource;
-=======
         var path = fileConfig.srcFile.toPath()
         // In case errors occur within an imported file, record the original path.
         val originalPath = path;
->>>>>>> 06716bcd
         
         var severity = IMarker.SEVERITY_ERROR
         for (line : lines) {
@@ -1685,16 +1655,8 @@
                     lineNumber = null
                 }
                 // FIXME: Ignoring the position within the line.
-<<<<<<< HEAD
-                // Determine the resource within which the error occurred.
-                // Sadly, Eclipse defines an interface called "URI" that conflicts with the
-                // Java one, so we have to give the full class name here.
-                val uri = new URI(parsed.filepath);
-                resource = fileConfig.getIResource(uri);
-=======
                 // Determine the path within which the error occurred.
                 path = Paths.get(parsed.filepath)
->>>>>>> 06716bcd
             } else {
                 // No line designator.
                 if (message.length > 0) {
@@ -1807,155 +1769,7 @@
                 println("Unable to refresh workspace: " + e)
             }
         }
-<<<<<<< HEAD
-    }
-
-    /** Report a warning or error on the specified line of the specified resource.
-     *  The caller should not throw an exception so execution can continue.
-     *  This will print the error message to stderr.
-     *  If running in INTEGRATED mode (within the Eclipse IDE), then this also
-     *  adds a marker to the editor.
-     *  @param message The error message.
-     *  @param severity One of IMarker.SEVERITY_ERROR or IMarker.SEVERITY_WARNING
-     *  @param line The line number or null if it is not known.
-     *  @param object The Ecore object, or null if it is not known.
-     *  @param resource The resource, or null if it is not known.
-     */
-    protected def report(String message, int severity, Integer line, EObject object, IResource resource) {
-        if (severity === IMarker.SEVERITY_ERROR) {
-            generatorErrorsOccurred = true;
-        }
-        val header = (severity === IMarker.SEVERITY_ERROR) ? "ERROR: " : "WARNING: "
-        val lineAsString = (line === null) ? "" : "Line " + line
-        var fullPath = resource?.fullPath?.toString
-        if (fullPath === null) {
-            if (object !== null && object.eResource !== null) {
-                fullPath = FileConfig.toPath(object.eResource).toString()
-            } 
-        }
-        if (fullPath === null) {
-            if (line === null) {
-                fullPath = ""
-            } else {
-                fullPath = "path unknown"
-            }
-        }
-        val toPrint = header + fullPath + " " + lineAsString + "\n" + message
-        System.err.println(toPrint)
-
-        // If running in INTEGRATED mode, create a marker in the IDE for the error.
-        // See: https://help.eclipse.org/2020-03/index.jsp?topic=%2Forg.eclipse.platform.doc.isv%2Fguide%2FresAdv_markers.htm
-        if (mode === Mode.INTEGRATED) {
-            var myResource = resource
-            if (myResource === null && object !== null) {
-                // Attempt to identify the IResource from the object.
-                val eResource = object.eResource
-                if (eResource !== null) {
-                    myResource = fileConfig.getIResource(eResource);
-                }
-            }
-            // If the resource is still null, use the resource associated with
-            // the top-level file.
-            if (myResource === null) {
-                myResource = fileConfig.iResource
-            }
-            if (myResource !== null) {
-                val marker = myResource.createMarker(IMarker.PROBLEM)
-                marker.setAttribute(IMarker.MESSAGE, message);
-                if (line !== null) {
-                    marker.setAttribute(IMarker.LINE_NUMBER, line);
-                } else {
-                    marker.setAttribute(IMarker.LINE_NUMBER, 1);
-                }
-                // Human-readable line number information.
-                marker.setAttribute(IMarker.LOCATION, lineAsString);
-                // Mark as an error or warning.
-                marker.setAttribute(IMarker.SEVERITY, severity);
-                marker.setAttribute(IMarker.PRIORITY, IMarker.PRIORITY_HIGH);
-
-                marker.setAttribute(IMarker.USER_EDITABLE, false);
-
-            // NOTE: It might be useful to set a start and end.
-            // marker.setAttribute(IMarker.CHAR_START, 0);
-            // marker.setAttribute(IMarker.CHAR_END, 5);
-            }
-        }
-
-        // Return a string that can be inserted into the generated code.
-        if (severity === IMarker.SEVERITY_ERROR) {
-            return "[[ERROR: " + message + "]]"
-        }
-        return ""
-    }
-
-    /** Report a warning or error on the specified parse tree object in the
-     *  current resource.
-     *  The caller should not throw an exception so execution can continue.
-     *  If running in INTEGRATED mode (within the Eclipse IDE), then this also
-     *  adds a marker to the editor.
-     *  @param message The error message.
-     *  @param severity One of IMarker.SEVERITY_ERROR or IMarker.SEVERITY_WARNING
-     *  @param object The parse tree object or null if not known.
-     */
-    protected def report(String message, int severity, EObject object) {
-        var line = null as Integer
-        if (object !== null) {
-            val node = NodeModelUtils.getNode(object)
-            if (node !== null) {
-                line = node.getStartLine
-            }
-        }
-        return report(message, severity, line, object, null)
-    }
-
-    /** Report a warning or error on the specified parse tree object in the
-     *  current resource.
-     *  The caller should not throw an exception so execution can continue.
-     *  If running in INTEGRATED mode (within the Eclipse IDE), then this also
-     *  adds a marker to the editor.
-     *  @param message The error message.
-     *  @param severity One of IMarker.SEVERITY_ERROR or IMarker.SEVERITY_WARNING
-     *  @param resource The resource.
-     */
-    protected def report(String message, int severity, Integer line, IResource resource) {
-        return report(message, severity, line, null, resource)
-    }
-
-    /**
-     * Report an error.
-     * @param message The error message.
-     */
-    protected def reportError(String message) {
-        return report(message, IMarker.SEVERITY_ERROR, null)
-    }
-
-    /**
-     * Report a warning.
-     * @param message The warning message.
-     */
-    protected def reportWarning(String message) {
-        return report(message, IMarker.SEVERITY_WARNING, null)
-    }
-
-
-    /** Report an error on the specified parse tree object.
-     *  @param object The parse tree object.
-     *  @param message The error message.
-     */
-    protected def reportError(EObject object, String message) {
-        return report(message, IMarker.SEVERITY_ERROR, object)
-    }
-
-    /** Report a warning on the specified parse tree object.
-     *  @param object The parse tree object.
-     *  @param message The error message.
-     */
-    protected def reportWarning(EObject object, String message) {
-        return report(message, IMarker.SEVERITY_WARNING, object)
-    }
-=======
     }  
->>>>>>> 06716bcd
 
     /** Reduce the indentation by one level for generated code
      *  in the default code buffer.
