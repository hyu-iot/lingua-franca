--- conflicted
+++ resolved
@@ -313,10 +313,7 @@
      * @param path The file to write the code to.
      */
     public static void writeToFile(CharSequence text, String path) throws IOException {
-<<<<<<< HEAD
-=======
         new File(path).getParentFile().mkdirs();
->>>>>>> 30015c71
         try (BufferedWriter writer = new BufferedWriter(new FileWriter(path))) {
             for (int i = 0; i < text.length(); i++) {
                 writer.write(text.charAt(i));
