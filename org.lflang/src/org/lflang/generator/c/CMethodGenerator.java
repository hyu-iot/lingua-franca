package org.lflang.generator.c;

import org.lflang.ASTUtils;
import org.lflang.InferredType;
import org.lflang.generator.CodeBuilder;
import org.lflang.lf.Method;
import org.lflang.lf.Parameter;
import org.lflang.lf.Reactor;
import org.lflang.lf.ReactorDecl;
import org.lflang.lf.StateVar;

/**
 * Collection of functions to generate C code to declare methods.
<<<<<<< HEAD
 * This includes support functions that are also used when generating
 * reactions.
=======
>>>>>>> 8eec1529
 *
 * @author {Edward A. Lee <eal@berkeley.edu>}
 */
public class CMethodGenerator {
    
    /**
     * Generate macro definitions for methods.
     * @param reactor The reactor.
     * @param body The place to put the macro definitions.
     */
    public static void generateMacrosForMethods(
        Reactor reactor,
        CodeBuilder body
    ) {
        for (Method method : ASTUtils.allMethods(reactor)) {
            var functionName = methodFunctionName(reactor, method);
            body.pr("#define "+method.getName()+"(...) "+functionName+"(self, ##__VA_ARGS__)");
        }
    }

    /**
     * Generate macro definitions for parameters.
     * @param reactor The reactor.
     * @param body The place to put the macro definitions.
     */
    public static void generateMacrosForParameters(
        Reactor reactor,
        CodeBuilder body
    ) {
        for (Parameter param : ASTUtils.allParameters(reactor)) {
            body.pr("#define "+param.getName()+" self->"+param.getName());
        }
    }

    /**
     * Generate macro definitions for state variables.
     * @param reactor The reactor.
     * @param body The place to put the macro definitions.
     */
    public static void generateMacrosForState(
        Reactor reactor,
        CodeBuilder body
    ) {
        for (StateVar state : ASTUtils.allStateVars(reactor)) {
            body.pr("#define "+state.getName()+" self->"+state.getName());
        }
    }

    /**
     * Generate macro undefinitions for methods.
     * @param reactor The reactor.
     * @param body The place to put the macro definitions.
     */
    public static void generateMacroUndefsForMethods(
        Reactor reactor,
        CodeBuilder body
    ) {
        for (Method method : ASTUtils.allMethods(reactor)) {
            body.pr("#undef "+method.getName());
        }
    }

    /**
     * Generate macro undefinitions for parameters.
     * @param reactor The reactor.
     * @param body The place to put the macro definitions.
     */
    public static void generateMacroUndefsForParameters(
        Reactor reactor,
        CodeBuilder body
    ) {
        for (Parameter param : ASTUtils.allParameters(reactor)) {
            body.pr("#undef "+param.getName());
        }
    }

    /**
     * Generate macro undefinitions for state variables.
     * @param reactor The reactor.
     * @param body The place to put the macro definitions.
     */
    public static void generateMacroUndefsForState(
        Reactor reactor,
        CodeBuilder body
    ) {
        for (StateVar state : ASTUtils.allStateVars(reactor)) {
            body.pr("#undef "+state.getName());
        }
    }

    /** 
     * Generate a method function definition for a reactor.
     * This function will have a first argument that is a void* pointing to
     * the self struct, followed by any arguments given in its definition.
     * @param method The method.
     * @param decl The reactor declaration.
     * @param types The C-specific type conversion functions.
     */
    public static String generateMethod(
        Method method,
        ReactorDecl decl,
        CTypes types
    ) {
        var code = new CodeBuilder();
        var body = ASTUtils.toText(method.getCode());
                
        code.prSourceLineNumber(method);
        code.prComment("Implementation of method "+method.getName()+"()");
        code.pr(generateMethodSignature(method, decl, types) + " {");
        code.indent();
        
        // Define the "self" struct.
        String structType = CUtil.selfType(decl);
        // A null structType means there are no inputs, state,
        // or anything else. No need to declare it.
        if (structType != null) {
             code.pr(String.join("\n",
                 "#pragma GCC diagnostic push",
                 "#pragma GCC diagnostic ignored \"-Wunused-variable\"",
                 structType+"* self = ("+structType+"*)instance_args;"
             ));
        }
        
        code.prSourceLineNumber(method.getCode());
        code.pr(body);
        code.unindent();
        code.pr("}");
        return code.toString();
    }

    /** 
     * Generate method functions definition for a reactor.
     * These functions have a first argument that is a void* pointing to
     * the self struct.
     * @param decl The reactor.
     * @param code The place to put the code.
     * @param types The C-specific type conversion functions.
     */
    public static void generateMethods(
            ReactorDecl decl,
            CodeBuilder code,
            CTypes types
    ) {
        var reactor = ASTUtils.toDefinition(decl);
        code.prComment("***** Start of method declarations.");
        signatures(decl, code, types);
        generateMacrosForMethods(reactor, code);
        generateMacrosForState(reactor, code);
        generateMacrosForParameters(reactor, code);
        for (Method method : ASTUtils.allMethods(reactor)) {
            code.pr(CMethodGenerator.generateMethod(method, decl, types));
        }
        generateMacroUndefsForParameters(reactor, code);
        generateMacroUndefsForState(reactor, code);
        generateMacroUndefsForMethods(reactor, code);
        code.prComment("***** End of method declarations.");
    }

    /**
     * Generate function signatures for methods.
     * This can be used to declare all the methods with signatures only
     * before giving the full definition so that methods may call each other
     * (and themselves) regardless of the order of definition.
     * @param decl The reactor declaration.
     * @param types The C-specific type conversion functions.
     */
    public static void signatures(
        ReactorDecl decl,
        CodeBuilder body,
        CTypes types
    ) {
        Reactor reactor = ASTUtils.toDefinition(decl);
        for (Method method : ASTUtils.allMethods(reactor)) {
            body.pr(generateMethodSignature(method, decl, types) + ";");
        }
    }

    /**
     * Return the function name for specified method of the specified reactor.
     * @param reactor The reactor
     * @param method The method.
     * @return The function name for the method.
     */
    private static String methodFunctionName(ReactorDecl reactor, Method method) {
        return reactor.getName().toLowerCase() + "_method_" + method.getName();
    }
    
    /** 
     * Generate a method function signature for a reactor.
     * This function will have a first argument that is a void* pointing to
     * the self struct, followed by any arguments given in its definition.
     * @param method The method.
     * @param decl The reactor declaration.
     * @param types The C-specific type conversion functions.
     */
    public static String generateMethodSignature(
        Method method,
        ReactorDecl decl,
        CTypes types
    ) {
        var functionName = methodFunctionName(decl, method);
        
        StringBuilder result = new StringBuilder();
        if (method.getReturn() != null) {
            result.append(types.getTargetType(InferredType.fromAST(method.getReturn())));
            result.append(" ");
        } else {
            result.append("void ");
        }
        result.append(functionName);
        result.append("(void* instance_args");
        if (method.getArguments() != null) {
            for (var arg : method.getArguments()) {
                result.append(", ");
                result.append(types.getTargetType(InferredType.fromAST(arg.getType())));
                result.append(" ");
                result.append(arg.getName());
            }
        }
        result.append(")");
        return result.toString();
    }
}<|MERGE_RESOLUTION|>--- conflicted
+++ resolved
@@ -11,11 +11,8 @@
 
 /**
  * Collection of functions to generate C code to declare methods.
-<<<<<<< HEAD
  * This includes support functions that are also used when generating
  * reactions.
-=======
->>>>>>> 8eec1529
  *
  * @author {Edward A. Lee <eal@berkeley.edu>}
  */
