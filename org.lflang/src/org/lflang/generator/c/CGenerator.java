/* Generator for C target. */

/*************
Copyright (c) 2019-2021, The University of California at Berkeley.

Redistribution and use in source and binary forms, with or without modification,
are permitted provided that the following conditions are met:

1. Redistributions of source code must retain the above copyright notice,
   this list of conditions and the following disclaimer.

2. Redistributions in binary form must reproduce the above copyright notice,
   this list of conditions and the following disclaimer in the documentation
   and/or other materials provided with the distribution.

THIS SOFTWARE IS PROVIDED BY THE COPYRIGHT HOLDERS AND CONTRIBUTORS "AS IS" AND ANY
EXPRESS OR IMPLIED WARRANTIES, INCLUDING, BUT NOT LIMITED TO, THE IMPLIED WARRANTIES OF
MERCHANTABILITY AND FITNESS FOR A PARTICULAR PURPOSE ARE DISCLAIMED. IN NO EVENT SHALL
THE COPYRIGHT HOLDER OR CONTRIBUTORS BE LIABLE FOR ANY DIRECT, INDIRECT, INCIDENTAL,
SPECIAL, EXEMPLARY, OR CONSEQUENTIAL DAMAGES (INCLUDING, BUT NOT LIMITED TO,
PROCUREMENT OF SUBSTITUTE GOODS OR SERVICES; LOSS OF USE, DATA, OR PROFITS; OR BUSINESS
INTERRUPTION) HOWEVER CAUSED AND ON ANY THEORY OF LIABILITY, WHETHER IN CONTRACT,
STRICT LIABILITY, OR TORT (INCLUDING NEGLIGENCE OR OTHERWISE) ARISING IN ANY WAY OUT OF
THE USE OF THIS SOFTWARE, EVEN IF ADVISED OF THE POSSIBILITY OF SUCH DAMAGE.
***************/

package org.lflang.generator.c;

import static org.lflang.ASTUtils.allActions;
import static org.lflang.ASTUtils.allInputs;
import static org.lflang.ASTUtils.allOutputs;
import static org.lflang.ASTUtils.allReactions;
import static org.lflang.ASTUtils.allStateVars;
import static org.lflang.ASTUtils.convertToEmptyListIfNull;
import static org.lflang.ASTUtils.getInferredType;
import static org.lflang.ASTUtils.isInitialized;
import static org.lflang.ASTUtils.toDefinition;
import static org.lflang.ASTUtils.toText;
import static org.lflang.util.StringUtil.addDoubleQuotes;

import java.io.File;
import java.io.IOException;
import java.nio.file.Files;
import java.util.LinkedHashSet;
import java.util.LinkedList;
import java.util.List;
import java.util.concurrent.Executors;
import java.util.concurrent.TimeUnit;
import java.util.regex.Pattern;

import org.eclipse.emf.ecore.resource.Resource;
import org.eclipse.xtext.util.CancelIndicator;
import org.eclipse.xtext.xbase.lib.Exceptions;
import org.eclipse.xtext.xbase.lib.IterableExtensions;
import org.eclipse.xtext.xbase.lib.IteratorExtensions;
import org.eclipse.xtext.xbase.lib.StringExtensions;
import org.lflang.ASTUtils;
import org.lflang.ErrorReporter;
import org.lflang.FileConfig;
import org.lflang.InferredType;
import org.lflang.Target;
import org.lflang.TargetConfig;
import org.lflang.TargetProperty;
import org.lflang.TargetProperty.ClockSyncMode;
import org.lflang.TargetProperty.CoordinationType;
import org.lflang.TimeValue;
import org.lflang.federated.FedFileConfig;
import org.lflang.federated.FederateInstance;
import org.lflang.federated.launcher.FedCLauncher;
import org.lflang.federated.serialization.FedROS2CPPSerialization;
import org.lflang.federated.serialization.SupportedSerializers;
import org.lflang.generator.ActionInstance;
import org.lflang.generator.CodeBuilder;
import org.lflang.generator.GeneratorBase;
import org.lflang.generator.GeneratorResult;
import org.lflang.generator.GeneratorUtils;
import org.lflang.generator.IntegratedBuilder;
import org.lflang.generator.LFGeneratorContext;
import org.lflang.generator.LFResource;
import org.lflang.generator.ParameterInstance;
import org.lflang.generator.PortInstance;
import org.lflang.generator.ReactionInstance;
import org.lflang.generator.ReactorInstance;
import org.lflang.generator.SubContext;
import org.lflang.generator.TargetTypes;
import org.lflang.generator.TimerInstance;
import org.lflang.generator.TriggerInstance;
import org.lflang.lf.Action;
import org.lflang.lf.ActionOrigin;
import org.lflang.lf.Expression;
import org.lflang.lf.Input;
import org.lflang.lf.Instantiation;
import org.lflang.lf.Mode;
import org.lflang.lf.Model;
import org.lflang.lf.Output;
import org.lflang.lf.Port;
import org.lflang.lf.Preamble;
import org.lflang.lf.Reaction;
import org.lflang.lf.Reactor;
import org.lflang.lf.ReactorDecl;
import org.lflang.lf.StateVar;
import org.lflang.lf.VarRef;
import org.lflang.lf.Variable;
import org.lflang.lf.WidthTerm;
import org.lflang.util.FileUtil;

import com.google.common.base.Objects;
import com.google.common.collect.Iterables;

/**
 * Generator for C target. This class generates C code defining each reactor
 * class given in the input .lf file and imported .lf files. The generated code
 * has the following components:
 *
 * * A typedef for inputs, outputs, and actions of each reactor class. These
 *   define the types of the variables that reactions use to access inputs and
 *   action values and to set output values.
 *
 * * A typedef for a "self" struct for each reactor class. One instance of this
 *   struct will be created for each reactor instance. See below for details.
 *
 * * A function definition for each reaction in each reactor class. These
 *   functions take an instance of the self struct as an argument.
 *
 * * A constructor function for each reactor class. This is used to create
 *   a new instance of the reactor.
 *
 * After these, the main generated function is `_lf_initialize_trigger_objects()`.
 * This function creates the instances of reactors (using their constructors)
 * and makes connections between them.
 *
 * A few other smaller functions are also generated.
 *
 * ## Self Struct
 *
 * The "self" struct has fields for each of the following:
 *
 * * parameter: the field name and type match the parameter.
 * * state: the field name and type match the state.
 * * action: the field name prepends the action name with "_lf_".
 *   A second field for the action is also created to house the trigger_t object.
 *   That second field prepends the action name with "_lf__".
 * * output: the field name prepends the output name with "_lf_".
 * * input:  the field name prepends the output name with "_lf_".
 *   A second field for the input is also created to house the trigger_t object.
 *   That second field prepends the input name with "_lf__".
 *
 * If, in addition, the reactor contains other reactors and reacts to their outputs,
 * then there will be a struct within the self struct for each such contained reactor.
 * The name of that self struct will be the name of the contained reactor prepended with "_lf_".
 * That inside struct will contain pointers the outputs of the contained reactors
 * that are read together with pointers to booleans indicating whether those outputs are present.
 *
 * If, in addition, the reactor has a reaction to shutdown, then there will be a pointer to
 * trigger_t object (see reactor.h) for the shutdown event and an action struct named
 * _lf_shutdown on the self struct.
 *
 * ## Reaction Functions
 *
 * For each reaction in a reactor class, this generator will produce a C function
 * that expects a pointer to an instance of the "self" struct as an argument.
 * This function will contain verbatim the C code specified in the reaction, but
 * before that C code, the generator inserts a few lines of code that extract from the
 * self struct the variables that that code has declared it will use. For example, if
 * the reaction declares that it is triggered by or uses an input named "x" of type
 * int, the function will contain a line like this:
 * ```
 *     r_x_t* x = self->_lf_x;
 * ```
 * where `r` is the full name of the reactor class and the struct type `r_x_t`
 * will be defined like this:
 * ```
 *     typedef struct {
 *         int value;
 *         bool is_present;
 *         int num_destinations;
 *     } r_x_t;
 * ```
 * The above assumes the type of `x` is `int`.
 * If the programmer fails to declare that it uses x, then the absence of the
 * above code will trigger a compile error when the verbatim code attempts to read `x`.
 *
 * ## Constructor
 *
 * For each reactor class, this generator will create a constructor function named
 * `new_r`, where `r` is the reactor class name. This function will malloc and return
 * a pointer to an instance of the "self" struct.  This struct initially represents
 * an unconnected reactor. To establish connections between reactors, additional
 * information needs to be inserted (see below). The self struct is made visible
 * to the body of a reaction as a variable named "self".  The self struct contains the
 * following:
 *
 * * Parameters: For each parameter `p` of the reactor, there will be a field `p`
 *   with the type and value of the parameter. So C code in the body of a reaction
 *   can access parameter values as `self->p`.
 *
 * * State variables: For each state variable `s` of the reactor, there will be a field `s`
 *   with the type and value of the state variable. So C code in the body of a reaction
 *   can access state variables as as `self->s`.
 *
 * The self struct also contains various fields that the user is not intended to
 * use. The names of these fields begin with at least two underscores. They are:
 *
 * * Outputs: For each output named `out`, there will be a field `_lf_out` that is
 *   a struct containing a value field whose type matches that of the output.
 *   The output value is stored here. That struct also has a field `is_present`
 *   that is a boolean indicating whether the output has been set.
 *   This field is reset to false at the start of every time
 *   step. There is also a field `num_destinations` whose value matches the
 *   number of downstream reactors that use this variable. This field must be
 *   set when connections are made or changed. It is used to initialize
 *   reference counts for dynamically allocated message payloads.
 *   The reference count is decremented in each destination reactor at the
 *   conclusion of each time step, and when it drops to zero, the memory
 *   is freed.
 *
 * * Inputs: For each input named `in` of type T, there is a field named `_lf_in`
 *   that is a pointer struct with a value field of type T. The struct pointed
 *   to also has an `is_present` field of type bool that indicates whether the
 *   input is present.
 *
 * * Outputs of contained reactors: If a reactor reacts to outputs of a
 *   contained reactor `r`, then the self struct will contain a nested struct
 *   named `_lf_r` that has fields pointing to those outputs. For example,
 *   if `r` has an output `out` of type T, then there will be field in `_lf_r`
 *   named `out` that points to a struct containing a value field
 *   of type T and a field named `is_present` of type bool.
 *
 * * Inputs of contained reactors: If a reactor sends to inputs of a
 *   contained reactor `r`, then the self struct will contain a nested struct
 *   named `_lf_r` that has fields for storing the values provided to those
 *   inputs. For example, if R has an input `in` of type T, then there will
 *   be field in _lf_R named `in` that is a struct with a value field
 *   of type T and a field named `is_present` of type bool.
 *
 * * Actions: If the reactor has an action a (logical or physical), then there
 *   will be a field in the self struct named `_lf_a` and another named `_lf__a`.
 *   The type of the first is specific to the action and contains a `value`
 *   field with the type and value of the action (if it has a value). That
 *   struct also has a `has_value` field, an `is_present` field, and a
 *   `token` field (which is NULL if the action carries no value).
 *   The `_lf__a` field is of type trigger_t.
 *   That struct contains various things, including an array of reactions
 *   sensitive to this trigger and a lf_token_t struct containing the value of
 *   the action, if it has a value.  See reactor.h in the C library for
 *   details.
 *
 * * Reactions: Each reaction will have several fields in the self struct.
 *   Each of these has a name that begins with `_lf__reaction_i`, where i is
 *   the number of the reaction, starting with 0. The fields are:
 *   * _lf__reaction_i: The struct that is put onto the reaction queue to
 *     execute the reaction (see reactor.h in the C library).
 *
 *  * Timers: For each timer t, there is are two fields in the self struct:
 *    * _lf__t: The trigger_t struct for this timer (see reactor.h).
 *    * _lf__t_reactions: An array of reactions (pointers to the
 *      reaction_t structs on this self struct) sensitive to this timer.
 *
 * * Triggers: For each Timer, Action, Input, and Output of a contained
 *   reactor that triggers reactions, there will be a trigger_t struct
 *   on the self struct with name `_lf__t`, where t is the name of the trigger.
 *
 * ## Connections Between Reactors
 *
 * Establishing connections between reactors involves two steps.
 * First, each destination (e.g. an input port) must have pointers to
 * the source (the output port). As explained above, for an input named
 * `in`, the field `_lf_in->value` is a pointer to the output data being read.
 * In addition, `_lf_in->is_present` is a pointer to the corresponding
 * `out->is_present` field of the output reactor's self struct.
 *
 * In addition, the `reaction_i` struct on the self struct has a `triggers`
 * field that records all the trigger_t structs for ports and actions
 * that are triggered by the i-th reaction. The triggers field is
 * an array of arrays of pointers to trigger_t structs.
 * The length of the outer array is the number of output channels
 * (single ports plus multiport widths) that the reaction effects
 * plus the number of input port channels of contained
 * reactors that it effects. Each inner array has a length equal to the
 * number of final destinations of that output channel or input channel.
 * The reaction_i struct has an array triggered_sizes that indicates
 * the sizes of these inner arrays. The num_outputs field of the
 * reaction_i struct gives the length of the triggered_sizes and
 * (outer) triggers arrays. The num_outputs field is equal to the
 * total number of single ports and multiport channels that the reaction
 * writes to.
 *
 * ## Runtime Tables
 *
 * This generator creates an populates the following tables used at run time.
 * These tables may have to be resized and adjusted when mutations occur.
 *
 * * _lf_is_present_fields: An array of pointers to booleans indicating whether an
 *   event is present. The _lf_start_time_step() function in reactor_common.c uses
 *   this to mark every event absent at the start of a time step. The size of this
 *   table is contained in the variable _lf_is_present_fields_size.
 *    * This table is accompanied by another list, _lf_is_present_fields_abbreviated,
 *      which only contains the is_present fields that have been set to true in the
 *      current tag. This list can allow a performance improvement if most ports are
 *      seldom present because only fields that have been set to true need to be
 *      reset to false.
 *
 * * _lf_tokens_with_ref_count: An array of pointers to structs that point to lf_token_t
 *   objects, which carry non-primitive data types between reactors. This is used
 *   by the _lf_start_time_step() function to decrement reference counts, if necessary,
 *   at the conclusion of a time step. Then the reference count reaches zero, the
 *   memory allocated for the lf_token_t object will be freed.  The size of this
 *   array is stored in the _lf_tokens_with_ref_count_size variable.
 *
 * * _lf_shutdown_triggers: An array of pointers to trigger_t structs for shutdown
 *   reactions. The length of this table is in the _lf_shutdown_triggers_size
 *   variable.
 *
 * * _lf_timer_triggers: An array of pointers to trigger_t structs for timers that
 *   need to be started when the program runs. The length of this table is in the
 *   _lf_timer_triggers_size variable.
 *
 * * _lf_action_table: For a federated execution, each federate will have this table
 *   that maps port IDs to the corresponding trigger_t struct.
 *
 * @author {Edward A. Lee <eal@berkeley.edu>}
 * @author {Marten Lohstroh <marten@berkeley.edu>}
 * @author {Mehrdad Niknami <mniknami@berkeley.edu>}
 * @author {Christian Menard <christian.menard@tu-dresden.de>}
 * @author {Matt Weber <matt.weber@berkeley.edu>}
 * @author {Soroush Bateni <soroush@utdallas.edu>}
 * @author {Alexander Schulz-Rosengarten <als@informatik.uni-kiel.de>}
 * @author {Hou Seng Wong <housengw@berkeley.edu>}
 */
public class CGenerator extends GeneratorBase {
    // Regular expression pattern for compiler error messages with resource
    // and line number information. The first match will a resource URI in the
    // form of "file:/path/file.lf". The second match will be a line number.
    // The third match is a character position within the line.
    // The fourth match will be the error message.
    static final Pattern compileErrorPattern = Pattern.compile(
        "^(file:(?<path>.*)):(?<line>[0-9]+):(?<column>[0-9]+):(?<message>.*)$"
    );

    public static int UNDEFINED_MIN_SPACING = -1;

    ////////////////////////////////////////////
    //// Protected fields

    /** The main place to put generated code. */
    protected CodeBuilder code = new CodeBuilder();

    /** The current federate for which we are generating code. */
    protected FederateInstance currentFederate = null;

    /** Place to collect code to initialize the trigger objects for all reactor instances. */
    protected CodeBuilder initializeTriggerObjects = new CodeBuilder();

    /**
     * Count of the number of is_present fields of the self struct that
     * need to be reinitialized in _lf_start_time_step().
     */
    protected int startTimeStepIsPresentCount = 0;

    ////////////////////////////////////////////
    //// Private fields
    /**
     * Extra lines that need to go into the generated CMakeLists.txt.
     */
    private String cMakeExtras = "";

    /** Place to collect code to execute at the start of a time step. */
    private CodeBuilder startTimeStep = new CodeBuilder();

    /** Count of the number of token pointers that need to have their
     *  reference count decremented in _lf_start_time_step().
     */
    private int startTimeStepTokens = 0;
    private int timerCount = 0;
    private int startupReactionCount = 0;
    private int shutdownReactionCount = 0;
    private int resetReactionCount = 0;
    private int modalReactorCount = 0;
    private int modalStateResetCount = 0;

    // Indicate whether the generator is in Cpp mode or not
    private boolean CCppMode = false;

    private CTypes types;

    protected CGenerator(FileConfig fileConfig, ErrorReporter errorReporter, boolean CCppMode, CTypes types) {
        super(fileConfig, errorReporter);
        this.CCppMode = CCppMode;
        this.types = types;
    }

    public CGenerator(FileConfig fileConfig, ErrorReporter errorReporter, boolean CCppMode) {
        this(fileConfig, errorReporter, CCppMode, new CTypes(errorReporter));
    }

    public CGenerator(FileConfig fileConfig, ErrorReporter errorReporter) {
        this(fileConfig, errorReporter, false);
    }

    ////////////////////////////////////////////
    //// Public methods
    /**
     * Set C-specific default target configurations if needed.
     */
    public void setCSpecificDefaults() {
        if (!targetConfig.useCmake && StringExtensions.isNullOrEmpty(targetConfig.compiler)) {
            if (this.CCppMode) {
                targetConfig.compiler = "g++";
                targetConfig.compilerFlags.addAll(List.of("-O2", "-Wno-write-strings"));
            } else {
                targetConfig.compiler = "gcc";
                targetConfig.compilerFlags.add("-O2"); // "-Wall -Wconversion"
            }
        }
        if (isFederated) {
            // Add compile definitions for federated execution
            targetConfig.compileDefinitions.put("FEDERATED", "");
            if (targetConfig.coordination == CoordinationType.CENTRALIZED) {
                // The coordination is centralized.
                targetConfig.compileDefinitions.put("FEDERATED_CENTRALIZED", "");
            } else if (targetConfig.coordination == CoordinationType.DECENTRALIZED) {
                // The coordination is decentralized
                targetConfig.compileDefinitions.put("FEDERATED_DECENTRALIZED", "");
            }
        }
    }

    /**
     * Look for physical actions in all resources.
     * If found, set threads to be at least one to allow asynchronous schedule calls.
     */
    public void accommodatePhysicalActionsIfPresent() {
        // If there are any physical actions, ensure the threaded engine is used and that
        // keepalive is set to true, unless the user has explicitly set it to false.
        for (Resource resource : GeneratorUtils.getResources(reactors)) {
            var actions = Iterables.filter(IteratorExtensions.toIterable(resource.getAllContents()), Action.class);
            for (Action action : actions) {
                if (Objects.equal(action.getOrigin(), ActionOrigin.PHYSICAL)) {
                    // If the unthreaded runtime is not requested by the user, use the threaded runtime instead
                    // because it is the only one currently capable of handling asynchronous events.
                    if (!targetConfig.threading && !targetConfig.setByUser.contains(TargetProperty.THREADING)) {
                        targetConfig.threading = true;
                        errorReporter.reportWarning(
                            action,
                            "Using the threaded C runtime to allow for asynchronous handling of physical action " +
                            action.getName()
                        );
                        return;
                    }
                }
            }
        }
    }

    /**
     * Return true if the host operating system is compatible and
     * otherwise report an error and return false.
     */
    protected boolean isOSCompatible() {
        if (GeneratorUtils.isHostWindows()) {
            if (isFederated) {
                errorReporter.reportError(
                    "Federated LF programs with a C target are currently not supported on Windows. " +
                    "Exiting code generation."
                );
                // Return to avoid compiler errors
                return false;
            }
            if (CCppMode) {
                errorReporter.reportError(
                    "LF programs with a CCpp target are currently not supported on Windows. " +
                    "Exiting code generation."
                );
                // FIXME: The incompatibility between our C runtime code and the
                //  Visual Studio compiler is extensive.
                return false;
            }
            if (!targetConfig.useCmake) {
                errorReporter.reportError(
                    "Only CMake is supported as the build system on Windows. "+
                    "Use `cmake: true` in the target properties. Exiting code generation."
                );
                return false;
            }
        }
        return true;
    }

    /**
     * Generate C code from the Lingua Franca model contained by the
     * specified resource. This is the main entry point for code
     * generation.
     * @param resource The resource containing the source code.
     * @param context The context in which the generator is
     *     invoked, including whether it is cancelled and
     *     whether it is a standalone context
     */
    @Override
    public void doGenerate(Resource resource, LFGeneratorContext context) {
        super.doGenerate(resource, context);
        if (!GeneratorUtils.canGenerate(errorsOccurred(), mainDef, errorReporter, context)) return;
        if (!isOSCompatible()) return; // Incompatible OS and configuration

        // Perform set up that does not generate code
        setUpGeneralParameters();

        var commonCode = new CodeBuilder(code);

        // Create the output directories if they don't yet exist.
        var dir = fileConfig.getSrcGenPath().toFile();
        if (!dir.exists()) dir.mkdirs();
        dir = fileConfig.binPath.toFile();
        if (!dir.exists()) dir.mkdirs();

        // Docker related paths
        CDockerGenerator dockerGenerator = getDockerGenerator();

        // Keep a separate file config for each federate
        var oldFileConfig = fileConfig;
        var numOfCompileThreads = Math.min(6,
                Math.min(
                    Math.max(federates.size(), 1),
                    Runtime.getRuntime().availableProcessors()
                )
            );
        var compileThreadPool = Executors.newFixedThreadPool(numOfCompileThreads);
        System.out.println("******** Using "+numOfCompileThreads+" threads to compile the program.");
        LFGeneratorContext generatingContext = new SubContext(
            context, IntegratedBuilder.VALIDATED_PERCENT_PROGRESS, IntegratedBuilder.GENERATED_PERCENT_PROGRESS
        );
        var federateCount = 0;
        for (FederateInstance federate : federates) {
            var lfModuleName = isFederated ? fileConfig.name + "_" + federate.name : fileConfig.name;
            setUpFederateSpecificParameters(federate, commonCode);
            if (isFederated) {
                // If federated, append the federate name to the file name.
                // Only generate one output if there is no federation.
                try {
                    fileConfig = new FedFileConfig(fileConfig, federate.name);
                } catch (IOException e) {
                    Exceptions.sneakyThrow(e);
                }
            }
            generateCodeForCurrentFederate(lfModuleName);

            // Derive target filename from the .lf filename.
            var cFilename = CCompiler.getTargetFileName(lfModuleName, this.CCppMode);
            var targetFile = fileConfig.getSrcGenPath() + File.separator + cFilename;
            try {
                if (isFederated) {
                    // Need to copy user files again since the source structure changes
                    // for federated programs.
                    copyUserFiles(this.targetConfig, this.fileConfig);
                }
                // Copy the core lib
                FileUtil.copyFilesFromClassPath(
                    "/lib/c/reactor-c/core",
                    fileConfig.getSrcGenPath().resolve("core"),
                    CCoreFilesUtils.getCoreFiles(
                        isFederated,
                        targetConfig.threading,
                        targetConfig.schedulerType
                    )
                );
                // Copy the C target files
                copyTargetFiles();
                // Write the generated code
                code.writeToFile(targetFile);
            } catch (IOException e) {
                Exceptions.sneakyThrow(e);
            }

            // Create docker file.
            if (targetConfig.dockerOptions != null && mainDef != null) {
                dockerGenerator.addFile(
                    dockerGenerator.fromData(lfModuleName, federate.name, fileConfig));
            }

            if (targetConfig.useCmake) {
                // If cmake is requested, generated the CMakeLists.txt
                var cmakeGenerator = new CCmakeGenerator(targetConfig, fileConfig);
                var cmakeFile = fileConfig.getSrcGenPath() + File.separator + "CMakeLists.txt";
                var cmakeCode = cmakeGenerator.generateCMakeCode(
                        List.of(cFilename),
                        lfModuleName,
                        errorReporter,
                        CCppMode,
                        mainDef != null,
                        cMakeExtras
                );
                try {
                    cmakeCode.writeToFile(cmakeFile);
                } catch (IOException e) {
                    Exceptions.sneakyThrow(e);
                }
            }

            // If this code generator is directly compiling the code, compile it now so that we
            // clean it up after, removing the #line directives after errors have been reported.
            if (
                !targetConfig.noCompile
                && IterableExtensions.isNullOrEmpty(targetConfig.buildCommands)
                && !federate.isRemote
                // This code is unreachable in LSP_FAST mode, so that check is omitted.
                && context.getMode() != LFGeneratorContext.Mode.LSP_MEDIUM
            ) {
                // FIXME: Currently, a lack of main is treated as a request to not produce
                // a binary and produce a .o file instead. There should be a way to control
                // this.
                // Create an anonymous Runnable class and add it to the compileThreadPool
                // so that compilation can happen in parallel.
                var cleanCode = code.removeLines("#line");

                var execName = lfModuleName;
                var threadFileConfig = fileConfig;
                var generator = this; // FIXME: currently only passed to report errors with line numbers in the Eclipse IDE
                var CppMode = CCppMode;
                federateCount++;
                generatingContext.reportProgress(
                    String.format("Generated code for %d/%d executables. Compiling...", federateCount, federates.size()),
                    100 * federateCount / federates.size()
                );
                compileThreadPool.execute(new Runnable() {
                    @Override
                    public void run() {
                        // Create the compiler to be used later
                        var cCompiler = new CCompiler(targetConfig, threadFileConfig,
                            errorReporter, CppMode);
                        if (targetConfig.useCmake) {
                            // Use CMake if requested.
                            cCompiler = new CCmakeCompiler(targetConfig, threadFileConfig,
                                errorReporter, CppMode);
                        }
                        try {
                            if (!cCompiler.runCCompiler(execName, main == null, generator, context)) {
                                // If compilation failed, remove any bin files that may have been created.
                                CUtil.deleteBinFiles(threadFileConfig);
                                // If finish has already been called, it is illegal and makes no sense. However,
                                //  if finish has already been called, then this must be a federated execution.
                                if (!isFederated) context.unsuccessfulFinish();
                            } else if (!isFederated) context.finish(
                                GeneratorResult.Status.COMPILED, execName, fileConfig, null
                            );
                            cleanCode.writeToFile(targetFile);
                        } catch (IOException e) {
                            Exceptions.sneakyThrow(e);
                        }
                    }
                });
            }
            fileConfig = oldFileConfig;
        }

        // Initiate an orderly shutdown in which previously submitted tasks are
        // executed, but no new tasks will be accepted.
        compileThreadPool.shutdown();

        // Wait for all compile threads to finish (NOTE: Can block forever)
        try {
            compileThreadPool.awaitTermination(Long.MAX_VALUE, TimeUnit.NANOSECONDS);
        } catch (Exception e) {
            Exceptions.sneakyThrow(e);
        }

        if (isFederated) {
            try {
                createFederatedLauncher();
            } catch (IOException e) {
                Exceptions.sneakyThrow(e);
            }
        }

        if (targetConfig.dockerOptions != null && mainDef != null) {
            dockerGenerator.setHost(federationRTIProperties.get("host"));
            try {
                dockerGenerator.writeDockerFiles(
                    fileConfig.getSrcGenPath().resolve("docker-compose.yml"));
            } catch (IOException e) {
                throw new RuntimeException(e);
            }
        }

        // If a build directive has been given, invoke it now.
        // Note that the code does not get cleaned in this case.
        if (!targetConfig.noCompile) {
            if (!IterableExtensions.isNullOrEmpty(targetConfig.buildCommands)) {
                CUtil.runBuildCommand(
                    fileConfig,
                    targetConfig,
                    commandFactory,
                    errorReporter,
                    it -> reportCommandErrors(it),
                    context.getMode()
                );
                context.finish(
                    GeneratorResult.Status.COMPILED, fileConfig.name, fileConfig, null
                );
            } else if (isFederated) {
                context.finish(
                    GeneratorResult.Status.COMPILED, fileConfig.name, fileConfig, null
                );
            }
            System.out.println("Compiled binary is in " + fileConfig.binPath);
        } else {
            context.finish(GeneratorResult.GENERATED_NO_EXECUTABLE.apply(null));
        }

        // In case we are in Eclipse, make sure the generated code is visible.
        GeneratorUtils.refreshProject(resource, context.getMode());
    }

    private void generateCodeForCurrentFederate(
        String lfModuleName
    ) {
        startTimeStepIsPresentCount = 0;
        startTimeStepTokens = 0;
        code.pr(generateDirectives());
        code.pr(generateTopLevelPreambles());
        code.pr(new CMainGenerator(targetConfig).generateCode());
        // Generate code for each reactor.
        generateReactorDefinitions();

        // Generate main instance, if there is one.
        // Note that any main reactors in imported files are ignored.
        // Skip generation if there are cycles.
        if (main != null) {
            initializeTriggerObjects.pr(String.join("\n",
                "int _lf_startup_reactions_count = 0;",
                "int _lf_shutdown_reactions_count = 0;",
                "int _lf_reset_reactions_count = 0;",
                "int _lf_timer_triggers_count = 0;",
                "int _lf_tokens_with_ref_count_count = 0;"
            ));

            // Create an array of arrays to store all self structs.
            // This is needed because connections cannot be established until
            // all reactor instances have self structs because ports that
            // receive data reference the self structs of the originating
            // reactors, which are arbitarily far away in the program graph.
            generateSelfStructs(main);
            generateReactorInstance(main);

            // If there are timers, create a table of timers to be initialized.
            code.pr(CTimerGenerator.generateDeclarations(timerCount));

            // If there are startup reactions, create a table of triggers.
            code.pr(CReactionGenerator.generateBuiltinTriggersTable(startupReactionCount, "startup"));

            // If there are shutdown reactions, create a table of triggers.
            code.pr(CReactionGenerator.generateBuiltinTriggersTable(shutdownReactionCount, "shutdown"));

            // If there are reset reactions, create a table of triggers.
            code.pr(CReactionGenerator.generateBuiltinTriggersTable(resetReactionCount, "reset"));

            // If there are modes, create a table of mode state to be checked for transitions.
            code.pr(CModesGenerator.generateModeStatesTable(
                hasModalReactors,
                modalReactorCount,
                modalStateResetCount
            ));

            // Generate function to return a pointer to the action trigger_t
            // that handles incoming network messages destined to the specified
            // port. This will only be used if there are federates.
            if (currentFederate.networkMessageActions.size() > 0) {
                // Create a static array of trigger_t pointers.
                // networkMessageActions is a list of Actions, but we
                // need a list of trigger struct names for ActionInstances.
                // There should be exactly one ActionInstance in the
                // main reactor for each Action.
                var triggers = new LinkedList<String>();
                for (Action action : currentFederate.networkMessageActions) {
                    // Find the corresponding ActionInstance.
                    var actionInstance = main.lookupActionInstance(action);
                    triggers.add(CUtil.triggerRef(actionInstance, null));
                }
                var actionTableCount = 0;
                for (String trigger : triggers) {
                    initializeTriggerObjects.pr("_lf_action_table["+(actionTableCount++)+"] = &"+trigger+";");
                }
                code.pr(String.join("\n",
                    "trigger_t* _lf_action_table["+currentFederate.networkMessageActions.size()+"];",
                    "trigger_t* _lf_action_for_port(int port_id) {",
                    "        if (port_id < "+currentFederate.networkMessageActions.size()+") {",
                    "        return _lf_action_table[port_id];",
                    "        } else {",
                    "        return NULL;",
                    "        }",
                    "}"
                ));
            } else {
                code.pr(String.join("\n",
                    "trigger_t* _lf_action_for_port(int port_id) {",
                    "        return NULL;",
                    "}"
                ));
            }

            // Generate function to initialize the trigger objects for all reactors.
            code.pr(CTriggerObjectsGenerator.generateInitializeTriggerObjects(
                currentFederate,
                main,
                targetConfig,
                initializeTriggerObjects,
                startTimeStep,
                types,
                lfModuleName,
                federationRTIProperties,
                startTimeStepTokens,
                startTimeStepIsPresentCount,
                startupReactionCount,
                isFederated,
                isFederatedAndDecentralized(),
                clockSyncIsOn()
            ));

            // Generate function to trigger startup reactions for all reactors.
            code.pr(CReactionGenerator.generateLfTriggerStartupReactions(startupReactionCount, hasModalReactors));

            // Generate function to schedule timers for all reactors.
            code.pr(CTimerGenerator.generateLfInitializeTimer(timerCount));

            // Generate a function that will either do nothing
            // (if there is only one federate or the coordination
            // is set to decentralized) or, if there are
            // downstream federates, will notify the RTI
            // that the specified logical time is complete.
            code.pr(String.join("\n",
                "void logical_tag_complete(tag_t tag_to_send) {",
                (isFederatedAndCentralized() ?
                "        _lf_logical_tag_complete(tag_to_send);" : ""
                ),
                "}"
            ));

            if (isFederated) {
                code.pr(CFederateGenerator.generateFederateNeighborStructure(currentFederate));
            }

            // Generate function to schedule shutdown reactions if any
            // reactors have reactions to shutdown.
            code.pr(CReactionGenerator.generateLfTriggerShutdownReactions(shutdownReactionCount, hasModalReactors));

            // Generate an empty termination function for non-federated
            // execution. For federated execution, an implementation is
            // provided in federate.c.  That implementation will resign
            // from the federation and close any open sockets.
            if (!isFederated) {
                code.pr("void terminate_execution() {}");
            }

            // Generate functions for modes
            code.pr(CModesGenerator.generateLfInitializeModes(
                hasModalReactors
            ));
            code.pr(CModesGenerator.generateLfHandleModeChanges(
                hasModalReactors,
                modalStateResetCount
            ));
            code.pr(CReactionGenerator.generateLfModeTriggeredReactions(
                startupReactionCount,
                resetReactionCount,
                hasModalReactors
            ));
        }
    }

    protected CDockerGenerator getDockerGenerator() {
        return new CDockerGenerator(isFederated, CCppMode, targetConfig);
    }

    @Override
    public void checkModalReactorSupport(boolean __) {
        // Modal reactors are currently only supported for non federated applications
        super.checkModalReactorSupport(!isFederated);
    }

    @Override
    protected String getConflictingConnectionsInModalReactorsBody(String source, String dest) {
        return String.join("\n",
            "// Generated forwarding reaction for connections with the same destination",
            "// but located in mutually exclusive modes.",
            "lf_set("+dest+", "+source+"->value);"
        );
    }

    /**
     * Add files needed for the proper function of the runtime scheduler to
     * {@code coreFiles} and {@link TargetConfig#compileAdditionalSources}.
     */
    private void pickScheduler() {
        // Don't use a scheduler that does not prioritize reactions based on deadlines
        // if the program contains a deadline (handler). Use the GEDF_NP scheduler instead.
        if (!targetConfig.schedulerType.prioritizesDeadline()) {
            // Check if a deadline is assigned to any reaction
            if (hasDeadlines(reactors)) {
                if (!targetConfig.setByUser.contains(TargetProperty.SCHEDULER)) {
                    targetConfig.schedulerType = TargetProperty.SchedulerOption.GEDF_NP;
                }
            }
        }
        targetConfig.compileAdditionalSources.add(
             "core" + File.separator + "threaded" + File.separator +
             "scheduler_" + targetConfig.schedulerType.toString() + ".c"
        );
        System.out.println("******** Using the "+targetConfig.schedulerType.toString()+" runtime scheduler.");
        targetConfig.compileAdditionalSources.add(
            "core" + File.separator + "utils" + File.separator + "semaphore.c"
        );
    }

    private boolean hasDeadlines(List<Reactor> reactors) {
        for (Reactor reactor : reactors) {
            for (Reaction reaction : allReactions(reactor)) {
                if (reaction.getDeadline() != null) {
                    return true;
                }
            }
        }
        return false;
    }

    /**
     * Look at the 'reactor' eResource.
     * If it is an imported .lf file, incorporate it into the current
     * program in the following manner:
     * - Merge its target property with `targetConfig`
     * - If there are any preambles, add them to the preambles of the reactor.
     */
    private void inspectReactorEResource(ReactorDecl reactor) {
        // If the reactor is imported, look at the
        // target definition of the .lf file in which the reactor is imported from and
        // append any cmake-include.
        // Check if the reactor definition is imported
        if (reactor.eResource() != mainDef.getReactorClass().eResource()) {
            // Find the LFResource corresponding to this eResource
            LFResource lfResource = null;
            for (var resource : resources) {
                if (resource.getEResource() == reactor.eResource()) {
                    lfResource = resource;
                    break;
                }
            }
            // Copy the user files and cmake-includes to the src-gen path of the main .lf file
            if (lfResource != null) {
                copyUserFiles(lfResource.getTargetConfig(), lfResource.getFileConfig());
            }
            // Extract the contents of the imported file for the preambles
            var contents = toDefinition(reactor).eResource().getContents();
            var model = (Model) contents.get(0);
            // Add the preambles from the imported .lf file
            toDefinition(reactor).getPreambles().addAll(model.getPreambles());
        }
    }

    /**
     * Copy all files or directories listed in the target property `files` and `cmake-include`
     * into the src-gen folder of the main .lf file
     *
     * @param targetConfig The targetConfig to read the `files` and `cmake-include` from.
     * @param fileConfig The fileConfig used to make the copy and resolve paths.
     */
    @Override
    public void copyUserFiles(TargetConfig targetConfig, FileConfig fileConfig) {
        super.copyUserFiles(targetConfig, fileConfig);
        // Make sure the target directory exists.
        var targetDir = this.fileConfig.getSrcGenPath();
        try {
            Files.createDirectories(targetDir);
        } catch (IOException e) {
            Exceptions.sneakyThrow(e);
        }

        for (String filename : targetConfig.fileNames) {
            var relativeFileName = CUtil.copyFileOrResource(
                    filename,
                    fileConfig.srcFile.getParent(),
                    targetDir);
            if (StringExtensions.isNullOrEmpty(relativeFileName)) {
                errorReporter.reportError(
                    "Failed to find file " + filename + " specified in the" +
                    " files target property."
                );
            } else {
                targetConfig.filesNamesWithoutPath.add(
                    relativeFileName
                );
            }
        }

        for (String filename : targetConfig.cmakeIncludes) {
            var relativeCMakeIncludeFileName =
                CUtil.copyFileOrResource(
                    filename,
                    fileConfig.srcFile.getParent(),
                    targetDir);
            // Check if the file exists
            if (StringExtensions.isNullOrEmpty(relativeCMakeIncludeFileName)) {
                errorReporter.reportError(
                    "Failed to find cmake-include file " + filename
                );
            } else {
                this.targetConfig.cmakeIncludesWithoutPath.add(
                    relativeCMakeIncludeFileName
                );
            }
        }
    }

    /**
     * Generate code for defining all reactors that belong to the federate,
     * including all the child reactors down the hierarchy. Duplicate
     * Duplicates are avoided.
     *
     * Imported reactors' original .lf file is
     * incorporated in the following manner:
     * - If there are any cmake-include files, add them to the current list
     *  of cmake-include files.
     * - If there are any preambles, add them to the preambles of the reactor.
     */
    private void generateReactorDefinitions() {
        var generatedReactorDecls = new LinkedHashSet<ReactorDecl>();
        if (this.main != null) {
            generateReactorChildren(this.main, generatedReactorDecls);
        }

        if (this.mainDef != null) {
            generateReactorClass(this.mainDef.getReactorClass());
        }

        if (mainDef == null) {
            // Generate code for each reactor that was not instantiated in main or its children.
            for (Reactor r : reactors) {
                // Get the declarations for reactors that are instantiated somewhere.
                // A declaration is either a reactor definition or an import statement.;
                var declarations = this.instantiationGraph.getDeclarations(r);
                // If the reactor has no instantiations and there is no main reactor, then
                // generate code for it anyway (at a minimum, this means that the compiler is invoked
                // so that reaction bodies are checked).
                if (declarations.isEmpty()) {
                    generateReactorClass(r);
                }
            }
        }
    }

    /**
     * Generate code for the children of 'reactor' that belong to 'federate'.
     * Duplicates are avoided.
     *
     * Imported reactors' original .lf file is
     * incorporated in the following manner:
     * - If there are any cmake-include files, add them to the current list
     *  of cmake-include files.
     * - If there are any preambles, add them to the preambles of the reactor.
     *
     * @param reactor Used to extract children from
     */
    private void generateReactorChildren(
        ReactorInstance reactor,
        LinkedHashSet<ReactorDecl> generatedReactorDecls
    ) {
        for (ReactorInstance r : reactor.children) {
            if (currentFederate.contains(r) &&
                  r.reactorDeclaration != null &&
                  !generatedReactorDecls.contains(r.reactorDeclaration)) {
                generatedReactorDecls.add(r.reactorDeclaration);
                generateReactorChildren(r, generatedReactorDecls);
                inspectReactorEResource(r.reactorDeclaration);
                generateReactorClass(r.reactorDeclaration);
            }
        }
    }

    /**
     * Choose which platform files to compile with according to the OS.
     * If there is no main reactor, then compilation will produce a .o file requiring further linking.
     * Also, if useCmake is set to true, we don't need to add platform files. The CMakeLists.txt file
     * will detect and use the appropriate platform file based on the platform that cmake is invoked on.
     */
    private void pickCompilePlatform() {
        var osName = System.getProperty("os.name").toLowerCase();
        // FIXME: allow for cross-compiling
        if (osName.contains("mac") || osName.contains("darwin")) {
            if (mainDef != null && !targetConfig.useCmake) {
                targetConfig.compileAdditionalSources.add(
                     "core" + File.separator + "platform" + File.separator + "lf_macos_support.c"
                );
            }
        } else if (osName.contains("win")) {
            if (mainDef != null && !targetConfig.useCmake) {
                targetConfig.compileAdditionalSources.add(
                    "core" + File.separator + "platform" + File.separator + "lf_windows_support.c"
                );
            }
        } else if (osName.contains("nux")) {
            if (mainDef != null && !targetConfig.useCmake) {
                targetConfig.compileAdditionalSources.add(
                    "core" + File.separator + "platform" + File.separator + "lf_linux_support.c"
                );
            }
        } else {
            errorReporter.reportError("Platform " + osName + " is not supported");
        }
    }

    /** Create a launcher script that executes all the federates and the RTI. */
    public void createFederatedLauncher() throws IOException{
        var launcher = new FedCLauncher(
            targetConfig,
            fileConfig,
            errorReporter
        );
        launcher.createLauncher(
            federates,
            federationRTIProperties
        );
    }

    protected boolean clockSyncIsOn() {
        return targetConfig.clockSync != ClockSyncMode.OFF
            && (!federationRTIProperties.get("host").toString().equals(currentFederate.host)
            || targetConfig.clockSyncOptions.localFederatesOn);
    }

    /**
     * Initialize clock synchronization (if enabled) and its related options for a given federate.
     *
     * Clock synchronization can be enabled using the clock-sync target property.
     * @see <a href="https://github.com/icyphy/lingua-franca/wiki/Distributed-Execution#clock-synchronization">Documentation</a>
     */
    protected void initializeClockSynchronization() {
        // Check if clock synchronization should be enabled for this federate in the first place
        if (clockSyncIsOn()) {
            System.out.println("Initial clock synchronization is enabled for federate "
                + currentFederate.id
            );
            if (targetConfig.clockSync == ClockSyncMode.ON) {
                if (targetConfig.clockSyncOptions.collectStats) {
                    System.out.println("Will collect clock sync statistics for federate " + currentFederate.id);
                    // Add libm to the compiler flags
                    // FIXME: This is a linker flag not compile flag but we don't have a way to add linker flags
                    // FIXME: This is probably going to fail on MacOS (especially using clang)
                    // because libm functions are builtin
                    targetConfig.compilerFlags.add("-lm");
                }
                System.out.println("Runtime clock synchronization is enabled for federate "
                    + currentFederate.id
                );
            }
        }
    }

    /**
     * Copy target-specific header file to the src-gen directory.
     */
    private void copyTargetFiles() throws IOException{
        FileUtil.copyDirectoryFromClassPath(
            "/lib/c/reactor-c/include",
            fileConfig.getSrcGenPath().resolve("include"),
            false
        );
        FileUtil.copyDirectoryFromClassPath(
            "/lib/c/reactor-c/lib",
            fileConfig.getSrcGenPath().resolve("lib"),
            false
        );
    }

    ////////////////////////////////////////////
    //// Code generators.
    /**
     * Generate a reactor class definition for the specified federate.
     * A class definition has four parts:
     *
     * * Preamble code, if any, specified in the Lingua Franca file.
     * * A "self" struct type definition (see the class documentation above).
     * * A function for each reaction.
     * * A constructor for creating an instance.
     *  for deleting an instance.
     *
     * If the reactor is the main reactor, then
     * the generated code may be customized. Specifically,
     * if the main reactor has reactions, these reactions
     * will not be generated if they are triggered by or send
     * data to contained reactors that are not in the federate.
     * @param reactor The parsed reactor data structure.
     */
    private void generateReactorClass(ReactorDecl reactor) {
        // FIXME: Currently we're not reusing definitions for declarations that point to the same definition.

        Reactor defn = ASTUtils.toDefinition(reactor);

        if (reactor instanceof Reactor) {
            code.pr("// =============== START reactor class " + reactor.getName());
        } else {
            code.pr("// =============== START reactor class " + defn.getName() + " as " + reactor.getName());
        }

        // Preamble code contains state declarations with static initializers.
        generateUserPreamblesForReactor(defn);

        // Some of the following methods create lines of code that need to
        // go into the constructor.  Collect those lines of code here:
        var constructorCode = new CodeBuilder();
        generateAuxiliaryStructs(reactor);
        generateSelfStruct(reactor, constructorCode);
        CMethodGenerator.generateMethods(reactor, code, types);
        generateReactions(reactor, currentFederate);
        generateConstructor(reactor, currentFederate, constructorCode);

        code.pr("// =============== END reactor class " + reactor.getName());
        code.pr("");
    }

    /**
     * Generates preambles defined by user for a given reactor
     * @param reactor The given reactor
     */
    public void generateUserPreamblesForReactor(Reactor reactor) {
        for (Preamble p : convertToEmptyListIfNull(reactor.getPreambles())) {
            code.pr("// *********** From the preamble, verbatim:");
            code.prSourceLineNumber(p.getCode());
            code.pr(toText(p.getCode()));
            code.pr("\n// *********** End of preamble.");
        }
    }

    /**
     * Generate a constructor for the specified reactor in the specified federate.
     * @param reactor The parsed reactor data structure.
     * @param federate A federate name, or null to unconditionally generate.
     * @param constructorCode Lines of code previously generated that need to
     *  go into the constructor.
     */
    protected void generateConstructor(
        ReactorDecl reactor, FederateInstance federate, CodeBuilder constructorCode
    ) {
        code.pr(CConstructorGenerator.generateConstructor(
            reactor,
            federate,
            constructorCode.toString()
        ));
    }

    /**
     * Generate the struct type definitions for inputs, outputs, and
     * actions of the specified reactor.
     * @param decl The parsed reactor data structure.
     */
    protected void generateAuxiliaryStructs(ReactorDecl decl) {
        var reactor = ASTUtils.toDefinition(decl);
        // In the case where there are incoming
        // p2p logical connections in decentralized
        // federated execution, there will be an
        // intended_tag field added to accommodate
        // the case where a reaction triggered by a
        // port or action is late due to network
        // latency, etc..
        var federatedExtension = new CodeBuilder();
        if (isFederatedAndDecentralized()) {
            federatedExtension.pr(types.getTargetTagType()+" intended_tag;");
        }
        if (isFederated) {
            federatedExtension.pr(types.getTargetTimeType()+" physical_time_of_arrival;");
        }
        // First, handle inputs.
        for (Input input : allInputs(reactor)) {
            code.pr(CPortGenerator.generateAuxiliaryStruct(
                decl,
                input,
                getTarget(),
                errorReporter,
                types,
                federatedExtension
            ));
        }
        // Next, handle outputs.
        for (Output output : allOutputs(reactor)) {
            code.pr(CPortGenerator.generateAuxiliaryStruct(
                decl,
                output,
                getTarget(),
                errorReporter,
                types,
                federatedExtension
            ));
        }
        // Finally, handle actions.
        // The very first item on this struct needs to be
        // a trigger_t* because the struct will be cast to (trigger_t*)
        // by the lf_schedule() functions to get to the trigger.
        for (Action action : allActions(reactor)) {
            if (currentFederate.contains(action)) {
                code.pr(CActionGenerator.generateAuxiliaryStruct(
                    decl,
                    action,
                    getTarget(),
                    types,
                    federatedExtension
                ));
            }
        }
    }

    /**
     * Generate the self struct type definition for the specified reactor
     * in the specified federate.
     * @param decl The parsed reactor data structure.
     * @param constructorCode Place to put lines of code that need to
     *  go into the constructor.
     */
    private void generateSelfStruct(ReactorDecl decl, CodeBuilder constructorCode) {
        var reactor = toDefinition(decl);
        var selfType = CUtil.selfType(decl);

        // Construct the typedef for the "self" struct.
        // Create a type name for the self struct.
        var body = new CodeBuilder();

        // Extensions can add functionality to the CGenerator
        generateSelfStructExtension(body, decl, constructorCode);

        // Next handle parameters.
        body.pr(CParameterGenerator.generateDeclarations(reactor, types));

        // Next handle states.
        body.pr(CStateGenerator.generateDeclarations(reactor, types));

        // Next handle actions.
        CActionGenerator.generateDeclarations(reactor, decl, currentFederate, body, constructorCode);

        // Next handle inputs and outputs.
        CPortGenerator.generateDeclarations(reactor, decl, body, constructorCode);

        // If there are contained reactors that either receive inputs
        // from reactions of this reactor or produce outputs that trigger
        // reactions of this reactor, then we need to create a struct
        // inside the self struct for each contained reactor. That
        // struct has a place to hold the data produced by this reactor's
        // reactions and a place to put pointers to data produced by
        // the contained reactors.
        generateInteractingContainedReactors(reactor, body, constructorCode);

        // Next, generate the fields needed for each reaction.
        CReactionGenerator.generateReactionAndTriggerStructs(
            currentFederate,
            body,
            decl,
            constructorCode,
            types,
            isFederated,
            isFederatedAndDecentralized()
        );

        // Next, generate fields for modes
        CModesGenerator.generateDeclarations(reactor, body, constructorCode);
        
        // The first field has to always be a pointer to the list of
        // of allocated memory that must be freed when the reactor is freed.
        // This means that the struct can be safely cast to self_base_t.
        code.pr("typedef struct {");
        code.indent();
        code.pr("struct self_base_t base;");
        code.pr(body.toString());
        code.unindent();
        code.pr("} " + selfType + ";");
    }

    /**
     * Generate structs and associated code for contained reactors that
     * send or receive data to or from the container's reactions.
     *
     * If there are contained reactors that either receive inputs
     * from reactions of this reactor or produce outputs that trigger
     * reactions of this reactor, then we need to create a struct
     * inside the self struct of the container for each contained reactor.
     * That struct has a place to hold the data produced by the container reactor's
     * reactions and a place to put pointers to data produced by
     * the contained reactors.
     *
     * @param reactor The reactor.
     * @param body The place to put the struct definition for the contained reactors.
     * @param constructorCode The place to put matching code that goes in the container's constructor.
     */
    private void generateInteractingContainedReactors(
        Reactor reactor,
        CodeBuilder body,
        CodeBuilder constructorCode
    ) {
        // The contents of the struct will be collected first so that
        // we avoid duplicate entries and then the struct will be constructed.
        var contained = new InteractingContainedReactors(reactor, currentFederate);
        // Next generate the relevant code.
        for (Instantiation containedReactor : contained.containedReactors()) {
            // First define an _width variable in case it is a bank.
            var array = "";
            var width = -2;
            // If the instantiation is a bank, find the maximum bank width
            // to define an array.
            if (containedReactor.getWidthSpec() != null) {
                width = CReactionGenerator.maxContainedReactorBankWidth(containedReactor, null, 0, mainDef);
                array = "[" + width + "]";
            }
            // NOTE: The following needs to be done for each instance
            // so that the width can be parameter, not in the constructor.
            // Here, we conservatively use a width that is the largest of all isntances.
            constructorCode.pr(String.join("\n",
                "// Set the _width variable for all cases. This will be -2",
                "// if the reactor is not a bank of reactors.",
                "self->_lf_"+containedReactor.getName()+"_width = "+width+";"
            ));

            // Generate one struct for each contained reactor that interacts.
            body.pr("struct {");
            body.indent();
            for (Port port : contained.portsOfInstance(containedReactor)) {
                if (port instanceof Input) {
                    // If the variable is a multiport, then the place to store the data has
                    // to be malloc'd at initialization.
                    if (!ASTUtils.isMultiport(port)) {
                        // Not a multiport.
                        body.pr(port, variableStructType(port, containedReactor.getReactorClass())+" "+port.getName()+";");
                    } else {
                        // Is a multiport.
                        // Memory will be malloc'd in initialization.
                        body.pr(port, String.join("\n",
                            variableStructType(port, containedReactor.getReactorClass())+"** "+port.getName()+";",
                            "int "+port.getName()+"_width;"
                        ));
                    }
                } else {
                    // Must be an output port.
                    // Outputs of contained reactors are pointers to the source of data on the
                    // self struct of the container.
                    if (!ASTUtils.isMultiport(port)) {
                        // Not a multiport.
                        body.pr(port, variableStructType(port, containedReactor.getReactorClass())+"* "+port.getName()+";");
                    } else {
                        // Is a multiport.
                        // Here, we will use an array of pointers.
                        // Memory will be malloc'd in initialization.
                        body.pr(port, String.join("\n",
                            variableStructType(port, containedReactor.getReactorClass())+"** "+port.getName()+";",
                            "int "+port.getName()+"_width;"
                        ));
                    }
                    body.pr(port, "trigger_t "+port.getName()+"_trigger;");
                    var reactorIndex = "";
                    if (containedReactor.getWidthSpec() != null) {
                        reactorIndex = "[reactor_index]";
                        constructorCode.pr("for (int reactor_index = 0; reactor_index < self->_lf_"+containedReactor.getName()+"_width; reactor_index++) {");
                        constructorCode.indent();
                    }
                    var portOnSelf = "self->_lf_"+containedReactor.getName()+reactorIndex+"."+port.getName();

                    if (isFederatedAndDecentralized()) {
                        constructorCode.pr(port, portOnSelf+"_trigger.intended_tag = (tag_t) { .time = NEVER, .microstep = 0u};");
                    }
                    var triggered = contained.reactionsTriggered(containedReactor, port);
                    if (triggered.size() > 0) {
                        body.pr(port, "reaction_t* "+port.getName()+"_reactions["+triggered.size()+"];");
                        var triggeredCount = 0;
                        for (Integer index : triggered) {
                            constructorCode.pr(port, portOnSelf+"_reactions["+triggeredCount+++"] = &self->_lf__reaction_"+index+";");
                        }
                        constructorCode.pr(port, portOnSelf+"_trigger.reactions = "+portOnSelf+"_reactions;");
                    } else {
                        // Since the self struct is created using calloc, there is no need to set
                        // self->_lf_"+containedReactor.getName()+"."+port.getName()+"_trigger.reactions = NULL
                    }
                    // Since the self struct is created using calloc, there is no need to set
                    // self->_lf_"+containedReactor.getName()+"."+port.getName()+"_trigger.token = NULL;
                    // self->_lf_"+containedReactor.getName()+"."+port.getName()+"_trigger.is_present = false;
                    // self->_lf_"+containedReactor.getName()+"."+port.getName()+"_trigger.is_timer = false;
                    // self->_lf_"+containedReactor.getName()+"."+port.getName()+"_trigger.is_physical = false;
                    // self->_lf_"+containedReactor.getName()+"."+port.getName()+"_trigger.drop = false;
                    // self->_lf_"+containedReactor.getName()+"."+port.getName()+"_trigger.element_size = 0;
                    // self->_lf_"+containedReactor.getName()+"."+port.getName()+"_trigger.intended_tag = (0, 0);
                    constructorCode.pr(port, String.join("\n",
                        portOnSelf+"_trigger.last = NULL;",
                        portOnSelf+"_trigger.number_of_reactions = "+triggered.size()+";"
                    ));

                    if (isFederated) {
                        // Set the physical_time_of_arrival
                        constructorCode.pr(port, portOnSelf+"_trigger.physical_time_of_arrival = NEVER;");
                    }
                    if (containedReactor.getWidthSpec() != null) {
                        constructorCode.unindent();
                        constructorCode.pr("}");
                    }
                }
            }
            body.unindent();
            body.pr(String.join("\n",
                "} _lf_"+containedReactor.getName()+array+";",
                "int _lf_"+containedReactor.getName()+"_width;"
            ));
        }
    }

    /**
     * This function is provided to allow extensions of the CGenerator to append the structure of the self struct
     * @param body The body of the self struct
     * @param decl The reactor declaration for the self struct
     * @param constructorCode Code that is executed when the reactor is instantiated
     */
    public void generateSelfStructExtension(
        CodeBuilder body,
        ReactorDecl decl,
        CodeBuilder constructorCode
    ) {
        // Do nothing
    }

    /** Generate reaction functions definition for a reactor.
     *  These functions have a single argument that is a void* pointing to
     *  a struct that contains parameters, state variables, inputs (triggering or not),
     *  actions (triggering or produced), and outputs.
     *  @param decl The reactor.
     *  @param federate The federate, or null if this is not
     *   federated or not the main reactor and reactions should be
     *   unconditionally generated.
     */
    public void generateReactions(ReactorDecl decl, FederateInstance federate) {
        var reactionIndex = 0;
        var reactor = ASTUtils.toDefinition(decl);
        for (Reaction reaction : allReactions(reactor)) {
            if (federate == null || federate.contains(reaction)) {
                generateReaction(reaction, decl, reactionIndex);
            }
            // Increment reaction index even if the reaction is not in the federate
            // so that across federates, the reaction indices are consistent.
            reactionIndex++;
        }
    }

    /** Generate a reaction function definition for a reactor.
     *  This function will have a single argument that is a void* pointing to
     *  a struct that contains parameters, state variables, inputs (triggering or not),
     *  actions (triggering or produced), and outputs.
     *  @param reaction The reaction.
     *  @param decl The reactor.
     *  @param reactionIndex The position of the reaction within the reactor.
     */
    public void generateReaction(Reaction reaction, ReactorDecl decl, int reactionIndex) {
        code.pr(CReactionGenerator.generateReaction(
            reaction,
            decl,
            reactionIndex,
            mainDef,
            errorReporter,
            types,
            isFederatedAndDecentralized(),
            getTarget().requiresTypes
        ));
    }

    /**
     * Record startup, shutdown, and reset reactions.
     * @param instance A reactor instance.
     */
    private void recordBuiltinTriggers(ReactorInstance instance) {
        // For each reaction instance, allocate the arrays that will be used to
        // trigger downstream reactions.
        for (ReactionInstance reaction : instance.reactions) {
            if (currentFederate.contains(reaction.getDefinition())) {
                var reactor = reaction.getParent();
                var temp = new CodeBuilder();
                var foundOne = false;

                var reactionRef = CUtil.reactionRef(reaction);

                // Next handle triggers of the reaction that come from a multiport output
                // of a contained reactor.  Also, handle startup and shutdown triggers.
                for (TriggerInstance<?> trigger : reaction.triggers) {
                    if (trigger.isStartup()) {
                        temp.pr("_lf_startup_reactions[_lf_startup_reactions_count++] = &"+reactionRef+";");
                        startupReactionCount += currentFederate.numRuntimeInstances(reactor);
                        foundOne = true;
                    } else if (trigger.isShutdown()) {
                        temp.pr("_lf_shutdown_reactions[_lf_shutdown_reactions_count++] = &"+reactionRef+";");
                        foundOne = true;
                        shutdownReactionCount += currentFederate.numRuntimeInstances(reactor);

                        if (targetConfig.tracing != null) {
                            var description = CUtil.getShortenedName(reactor);
                            var reactorRef = CUtil.reactorRef(reactor);
                            temp.pr(String.join("\n",
                                "_lf_register_trace_event("+reactorRef+", &("+reactorRef+"->_lf__shutdown),",
                                "trace_trigger, "+addDoubleQuotes(description+".shutdown")+");"
                            ));
                        }
                    } else if (trigger.isReset()) {
                        temp.pr("_lf_reset_reactions[_lf_reset_reactions_count++] = &"+reactionRef+";");
                        resetReactionCount += currentFederate.numRuntimeInstances(reactor);
                        foundOne = true;
                    }
                }
                if (foundOne) initializeTriggerObjects.pr(temp.toString());
            }
        }
    }



    /**
     * Generate code to set up the tables used in _lf_start_time_step to decrement reference
     * counts and mark outputs absent between time steps. This function puts the code
     * into startTimeStep.
     */
    private void generateStartTimeStep(ReactorInstance instance) {
        // First, set up to decrement reference counts for each token type
        // input of a contained reactor that is present.
        for (ReactorInstance child : instance.children) {
            if (currentFederate.contains(child) && child.inputs.size() > 0) {

                // Avoid generating code if not needed.
                var foundOne = false;
                var temp = new CodeBuilder();

                temp.startScopedBlock(child, currentFederate, isFederated, true);

                for (PortInstance input : child.inputs) {
                    if (CUtil.isTokenType(getInferredType(((Input) input.getDefinition())), types)) {
                        foundOne = true;
                        temp.pr(CPortGenerator.initializeStartTimeStepTableForInput(input));
                        startTimeStepTokens += currentFederate.numRuntimeInstances(input.getParent()) * input.getWidth();
                    }
                }
                temp.endScopedBlock();

                if (foundOne) {
                    startTimeStep.pr(temp.toString());
                }
            }
        }
        // Avoid generating dead code if nothing is relevant.
        var foundOne = false;
        var temp = new CodeBuilder();
        var containerSelfStructName = CUtil.reactorRef(instance);

        // Handle inputs that get sent data from a reaction rather than from
        // another contained reactor and reactions that are triggered by an
        // output of a contained reactor.
        // Note that there may be more than one reaction reacting to the same
        // port so we have to avoid listing the port more than once.
        var portsSeen = new LinkedHashSet<PortInstance>();
        for (ReactionInstance reaction : instance.reactions) {
            if (currentFederate.contains(reaction.getDefinition())) {
                for (PortInstance port : Iterables.filter(reaction.effects, PortInstance.class)) {
                    if (port.getDefinition() instanceof Input && !portsSeen.contains(port)) {
                        portsSeen.add(port);
                        // This reaction is sending to an input. Must be
                        // the input of a contained reactor in the federate.
                        // NOTE: If instance == main and the federate is within a bank,
                        // this assumes that the reaction writes only to the bank member in the federate.
                        if (currentFederate.contains(port.getParent())) {
                            foundOne = true;

                            temp.pr("// Add port "+port.getFullName()+" to array of is_present fields.");

                            if (!Objects.equal(port.getParent(), instance)) {
                                // The port belongs to contained reactor, so we also have
                                // iterate over the instance bank members.
                                temp.startScopedBlock();
                                temp.pr("int count = 0;");
                                temp.startScopedBlock(instance, currentFederate, isFederated, true);
                                temp.startScopedBankChannelIteration(port, currentFederate, null, isFederated);
                            } else {
                                temp.startScopedBankChannelIteration(port, currentFederate, "count", isFederated);
                            }
                            var portRef = CUtil.portRefNested(port);
                            var con = (port.isMultiport()) ? "->" : ".";

                            temp.pr("_lf_is_present_fields["+startTimeStepIsPresentCount+" + count] = &"+portRef+con+"is_present;");
                            if (isFederatedAndDecentralized()) {
                                // Intended_tag is only applicable to ports in federated execution.
                                temp.pr("_lf_intended_tag_fields["+startTimeStepIsPresentCount+" + count] = &"+portRef+con+"intended_tag;");
                            }

                            startTimeStepIsPresentCount += port.getWidth() * currentFederate.numRuntimeInstances(port.getParent());

                            if (!Objects.equal(port.getParent(), instance)) {
                                temp.pr("count++;");
                                temp.endScopedBlock();
                                temp.endScopedBlock();
                                temp.endScopedBankChannelIteration(port, null);
                            } else {
                                temp.endScopedBankChannelIteration(port, "count");
                            }
                       }
                    }
                }
                // Find outputs of contained reactors that have token types and therefore
                // need to have their reference counts decremented.
                for (PortInstance port : Iterables.filter(reaction.sources, PortInstance.class)) {
                    if (port.isOutput() && !portsSeen.contains(port)) {
                        portsSeen.add(port);
                        // This reaction is receiving data from the port.
                        if (CUtil.isTokenType(ASTUtils.getInferredType(((Output) port.getDefinition())), types)) {
                            foundOne = true;
                            temp.pr("// Add port "+port.getFullName()+" to array _lf_tokens_with_ref_count.");
                            // Potentially have to iterate over bank members of the instance
                            // (parent of the reaction), bank members of the contained reactor (if a bank),
                            // and channels of the multiport (if multiport).
                            temp.startScopedBlock(instance, currentFederate, isFederated, true);
                            temp.startScopedBankChannelIteration(port, currentFederate, "count", isFederated);
                            var portRef = CUtil.portRef(port, true, true, null, null, null);
                            temp.pr(CPortGenerator.initializeStartTimeStepTableForPort(portRef));
                            startTimeStepTokens += port.getWidth() * currentFederate.numRuntimeInstances(port.getParent());
                            temp.endScopedBankChannelIteration(port, "count");
                            temp.endScopedBlock();
                        }
                    }
                }
            }
        }
        if (foundOne) startTimeStep.pr(temp.toString());
        temp = new CodeBuilder();
        foundOne = false;

        for (ActionInstance action : instance.actions) {
            if (currentFederate == null || currentFederate.contains(action.getDefinition())) {
                foundOne = true;
                temp.startScopedBlock(instance, currentFederate, isFederated, true);

                temp.pr(String.join("\n",
                    "// Add action "+action.getFullName()+" to array of is_present fields.",
                    "_lf_is_present_fields["+startTimeStepIsPresentCount+"] ",
                    "        = &"+containerSelfStructName+"->_lf_"+action.getName()+".is_present;"
                ));
                if (isFederatedAndDecentralized()) {
                    // Intended_tag is only applicable to actions in federated execution with decentralized coordination.
                    temp.pr(String.join("\n",
                        "// Add action "+action.getFullName()+" to array of intended_tag fields.",
                        "_lf_intended_tag_fields["+startTimeStepIsPresentCount+"] ",
                        "        = &"+containerSelfStructName+"->_lf_"+action.getName()+".intended_tag;"
                    ));
                }
                startTimeStepIsPresentCount += currentFederate.numRuntimeInstances(action.getParent());
                temp.endScopedBlock();
            }
        }
        if (foundOne) startTimeStep.pr(temp.toString());
        temp = new CodeBuilder();
        foundOne = false;

        // Next, set up the table to mark each output of each contained reactor absent.
        for (ReactorInstance child : instance.children) {
            if (currentFederate.contains(child) && child.outputs.size() > 0) {

                temp.startScopedBlock();
                temp.pr("int count = 0;");
                temp.startScopedBlock(child, currentFederate, isFederated, true);

                var channelCount = 0;
                for (PortInstance output : child.outputs) {
                    if (!output.getDependsOnReactions().isEmpty()){
                        foundOne = true;
                        temp.pr("// Add port "+output.getFullName()+" to array of is_present fields.");
                        temp.startChannelIteration(output);
                        temp.pr("_lf_is_present_fields["+startTimeStepIsPresentCount+" + count] = &"+CUtil.portRef(output)+".is_present;");

                        if (isFederatedAndDecentralized()) {
                            // Intended_tag is only applicable to ports in federated execution with decentralized coordination.
                            temp.pr(String.join("\n",
                                "// Add port "+output.getFullName()+" to array of intended_tag fields.",
                                "_lf_intended_tag_fields["+startTimeStepIsPresentCount+" + count] = &"+CUtil.portRef(output)+".intended_tag;"
                            ));
                        }

                        temp.pr("count++;");
                        channelCount += output.getWidth();
                        temp.endChannelIteration(output);
                    }
                }
                startTimeStepIsPresentCount += channelCount * currentFederate.numRuntimeInstances(child);
                temp.endScopedBlock();
                temp.endScopedBlock();
            }
        }
        if (foundOne) startTimeStep.pr(temp.toString());
    }

    /**
     * For each timer in the given reactor, generate initialization code for the offset
     * and period fields.
     *
     * This method will also populate the global _lf_timer_triggers array, which is
     * used to start all timers at the start of execution.
     *
     * @param instance A reactor instance.
     */
    private void generateTimerInitializations(ReactorInstance instance) {
        for (TimerInstance timer : instance.timers) {
            if (currentFederate.contains(timer.getDefinition())) {
                if (!timer.isStartup()) {
                    initializeTriggerObjects.pr(CTimerGenerator.generateInitializer(timer));
                    timerCount += currentFederate.numRuntimeInstances(timer.getParent());
                }
            }
        }
    }

    /**
     * Process a given .proto file.
     *
     * Run, if possible, the proto-c protocol buffer code generator to produce
     * the required .h and .c files.
     * @param filename Name of the file to process.
     */
     public void processProtoFile(String filename, CancelIndicator cancelIndicator) {
        var protoc = commandFactory.createCommand(
            "protoc-c",
            List.of("--c_out="+this.fileConfig.getSrcGenPath(), filename),
            fileConfig.srcPath);
        if (protoc == null) {
            errorReporter.reportError("Processing .proto files requires proto-c >= 1.3.3.");
            return;
        }
        var returnCode = protoc.run(cancelIndicator);
        if (returnCode == 0) {
            var nameSansProto = filename.substring(0, filename.length() - 6);
            targetConfig.compileAdditionalSources.add(
                fileConfig.getSrcGenPath().resolve(nameSansProto + ".pb-c.c").toString()
            );

            targetConfig.compileLibraries.add("-l");
            targetConfig.compileLibraries.add("protobuf-c");
            targetConfig.compilerFlags.add("-lprotobuf-c");
        } else {
            errorReporter.reportError("protoc-c returns error code " + returnCode);
        }
    }

    /**
     * Construct a unique type for the struct of the specified
     * typed variable (port or action) of the specified reactor class.
     * This is required to be the same as the type name returned by
     * {@link #variableStructType(TriggerInstance)}.
     * @param variable The variable.
     * @param reactor The reactor class.
     * @return The name of the self struct.
     */
    public static String variableStructType(Variable variable, ReactorDecl reactor) {
        return reactor.getName().toLowerCase()+"_"+variable.getName()+"_t";
    }

    /**
     * Construct a unique type for the struct of the specified
     * instance (port or action).
     * This is required to be the same as the type name returned by
<<<<<<< HEAD
=======
     * {@link #variableStructType(Variable, ReactorDecl)}.
>>>>>>> a2b3c860
     * @param portOrAction The port or action instance.
     * @return The name of the self struct.
     */
    public static String variableStructType(TriggerInstance<?> portOrAction) {
        return portOrAction.getParent().reactorDeclaration.getName().toLowerCase()+"_"+portOrAction.getName()+"_t";
    }

    /**
     * Generates C code to retrieve port->member
     * This function is used for clarity and is called whenever struct is allocated on heap memory.
     * @param portName The name of the port in string
     * @param member The member's name (e.g., is_present)
     * @return Generated code
     */
    public static String getHeapPortMember(String portName, String member) {
        return  portName+"->"+member;
    }

    /**
     * Return the operator used to retrieve struct members
     */
    public static String getStackStructOperator() {
        return ".";
    }

    /**
     * If tracing is turned on, then generate code that records
     * the full name of the specified reactor instance in the
     * trace table. If tracing is not turned on, do nothing.
     * @param instance The reactor instance.
     */
    private void generateTraceTableEntries(ReactorInstance instance) {
        if (targetConfig.tracing != null) {
            initializeTriggerObjects.pr(
                CTracingGenerator.generateTraceTableEntries(instance, currentFederate)
            );
        }
    }

    /**
     * Generate code to instantiate the specified reactor instance and
     * initialize it.
     * @param instance A reactor instance.
     */
    public void generateReactorInstance(ReactorInstance instance) {
        var reactorClass = instance.getDefinition().getReactorClass();
        var fullName = instance.getFullName();
        initializeTriggerObjects.pr(
                "// ***** Start initializing " + fullName + " of class " + reactorClass.getName());
        // Generate the instance self struct containing parameters, state variables,
        // and outputs (the "self" struct).
        initializeTriggerObjects.pr(CUtil.reactorRefName(instance)+"["+CUtil.runtimeIndex(instance)+"] = new_"+reactorClass.getName()+"();");
        // Generate code to initialize the "self" struct in the
        // _lf_initialize_trigger_objects function.
        generateTraceTableEntries(instance);
        generateReactorInstanceExtension(instance);
        generateParameterInitialization(instance);
        initializeOutputMultiports(instance);
        initializeInputMultiports(instance);
        recordBuiltinTriggers(instance);

        // Next, initialize the "self" struct with state variables.
        // These values may be expressions that refer to the parameter values defined above.
        generateStateVariableInitializations(instance);

        // Generate trigger objects for the instance.
        generateTimerInitializations(instance);
        generateActionInitializations(instance);
        generateInitializeActionToken(instance);
        generateSetDeadline(instance);
        generateModeStructure(instance);

        // Recursively generate code for the children.
        for (ReactorInstance child : instance.children) {
            if (currentFederate.contains(child)) {
                // If this reactor is a placeholder for a bank of reactors, then generate
                // an array of instances of reactors and create an enclosing for loop.
                // Need to do this for each of the builders into which the code writes.
                startTimeStep.startScopedBlock(child, currentFederate, isFederated, true);
                initializeTriggerObjects.startScopedBlock(child, currentFederate, isFederated, true);
                generateReactorInstance(child);
                initializeTriggerObjects.endScopedBlock();
                startTimeStep.endScopedBlock();
            }
        }

        // If this program is federated with centralized coordination and this reactor
        // instance is a federate, then check
        // for outputs that depend on physical actions so that null messages can be
        // sent to the RTI.
        if (isFederatedAndCentralized() && instance.getParent() == main) {
            var outputDelayMap = currentFederate.findOutputsConnectedToPhysicalActions(instance);
            var minDelay = TimeValue.MAX_VALUE;
            Output outputFound = null;
            for (Output output : outputDelayMap.keySet()) {
                var outputDelay = outputDelayMap.get(output);
                if (outputDelay.isEarlierThan(minDelay)) {
                    minDelay = outputDelay;
                    outputFound = output;
                }
            }
            if (minDelay != TimeValue.MAX_VALUE) {
                // Unless silenced, issue a warning.
                if (targetConfig.coordinationOptions.advance_message_interval == null) {
                    errorReporter.reportWarning(outputFound, String.join("\n",
                        "Found a path from a physical action to output for reactor "+addDoubleQuotes(instance.getName())+". ",
                        "The amount of delay is "+minDelay+".",
                        "With centralized coordination, this can result in a large number of messages to the RTI.",
                        "Consider refactoring the code so that the output does not depend on the physical action,",
                        "or consider using decentralized coordination. To silence this warning, set the target",
                        "parameter coordination-options with a value like {advance-message-interval: 10 msec}"
                    ));
                }
                initializeTriggerObjects.pr("_fed.min_delay_from_physical_action_to_federate_output = "+GeneratorBase.timeInTargetLanguage(minDelay)+";");
            }
        }

        // For this instance, define what must be done at the start of
        // each time step. This sets up the tables that are used by the
        // _lf_start_time_step() function in reactor_common.c.
        // Note that this function is also run once at the end
        // so that it can deallocate any memory.
        generateStartTimeStep(instance);
        initializeTriggerObjects.pr("//***** End initializing " + fullName);
    }

    /**
     * For each action of the specified reactor instance, generate initialization code
     * for the offset and period fields.
     * @param instance The reactor.
     */
    private void generateActionInitializations(ReactorInstance instance) {
        initializeTriggerObjects.pr(CActionGenerator.generateInitializers(instance, currentFederate));
    }

    /**
     * Initialize actions by creating a lf_token_t in the self struct.
     * This has the information required to allocate memory for the action payload.
     * Skip any action that is not actually used as a trigger.
     * @param reactor The reactor containing the actions.
     */
    private void generateInitializeActionToken(ReactorInstance reactor) {
        for (ActionInstance action : reactor.actions) {
            // Skip this step if the action is not in use.
            if (action.getParent().getTriggers().contains(action)
                && currentFederate.contains(action.getDefinition())
            ) {
                var type = getInferredType(action.getDefinition());
                var payloadSize = "0";
                if (!type.isUndefined()) {
                    var typeStr = types.getTargetType(type);
                    if (CUtil.isTokenType(type, types)) {
                        typeStr = CUtil.rootType(typeStr);
                    }
                    if (typeStr != null && !typeStr.equals("") && !typeStr.equals("void")) {
                        payloadSize = "sizeof("+typeStr+")";
                    }
                }

                var selfStruct = CUtil.reactorRef(action.getParent());
                initializeTriggerObjects.pr(
                    CActionGenerator.generateTokenInitializer(
                        selfStruct, action.getName(), payloadSize
                    )
                );
                startTimeStepTokens += currentFederate.numRuntimeInstances(action.getParent());
            }
        }
    }

    /**
     * Generate code that is executed while the reactor instance is being initialized.
     * This is provided as an extension point for subclasses.
     * Normally, the reactions argument is the full list of reactions,
     * but for the top-level of a federate, will be a subset of reactions that
     * is relevant to the federate.
     * @param instance The reactor instance.
     */
    public void generateReactorInstanceExtension(ReactorInstance instance) {
        // Do nothing
    }

    /**
     * Generate code that initializes the state variables for a given instance.
     * Unlike parameters, state variables are uniformly initialized for all instances
     * of the same reactor.
     * @param instance The reactor class instance
     */
    public void generateStateVariableInitializations(ReactorInstance instance) {
        var reactorClass = instance.getDefinition().getReactorClass();
        var selfRef = CUtil.reactorRef(instance);
        for (StateVar stateVar : allStateVars(toDefinition(reactorClass))) {
            if (isInitialized(stateVar)) {
                var mode = stateVar.eContainer() instanceof Mode ?
                    instance.lookupModeInstance((Mode) stateVar.eContainer()) :
                    instance.getMode(false);
                // In the current concept state variables are not automatically reset.
                // Instead, they need to be manually reset using a reset triggered reaction or marked as reset.
                if (!stateVar.isReset()) {
                    mode = null; // Treat as if outside of mode
                }
                initializeTriggerObjects.pr(CStateGenerator.generateInitializer(
                    instance,
                    selfRef,
                    stateVar,
                    mode,
                    types,
                    modalStateResetCount
                ));
                if (mode != null) {
                    modalStateResetCount++;
                }
            }
        }
    }

    /**
     * Generate code to set the deadline field of the reactions in the
     * specified reactor instance.
     * @param instance The reactor instance.
     */
    private void generateSetDeadline(ReactorInstance instance) {
        for (ReactionInstance reaction : instance.reactions) {
            if (currentFederate.contains(reaction.getDefinition())) {
                var selfRef = CUtil.reactorRef(reaction.getParent())+"->_lf__reaction_"+reaction.index;
                if (reaction.declaredDeadline != null) {
                    var deadline = reaction.declaredDeadline.maxDelay;
                    initializeTriggerObjects.pr(selfRef+".deadline = "+GeneratorBase.timeInTargetLanguage(deadline)+";");
                } else { // No deadline.
                    initializeTriggerObjects.pr(selfRef+".deadline = NEVER;");
                }
            }
        }
    }

    /**
     * Generate code to initialize modes.
     * @param instance The reactor instance.
     */
    private void generateModeStructure(ReactorInstance instance) {
        var parentMode = instance.getMode(false);
        var nameOfSelfStruct = CUtil.reactorRef(instance);
        // If this instance is enclosed in another mode
        if (parentMode != null) {
            var parentModeRef = "&"+CUtil.reactorRef(parentMode.getParent())+"->_lf__modes["+parentMode.getParent().modes.indexOf(parentMode)+"]";
            initializeTriggerObjects.pr("// Setup relation to enclosing mode");

            // If this reactor does not have its own modes, all reactions must be linked to enclosing mode
            if (instance.modes.isEmpty()) {
                int i = 0;
                for (ReactionInstance reaction : instance.reactions) {
                    initializeTriggerObjects.pr(CUtil.reactorRef(reaction.getParent())+"->_lf__reaction_"+i+".mode = "+parentModeRef+";");
                    i++;
                }
            } else { // Otherwise, only reactions outside modes must be linked and the mode state itself gets a parent relation
                initializeTriggerObjects.pr("((self_base_t*)"+nameOfSelfStruct+")->_lf__mode_state.parent_mode = "+parentModeRef+";");
                Iterable<ReactionInstance> reactionsOutsideModes = IterableExtensions.filter(instance.reactions, it -> it.getMode(true) == null);
                for (ReactionInstance reaction : reactionsOutsideModes) {
                    initializeTriggerObjects.pr(CUtil.reactorRef(reaction.getParent())+"->_lf__reaction_"+instance.reactions.indexOf(reaction)+".mode = "+parentModeRef+";");
                }
            }
        }
        // If this reactor has modes, register for mode change handling
        if (!instance.modes.isEmpty()) {
            initializeTriggerObjects.pr("// Register for transition handling");
            initializeTriggerObjects.pr("_lf_modal_reactor_states["+modalReactorCount+++"] = &((self_base_t*)"+nameOfSelfStruct+")->_lf__mode_state;");
        }
    }

    /**
     * Generate runtime initialization code for parameters of a given reactor instance
     * @param instance The reactor instance.
     */
    public void generateParameterInitialization(ReactorInstance instance) {
        var selfRef = CUtil.reactorRef(instance);
        // Declare a local bank_index variable so that initializers can use it.
        initializeTriggerObjects.pr("int bank_index = "+CUtil.bankIndex(instance)+";");
        for (ParameterInstance parameter : instance.parameters) {
            // NOTE: we now use the resolved literal value. For better efficiency, we could
            // store constants in a global array and refer to its elements to avoid duplicate
            // memory allocations.
            // NOTE: If the parameter is initialized with a static initializer for an array
            // or struct (the initialization expression is surrounded by { ... }), then we
            // have to declare a static variable to ensure that the memory is put in data space
            // and not on the stack.
            // FIXME: Is there a better way to determine this than the string comparison?
            var initializer = CParameterGenerator.getInitializer(parameter);
            if (initializer.startsWith("{")) {
                var temporaryVariableName = parameter.uniqueID();
                initializeTriggerObjects.pr(String.join("\n",
                    "static "+types.getVariableDeclaration(parameter.type, temporaryVariableName, true)+" = "+initializer+";",
                    selfRef+"->"+parameter.getName()+" = "+temporaryVariableName+";"
                ));
            } else {
                initializeTriggerObjects.pr(selfRef+"->"+parameter.getName()+" = "+initializer+";");
            }
        }
    }

    /**
     * Generate code that mallocs memory for any output multiports.
     * @param reactor The reactor instance.
     */
    private void initializeOutputMultiports(ReactorInstance reactor) {
        var reactorSelfStruct = CUtil.reactorRef(reactor);
        for (PortInstance output : reactor.outputs) {
            initializeTriggerObjects.pr(CPortGenerator.initializeOutputMultiport(
                output,
                reactorSelfStruct
            ));
        }
    }

    /**
     * Allocate memory for inputs.
     * @param reactor The reactor.
     */
    private void initializeInputMultiports(ReactorInstance reactor) {
        var reactorSelfStruct = CUtil.reactorRef(reactor);
        for (PortInstance input : reactor.inputs) {
            initializeTriggerObjects.pr(CPortGenerator.initializeInputMultiport(
                input,
                reactorSelfStruct
            ));
        }
    }

    /**
     * If the argument is a multiport, return a string that is a valid
     * C expression consisting of an (optional) integer added to any number of
     * parameter references on the specified self struct.
     * @param port The port.
     * @param contained If the port belongs to a contained reactor, then
     *  the contained reactor's instantiation. Otherwise, null.
     * @param reactorInstance The reactor referring to this port. If null, "self" will be used
     *  to reference the reactor.
     * @return The width expression for a multiport or an empty string if it is
     *  not a multiport.
     */
    protected String multiportWidthSpecInC(Port port, Instantiation contained, ReactorInstance reactorInstance) {
        var result = new StringBuilder();
        var count = 0;
        var selfRef = "self";
        if (reactorInstance != null) {
            if (contained != null) {
                // Caution: If port belongs to a contained reactor, the self struct needs to be that
                // of the contained reactor instance, not this container
                selfRef = CUtil.reactorRef(reactorInstance.getChildReactorInstance(contained));
            } else {
                selfRef =CUtil.reactorRef(reactorInstance);
            }
        }
        if (port.getWidthSpec() != null) {
            if (!port.getWidthSpec().isOfVariableLength()) {
                for (WidthTerm term : port.getWidthSpec().getTerms()) {
                    if (term.getParameter() != null) {
                        result.append(selfRef);
                        result.append("->");
                        result.append(term.getParameter().getName());
                    } else {
                        count += term.getWidth();
                    }
                }
            }
        }
        if (count > 0) {
            if (result.length() > 0) {
                result.append(" + ");
            }
            result.append(count);
        }
        return result.toString();
    }

    @Override
    public TargetTypes getTargetTypes() {
        return types;
    }

    // //////////////////////////////////////////
    // // Protected methods.

    // Perform set up that does not generate code
    protected void setUpGeneralParameters() {
        accommodatePhysicalActionsIfPresent();
        targetConfig.compileDefinitions.put("LOG_LEVEL", targetConfig.logLevel.ordinal() + "");
        targetConfig.compileAdditionalSources.addAll(CCoreFilesUtils.getCTargetSrc());
        targetConfig.compileAdditionalSources.add("core" + File.separator + "mixed_radix.c");
        setCSpecificDefaults();
        // Create the main reactor instance if there is a main reactor.
        createMainReactorInstance();
        // If there are federates, copy the required files for that.
        // Also, create the RTI C file and the launcher script.
        if (isFederated) {
            // Handle target parameters.
            // If the program is federated, then ensure that threading is enabled.
            targetConfig.threading = true;
            // Convey to the C runtime the required number of worker threads to
            // handle network input control reactions.
            targetConfig.compileDefinitions.put(
                "WORKERS_NEEDED_FOR_FEDERATE",
                CUtil.minThreadsToHandleInputPorts(federates) + ""
            );
        }
        if (hasModalReactors) {
            // So that each separate compile knows about modal reactors, do this:
            targetConfig.compileDefinitions.put("MODAL_REACTORS", "");
        }
        if (targetConfig.threading) {
            pickScheduler();
        }
        pickCompilePlatform();
    }

    // Perform set up that does not generate code
    protected void setUpFederateSpecificParameters(FederateInstance federate, CodeBuilder commonCode) {
        currentFederate = federate;
        if (isFederated) {
            // Reset the cmake-includes and files, to be repopulated for each federate individually.
            // This is done to enable support for separately
            // adding cmake-includes/files for different federates to prevent linking and mixing
            // all federates' supporting libraries/files together.
            targetConfig.cmakeIncludes.clear();
            targetConfig.cmakeIncludesWithoutPath.clear();
            targetConfig.fileNames.clear();
            targetConfig.filesNamesWithoutPath.clear();

            // Re-apply the cmake-include target property of the main .lf file.
            var target = GeneratorUtils.findTarget(mainDef.getReactorClass().eResource());
            if (target.getConfig() != null) {
                // Update the cmake-include
                TargetProperty.updateOne(
                    this.targetConfig,
                    TargetProperty.CMAKE_INCLUDE,
                    convertToEmptyListIfNull(target.getConfig().getPairs()),
                    errorReporter
                );
                // Update the files
                TargetProperty.updateOne(
                    this.targetConfig,
                    TargetProperty.FILES,
                    convertToEmptyListIfNull(target.getConfig().getPairs()),
                    errorReporter
                );
            }
            // Clear out previously generated code.
            code = new CodeBuilder(commonCode);
            initializeTriggerObjects = new CodeBuilder();
            // Enable clock synchronization if the federate
            // is not local and clock-sync is enabled
            initializeClockSynchronization();
            startTimeStep = new CodeBuilder();
        }
    }

    /**
     * Generate code for the body of a reaction that takes an input and
     * schedules an action with the value of that input.
     * @param action The action to schedule
     * @param port The port to read from
     */
    @Override
    public String generateDelayBody(Action action, VarRef port) {
        var ref = ASTUtils.generateVarRef(port);
        return CReactionGenerator.generateDelayBody(
            ref,
            action.getName(),
            CUtil.isTokenType(getInferredType(action), types)
        );
    }

    /**
     * Generate code for the body of a reaction that is triggered by the
     * given action and writes its value to the given port. This realizes
     * the receiving end of a logical delay specified with the 'after'
     * keyword.
     * @param action The action that triggers the reaction
     * @param port The port to write to.
     */
    @Override
    public String generateForwardBody(Action action, VarRef port) {
        var outputName = ASTUtils.generateVarRef(port);
        return CReactionGenerator.generateForwardBody(
            outputName,
            types.getTargetType(action),
            action.getName(),
            CUtil.isTokenType(getInferredType(action), types)
        );
    }

    /**
     * Generate code for the body of a reaction that handles the
     * action that is triggered by receiving a message from a remote
     * federate.
     * @param action The action.
     * @param sendingPort The output port providing the data to send.
     * @param receivingPort The ID of the destination port.
     * @param receivingPortID The ID of the destination port.
     * @param sendingFed The sending federate.
     * @param receivingFed The destination federate.
     * @param receivingBankIndex The receiving federate's bank index, if it is in a bank.
     * @param receivingChannelIndex The receiving federate's channel index, if it is a multiport.
     * @param type The type.
     * @param isPhysical Indicates whether or not the connection is physical
     * @param serializer The serializer used on the connection.
     */
    @Override
    public String generateNetworkReceiverBody(
        Action action,
        VarRef sendingPort,
        VarRef receivingPort,
        int receivingPortID,
        FederateInstance sendingFed,
        FederateInstance receivingFed,
        int receivingBankIndex,
        int receivingChannelIndex,
        InferredType type,
        boolean isPhysical,
        SupportedSerializers serializer
    ) {
        return CNetworkGenerator.generateNetworkReceiverBody(
            action,
            sendingPort,
            receivingPort,
            receivingPortID,
            sendingFed,
            receivingFed,
            receivingBankIndex,
            receivingChannelIndex,
            type,
            isPhysical,
            serializer,
            types,
            targetConfig.coordination
        );
    }

    /**
     * Generate code for the body of a reaction that handles an output
     * that is to be sent over the network.
     * @param sendingPort The output port providing the data to send.
     * @param receivingPort The variable reference to the destination port.
     * @param receivingPortID The ID of the destination port.
     * @param sendingFed The sending federate.
     * @param sendingBankIndex The bank index of the sending federate, if it is a bank.
     * @param sendingChannelIndex The channel index of the sending port, if it is a multiport.
     * @param receivingFed The destination federate.
     * @param type The type.
     * @param isPhysical Indicates whether the connection is physical or not
     * @param delay The delay value imposed on the connection using after
     * @param serializer The serializer used on the connection.
     */
    @Override
    public String generateNetworkSenderBody(
        VarRef sendingPort,
        VarRef receivingPort,
        int receivingPortID,
        FederateInstance sendingFed,
        int sendingBankIndex,
        int sendingChannelIndex,
        FederateInstance receivingFed,
        InferredType type,
        boolean isPhysical,
        Expression delay,
        SupportedSerializers serializer
    ) {
        return CNetworkGenerator.generateNetworkSenderBody(
            sendingPort,
            receivingPort,
            receivingPortID,
            sendingFed,
            sendingBankIndex,
            sendingChannelIndex,
            receivingFed,
            type,
            isPhysical,
            delay,
            serializer,
            types,
            targetConfig.coordination
        );
    }

    /**
     * Generate code for the body of a reaction that decides whether the trigger for the given
     * port is going to be present or absent for the current logical time.
     * This reaction is put just before the first reaction that is triggered by the network
     * input port "port" or has it in its sources. If there are only connections to contained
     * reactors, in the top-level reactor.
     *
<<<<<<< HEAD
     * @param receivingPortID The ID of the port to generate the control reaction for
=======
     * @param receivingPortID The port to generate the control reaction for
>>>>>>> a2b3c860
     * @param maxSTP The maximum value of STP is assigned to reactions (if any)
     *  that have port as their trigger or source
     */
    @Override
    public String generateNetworkInputControlReactionBody(
        int receivingPortID,
        TimeValue maxSTP
    ) {
        return CNetworkGenerator.generateNetworkInputControlReactionBody(
            receivingPortID,
            maxSTP,
            isFederatedAndDecentralized()
        );
    }

    /**
     * Generate code for the body of a reaction that sends a port status message for the given
     * port if it is absent.
     *
     * @param port The port to generate the control reaction for
     * @param portID The ID assigned to the port in the AST transformation
     * @param receivingFederateID The ID of the receiving federate
     * @param sendingBankIndex The bank index of the sending federate, if it is in a bank.
     * @param sendingChannelIndex The channel if a multiport
     * @param delay The delay value imposed on the connection using after
     */
    @Override
    public String generateNetworkOutputControlReactionBody(
        VarRef port,
        int portID,
        int receivingFederateID,
        int sendingBankIndex,
        int sendingChannelIndex,
        Expression delay
    ) {
        return CNetworkGenerator.generateNetworkOutputControlReactionBody(
            port,
            portID,
            receivingFederateID,
            sendingBankIndex,
            sendingChannelIndex,
            delay
        );
    }

    /**
     * Add necessary code to the source and necessary build supports to
     * enable the requested serializer in 'enabledSerializers'
     */
    @Override
    public void enableSupportForSerializationIfApplicable(CancelIndicator cancelIndicator) {
        if (!IterableExtensions.isNullOrEmpty(targetConfig.protoFiles)) {
            // Enable support for proto serialization
            enabledSerializers.add(SupportedSerializers.PROTO);
        }
        for (SupportedSerializers serializer : enabledSerializers) {
            switch (serializer) {
                case NATIVE: {
                    // No need to do anything at this point.
                    break;
                }
                case PROTO: {
                    // Handle .proto files.
                    for (String file : targetConfig.protoFiles) {
                        this.processProtoFile(file, cancelIndicator);
                        var dotIndex = file.lastIndexOf(".");
                        var rootFilename = file;
                        if (dotIndex > 0) {
                            rootFilename = file.substring(0, dotIndex);
                        }
                        code.pr("#include " + addDoubleQuotes(rootFilename + ".pb-c.h"));
                    }
                    break;
                }
                case ROS2: {
                    if(!CCppMode) {
                        throw new UnsupportedOperationException(
                            "To use the ROS 2 serializer, please use the CCpp target."
                            );
                    }
                    if (!targetConfig.useCmake) {
                        throw new UnsupportedOperationException(
                            "Invalid target property \"cmake: false\"" +
                            "To use the ROS 2 serializer, please use the CMake build system (default)"
                            );
                    }
                    var ROSSerializer = new FedROS2CPPSerialization();
                    code.pr(ROSSerializer.generatePreambleForSupport().toString());
                    cMakeExtras = String.join("\n",
                        cMakeExtras,
                        ROSSerializer.generateCompilerExtensionForSupport()
                    );
                    break;
                }
            }
        }
    }

    /**
     * Generate code that needs to appear at the top of the generated
     * C file, such as #define and #include statements.
     */
    public String generateDirectives() {
        CodeBuilder code = new CodeBuilder();
        code.prComment("Code generated by the Lingua Franca compiler from:");
        code.prComment("file:/" + FileUtil.toUnixString(fileConfig.srcFile));
        code.pr(CPreambleGenerator.generateDefineDirectives(
            targetConfig,
            federates.size(),
            isFederated,
            fileConfig.getSrcGenPath(),
            clockSyncIsOn(),
            hasModalReactors
        ));
        code.pr(CPreambleGenerator.generateIncludeStatements(
            targetConfig,
            isFederated
        ));
        return code.toString();
    }

    /**
     * Generate top-level preamble code.
     */
    protected String generateTopLevelPreambles() {
        CodeBuilder code = new CodeBuilder();
        if (this.mainDef != null) {
            var mainModel = (Model) toDefinition(mainDef.getReactorClass()).eContainer();
            for (Preamble p : mainModel.getPreambles()) {
                code.pr(toText(p.getCode()));
            }
        }
        return code.toString();
    }

    /** Given a line of text from the output of a compiler, return
     *  an instance of ErrorFileAndLine if the line is recognized as
     *  the first line of an error message. Otherwise, return null.
     *  @param line A line of output from a compiler or other external
     *   tool that might generate errors.
     *  @return If the line is recognized as the start of an error message,
     *   then return a class containing the path to the file on which the
     *   error occurred (or null if there is none), the line number (or the
     *   string "1" if there is none), the character position (or the string
     *   "0" if there is none), and the message (or an empty string if there
     *   is none).
     */
    @Override
    public GeneratorBase.ErrorFileAndLine parseCommandOutput(String line) {
        var matcher = compileErrorPattern.matcher(line);
        if (matcher.find()) {
            var result = new ErrorFileAndLine();
            result.filepath = matcher.group("path");
            result.line = matcher.group("line");
            result.character = matcher.group("column");
            result.message = matcher.group("message");

            if (!result.message.toLowerCase().contains("error:")) {
                result.isError = false;
            }
            return result;
        }
        return null;
    }

    ////////////////////////////////////////////
    //// Private methods.
    /** Returns the Target enum for this generator */
    @Override
    public Target getTarget() {
        return Target.C;
    }

    @Override
    public String getNetworkBufferType() {
        return "uint8_t*";
    }


    @Override
    public String generateDelayGeneric() {
        throw new UnsupportedOperationException("TODO: auto-generated method stub");
    }

    ////////////////////////////////////////////////////////////
    //// Private methods

    /**
     * If a main or federted reactor has been declared, create a ReactorInstance
     * for this top level. This will also assign levels to reactions, then,
     * if the program is federated, perform an AST transformation to disconnect
     * connections between federates.
     */
    private void createMainReactorInstance() {
        if (this.mainDef != null) {
            if (this.main == null) {
                // Recursively build instances. This is done once because
                // it is the same for all federates.
                this.main = new ReactorInstance(toDefinition(mainDef.getReactorClass()), errorReporter,
                    this.unorderedReactions);
                var reactionInstanceGraph = this.main.assignLevels();
                if (reactionInstanceGraph.nodeCount() > 0) {
                    errorReporter.reportError("Main reactor has causality cycles. Skipping code generation.");
                    return;
                }
                // Inform the run-time of the breadth/parallelism of the reaction graph
                var breadth = reactionInstanceGraph.getBreadth();
                if (breadth == 0) {
                    errorReporter.reportWarning("The program has no reactions");
                } else {
                    targetConfig.compileDefinitions.put(
                      "LF_REACTION_GRAPH_BREADTH",
                      String.valueOf(reactionInstanceGraph.getBreadth())
                    );
                }
            }

            // Force reconstruction of dependence information.
            if (isFederated) {
                // Avoid compile errors by removing disconnected network ports.
                // This must be done after assigning levels.
                removeRemoteFederateConnectionPorts(main);
                // There will be AST transformations that invalidate some info
                // cached in ReactorInstance.
                this.main.clearCaches(false);
            }
        }
    }

    /**
     * Generate an array of self structs for the reactor
     * and one for each of its children.
     * @param r The reactor instance.
     */
    private void generateSelfStructs(ReactorInstance r) {
        if (!currentFederate.contains(r)) return;
        // FIXME: For federated execution, if the reactor is a bank, then
        // it may be that only one of the bank members is in the federate,
        // but this creates an array big enough to hold all bank members.
        // Fixing this will require making the functions in CUtil that
        // create references to the runtime instances aware of this exception.
        // For now, we just create a larger array than needed.
        initializeTriggerObjects.pr(CUtil.selfType(r)+"* "+CUtil.reactorRefName(r)+"["+r.getTotalWidth()+"];");
        for (ReactorInstance child : r.children) {
            generateSelfStructs(child);
        }
    }
}<|MERGE_RESOLUTION|>--- conflicted
+++ resolved
@@ -1852,10 +1852,7 @@
      * Construct a unique type for the struct of the specified
      * instance (port or action).
      * This is required to be the same as the type name returned by
-<<<<<<< HEAD
-=======
      * {@link #variableStructType(Variable, ReactorDecl)}.
->>>>>>> a2b3c860
      * @param portOrAction The port or action instance.
      * @return The name of the self struct.
      */
@@ -2446,11 +2443,7 @@
      * input port "port" or has it in its sources. If there are only connections to contained
      * reactors, in the top-level reactor.
      *
-<<<<<<< HEAD
      * @param receivingPortID The ID of the port to generate the control reaction for
-=======
-     * @param receivingPortID The port to generate the control reaction for
->>>>>>> a2b3c860
      * @param maxSTP The maximum value of STP is assigned to reactions (if any)
      *  that have port as their trigger or source
      */
