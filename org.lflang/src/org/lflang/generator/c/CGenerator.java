/* Generator for C target. */

/*************
Copyright (c) 2019-2021, The University of California at Berkeley.

Redistribution and use in source and binary forms, with or without modification,
are permitted provided that the following conditions are met:

1. Redistributions of source code must retain the above copyright notice,
   this list of conditions and the following disclaimer.

2. Redistributions in binary form must reproduce the above copyright notice,
   this list of conditions and the following disclaimer in the documentation
   and/or other materials provided with the distribution.

THIS SOFTWARE IS PROVIDED BY THE COPYRIGHT HOLDERS AND CONTRIBUTORS "AS IS" AND ANY
EXPRESS OR IMPLIED WARRANTIES, INCLUDING, BUT NOT LIMITED TO, THE IMPLIED WARRANTIES OF
MERCHANTABILITY AND FITNESS FOR A PARTICULAR PURPOSE ARE DISCLAIMED. IN NO EVENT SHALL
THE COPYRIGHT HOLDER OR CONTRIBUTORS BE LIABLE FOR ANY DIRECT, INDIRECT, INCIDENTAL,
SPECIAL, EXEMPLARY, OR CONSEQUENTIAL DAMAGES (INCLUDING, BUT NOT LIMITED TO,
PROCUREMENT OF SUBSTITUTE GOODS OR SERVICES; LOSS OF USE, DATA, OR PROFITS; OR BUSINESS
INTERRUPTION) HOWEVER CAUSED AND ON ANY THEORY OF LIABILITY, WHETHER IN CONTRACT,
STRICT LIABILITY, OR TORT (INCLUDING NEGLIGENCE OR OTHERWISE) ARISING IN ANY WAY OUT OF
THE USE OF THIS SOFTWARE, EVEN IF ADVISED OF THE POSSIBILITY OF SUCH DAMAGE.
***************/

package org.lflang.generator.c;
import java.io.File;
import java.io.IOException;
import java.nio.file.Files;
import java.util.LinkedHashSet;
import java.util.LinkedList;
import java.util.List;
import java.util.concurrent.Executors;
import java.util.concurrent.TimeUnit;
import java.util.regex.Pattern;
import com.google.common.base.Objects;
import com.google.common.collect.Iterables;
import org.eclipse.emf.ecore.resource.Resource;
import org.eclipse.xtext.util.CancelIndicator;
import org.eclipse.xtext.xbase.lib.Exceptions;
import org.eclipse.xtext.xbase.lib.IterableExtensions;
import org.eclipse.xtext.xbase.lib.IteratorExtensions;
import org.eclipse.xtext.xbase.lib.StringExtensions;
import org.lflang.ErrorReporter;
import org.lflang.FileConfig;
import org.lflang.InferredType;
import org.lflang.ASTUtils;
import org.lflang.Target;
import org.lflang.TargetConfig;
import org.lflang.TargetProperty;
import org.lflang.TargetProperty.ClockSyncMode;
import org.lflang.TargetProperty.CoordinationType;
import org.lflang.TimeValue;
import org.lflang.federated.FedFileConfig;
import org.lflang.federated.FederateInstance;
import org.lflang.federated.launcher.FedCLauncher;
import org.lflang.federated.serialization.FedROS2CPPSerialization;
import org.lflang.federated.serialization.SupportedSerializers;
import org.lflang.generator.ActionInstance;
import org.lflang.generator.CodeBuilder;
import org.lflang.generator.GeneratorBase;
import org.lflang.generator.DockerGeneratorBase;
import org.lflang.generator.GeneratorResult;
import org.lflang.generator.IntegratedBuilder;
import org.lflang.generator.GeneratorUtils;
import org.lflang.generator.LFGeneratorContext;
import org.lflang.generator.LFResource;
import org.lflang.generator.ParameterInstance;
import org.lflang.generator.PortInstance;
import org.lflang.generator.ReactionInstance;
import org.lflang.generator.ReactorInstance;
import org.lflang.generator.SubContext;
import org.lflang.generator.TargetTypes;
import org.lflang.generator.TimerInstance;
import org.lflang.generator.TriggerInstance;
import org.lflang.lf.Action;
import org.lflang.lf.ActionOrigin;
import org.lflang.lf.Delay;
import org.lflang.lf.Input;
import org.lflang.lf.Instantiation;
import org.lflang.lf.Mode;
import org.lflang.lf.Model;
import org.lflang.lf.Output;
import org.lflang.lf.Port;
import org.lflang.lf.Preamble;
import org.lflang.lf.Reaction;
import org.lflang.lf.Reactor;
import org.lflang.lf.ReactorDecl;
import org.lflang.lf.StateVar;
import org.lflang.lf.VarRef;
import org.lflang.lf.Variable;
import org.lflang.lf.WidthTerm;
import org.lflang.util.FileUtil;
import static org.lflang.ASTUtils.*;
import static org.lflang.util.StringUtil.*;

/** 
 * Generator for C target. This class generates C code defining each reactor
 * class given in the input .lf file and imported .lf files. The generated code
 * has the following components:
 * 
 * * A typedef for inputs, outputs, and actions of each reactor class. These
 *   define the types of the variables that reactions use to access inputs and
 *   action values and to set output values.
 * 
 * * A typedef for a "self" struct for each reactor class. One instance of this
 *   struct will be created for each reactor instance. See below for details.
 * 
 * * A function definition for each reaction in each reactor class. These
 *   functions take an instance of the self struct as an argument.
 * 
 * * A constructor function for each reactor class. This is used to create
 *   a new instance of the reactor.
 * 
 * After these, the main generated function is `_lf_initialize_trigger_objects()`.
 * This function creates the instances of reactors (using their constructors)
 * and makes connections between them.
 * 
 * A few other smaller functions are also generated.
 * 
 * ## Self Struct
 * 
 * The "self" struct has fields for each of the following:
 * 
 * * parameter: the field name and type match the parameter.
 * * state: the field name and type match the state.
 * * action: the field name prepends the action name with "_lf_".
 *   A second field for the action is also created to house the trigger_t object.
 *   That second field prepends the action name with "_lf__".
 * * output: the field name prepends the output name with "_lf_".
 * * input:  the field name prepends the output name with "_lf_".
 *   A second field for the input is also created to house the trigger_t object.
 *   That second field prepends the input name with "_lf__".
 *
 * If, in addition, the reactor contains other reactors and reacts to their outputs,
 * then there will be a struct within the self struct for each such contained reactor.
 * The name of that self struct will be the name of the contained reactor prepended with "_lf_".
 * That inside struct will contain pointers the outputs of the contained reactors
 * that are read together with pointers to booleans indicating whether those outputs are present.
 * 
 * If, in addition, the reactor has a reaction to shutdown, then there will be a pointer to
 * trigger_t object (see reactor.h) for the shutdown event and an action struct named
 * _lf_shutdown on the self struct.
 * 
 * ## Reaction Functions
 * 
 * For each reaction in a reactor class, this generator will produce a C function
 * that expects a pointer to an instance of the "self" struct as an argument.
 * This function will contain verbatim the C code specified in the reaction, but
 * before that C code, the generator inserts a few lines of code that extract from the
 * self struct the variables that that code has declared it will use. For example, if
 * the reaction declares that it is triggered by or uses an input named "x" of type
 * int, the function will contain a line like this:
 * ```
 *     r_x_t* x = self->_lf_x;
 * ```
 * where `r` is the full name of the reactor class and the struct type `r_x_t`
 * will be defined like this:
 * ```
 *     typedef struct {
 *         int value;
 *         bool is_present;
 *         int num_destinations;
 *     } r_x_t;
 * ```
 * The above assumes the type of `x` is `int`.
 * If the programmer fails to declare that it uses x, then the absence of the
 * above code will trigger a compile error when the verbatim code attempts to read `x`.
 *
 * ## Constructor
 * 
 * For each reactor class, this generator will create a constructor function named
 * `new_r`, where `r` is the reactor class name. This function will malloc and return
 * a pointer to an instance of the "self" struct.  This struct initially represents
 * an unconnected reactor. To establish connections between reactors, additional
 * information needs to be inserted (see below). The self struct is made visible
 * to the body of a reaction as a variable named "self".  The self struct contains the
 * following:
 * 
 * * Parameters: For each parameter `p` of the reactor, there will be a field `p`
 *   with the type and value of the parameter. So C code in the body of a reaction
 *   can access parameter values as `self->p`.
 * 
 * * State variables: For each state variable `s` of the reactor, there will be a field `s`
 *   with the type and value of the state variable. So C code in the body of a reaction
 *   can access state variables as as `self->s`.
 * 
 * The self struct also contains various fields that the user is not intended to
 * use. The names of these fields begin with at least two underscores. They are:
 * 
 * * Outputs: For each output named `out`, there will be a field `_lf_out` that is
 *   a struct containing a value field whose type matches that of the output.
 *   The output value is stored here. That struct also has a field `is_present`
 *   that is a boolean indicating whether the output has been set.
 *   This field is reset to false at the start of every time
 *   step. There is also a field `num_destinations` whose value matches the
 *   number of downstream reactors that use this variable. This field must be
 *   set when connections are made or changed. It is used to initialize
 *   reference counts for dynamically allocated message payloads.
 *   The reference count is decremented in each destination reactor at the
 *   conclusion of each time step, and when it drops to zero, the memory
 *   is freed.
 * 
 * * Inputs: For each input named `in` of type T, there is a field named `_lf_in`
 *   that is a pointer struct with a value field of type T. The struct pointed
 *   to also has an `is_present` field of type bool that indicates whether the
 *   input is present.
 * 
 * * Outputs of contained reactors: If a reactor reacts to outputs of a
 *   contained reactor `r`, then the self struct will contain a nested struct
 *   named `_lf_r` that has fields pointing to those outputs. For example,
 *   if `r` has an output `out` of type T, then there will be field in `_lf_r`
 *   named `out` that points to a struct containing a value field
 *   of type T and a field named `is_present` of type bool.
 * 
 * * Inputs of contained reactors: If a reactor sends to inputs of a
 *   contained reactor `r`, then the self struct will contain a nested struct
 *   named `_lf_r` that has fields for storing the values provided to those
 *   inputs. For example, if R has an input `in` of type T, then there will
 *   be field in _lf_R named `in` that is a struct with a value field
 *   of type T and a field named `is_present` of type bool.
 * 
 * * Actions: If the reactor has an action a (logical or physical), then there
 *   will be a field in the self struct named `_lf_a` and another named `_lf__a`.
 *   The type of the first is specific to the action and contains a `value`
 *   field with the type and value of the action (if it has a value). That
 *   struct also has a `has_value` field, an `is_present` field, and a
 *   `token` field (which is NULL if the action carries no value).
 *   The `_lf__a` field is of type trigger_t.
 *   That struct contains various things, including an array of reactions
 *   sensitive to this trigger and a lf_token_t struct containing the value of
 *   the action, if it has a value.  See reactor.h in the C library for
 *   details.
 * 
 * * Reactions: Each reaction will have several fields in the self struct.
 *   Each of these has a name that begins with `_lf__reaction_i`, where i is
 *   the number of the reaction, starting with 0. The fields are:
 *   * _lf__reaction_i: The struct that is put onto the reaction queue to
 *     execute the reaction (see reactor.h in the C library).
 * 
 *  * Timers: For each timer t, there is are two fields in the self struct:
 *    * _lf__t: The trigger_t struct for this timer (see reactor.h).
 *    * _lf__t_reactions: An array of reactions (pointers to the
 *      reaction_t structs on this self struct) sensitive to this timer.
 *
 * * Triggers: For each Timer, Action, Input, and Output of a contained
 *   reactor that triggers reactions, there will be a trigger_t struct
 *   on the self struct with name `_lf__t`, where t is the name of the trigger.
 * 
 * ## Connections Between Reactors
 * 
 * Establishing connections between reactors involves two steps.
 * First, each destination (e.g. an input port) must have pointers to
 * the source (the output port). As explained above, for an input named
 * `in`, the field `_lf_in->value` is a pointer to the output data being read.
 * In addition, `_lf_in->is_present` is a pointer to the corresponding
 * `out->is_present` field of the output reactor's self struct.
 *  
 * In addition, the `reaction_i` struct on the self struct has a `triggers`
 * field that records all the trigger_t structs for ports and actions
 * that are triggered by the i-th reaction. The triggers field is
 * an array of arrays of pointers to trigger_t structs.
 * The length of the outer array is the number of output channels
 * (single ports plus multiport widths) that the reaction effects
 * plus the number of input port channels of contained
 * reactors that it effects. Each inner array has a length equal to the
 * number of final destinations of that output channel or input channel.
 * The reaction_i struct has an array triggered_sizes that indicates
 * the sizes of these inner arrays. The num_outputs field of the
 * reaction_i struct gives the length of the triggered_sizes and
 * (outer) triggers arrays. The num_outputs field is equal to the
 * total number of single ports and multiport channels that the reaction
 * writes to.
 * 
 * ## Runtime Tables
 * 
 * This generator creates an populates the following tables used at run time.
 * These tables may have to be resized and adjusted when mutations occur.
 * 
 * * _lf_is_present_fields: An array of pointers to booleans indicating whether an
 *   event is present. The _lf_start_time_step() function in reactor_common.c uses
 *   this to mark every event absent at the start of a time step. The size of this
 *   table is contained in the variable _lf_is_present_fields_size.
 *    * This table is accompanied by another list, _lf_is_present_fields_abbreviated,
 *      which only contains the is_present fields that have been set to true in the
 *      current tag. This list can allow a performance improvement if most ports are
 *      seldom present because only fields that have been set to true need to be
 *      reset to false.
 *
 * * _lf_tokens_with_ref_count: An array of pointers to structs that point to lf_token_t
 *   objects, which carry non-primitive data types between reactors. This is used
 *   by the _lf_start_time_step() function to decrement reference counts, if necessary,
 *   at the conclusion of a time step. Then the reference count reaches zero, the
 *   memory allocated for the lf_token_t object will be freed.  The size of this
 *   array is stored in the _lf_tokens_with_ref_count_size variable.
 * 
 * * _lf_shutdown_triggers: An array of pointers to trigger_t structs for shutdown
 *   reactions. The length of this table is in the _lf_shutdown_triggers_size
 *   variable.
 * 
 * * _lf_timer_triggers: An array of pointers to trigger_t structs for timers that
 *   need to be started when the program runs. The length of this table is in the
 *   _lf_timer_triggers_size variable.
 * 
 * * _lf_action_table: For a federated execution, each federate will have this table
 *   that maps port IDs to the corresponding trigger_t struct.
 * 
 * @author {Edward A. Lee <eal@berkeley.edu>}
 * @author {Marten Lohstroh <marten@berkeley.edu>}
 * @author {Mehrdad Niknami <mniknami@berkeley.edu>}
 * @author {Christian Menard <christian.menard@tu-dresden.de>}
 * @author {Matt Weber <matt.weber@berkeley.edu>}
 * @author {Soroush Bateni <soroush@utdallas.edu>}
 * @author {Alexander Schulz-Rosengarten <als@informatik.uni-kiel.de>}
 * @author {Hou Seng Wong <housengw@berkeley.edu>}
 */
public class CGenerator extends GeneratorBase {
    // Regular expression pattern for compiler error messages with resource
    // and line number information. The first match will a resource URI in the
    // form of "file:/path/file.lf". The second match will be a line number.
    // The third match is a character position within the line.
    // The fourth match will be the error message.
    static final Pattern compileErrorPattern = Pattern.compile(
        "^(file:(?<path>.*)):(?<line>[0-9]+):(?<column>[0-9]+):(?<message>.*)$"
    );

    public static int UNDEFINED_MIN_SPACING = -1;
    
    ////////////////////////////////////////////
    //// Protected fields
    
    /** The main place to put generated code. */
    protected CodeBuilder code = new CodeBuilder();

    /** The current federate for which we are generating code. */
    protected FederateInstance currentFederate = null;

    /** Place to collect code to initialize the trigger objects for all reactor instances. */
    protected CodeBuilder initializeTriggerObjects = new CodeBuilder();

    /** 
     * Count of the number of is_present fields of the self struct that
     * need to be reinitialized in _lf_start_time_step().
     */
    protected int startTimeStepIsPresentCount = 0;

    ////////////////////////////////////////////
    //// Private fields
    /**
     * Extra lines that need to go into the generated CMakeLists.txt.
     */
    private String cMakeExtras = "";

    /** Place to collect code to execute at the start of a time step. */
    private CodeBuilder startTimeStep = new CodeBuilder();
        
    /** Count of the number of token pointers that need to have their
     *  reference count decremented in _lf_start_time_step().
     */
    private int startTimeStepTokens = 0;
    private int timerCount = 0;
    private int startupReactionCount = 0;
    private int shutdownReactionCount = 0;
    private int modalReactorCount = 0;
    private int modalStateResetCount = 0;
    
    // Indicate whether the generator is in Cpp mode or not
    private boolean CCppMode = false;

    private CTypes types;

    protected CGenerator(FileConfig fileConfig, ErrorReporter errorReporter, boolean CCppMode, CTypes types) {
        super(fileConfig, errorReporter);
        this.CCppMode = CCppMode;
        this.types = types;
    }
      
    public CGenerator(FileConfig fileConfig, ErrorReporter errorReporter, boolean CCppMode) {
        this(fileConfig, errorReporter, CCppMode, new CTypes(errorReporter));
    }
      
    public CGenerator(FileConfig fileConfig, ErrorReporter errorReporter) {
        this(fileConfig, errorReporter, false);
    }

    ////////////////////////////////////////////
    //// Public methods
    /**
     * Set C-specific default target configurations if needed.
     */
    public void setCSpecificDefaults() {
        if (!targetConfig.useCmake && StringExtensions.isNullOrEmpty(targetConfig.compiler)) {
            if (this.CCppMode) {
                targetConfig.compiler = "g++";
                targetConfig.compilerFlags.addAll(List.of("-O2", "-Wno-write-strings"));
            } else {
                targetConfig.compiler = "gcc";
                targetConfig.compilerFlags.add("-O2"); // "-Wall -Wconversion"
            }
        }
        if (isFederated) {
            // Add compile definitions for federated execution
            targetConfig.compileDefinitions.put("FEDERATED", "");
            if (targetConfig.coordination == CoordinationType.CENTRALIZED) {
                // The coordination is centralized.
                targetConfig.compileDefinitions.put("FEDERATED_CENTRALIZED", "");                
            } else if (targetConfig.coordination == CoordinationType.DECENTRALIZED) {
                // The coordination is decentralized
                targetConfig.compileDefinitions.put("FEDERATED_DECENTRALIZED", "");  
            }        
        }
    }
    
    /**
     * Look for physical actions in all resources.
     * If found, set threads to be at least one to allow asynchronous schedule calls.
     */
    public void accommodatePhysicalActionsIfPresent() {
        // If there are any physical actions, ensure the threaded engine is used and that
        // keepalive is set to true, unless the user has explicitly set it to false.
        for (Resource resource : GeneratorUtils.getResources(reactors)) {
            var actions = Iterables.filter(IteratorExtensions.toIterable(resource.getAllContents()), Action.class);
            for (Action action : actions) {
                if (Objects.equal(action.getOrigin(), ActionOrigin.PHYSICAL)) {
                    // If the unthreaded runtime is not requested by the user, use the threaded runtime instead
                    // because it is the only one currently capable of handling asynchronous events.
                    if (!targetConfig.threading && !targetConfig.setByUser.contains(TargetProperty.THREADING)) {
                        targetConfig.threading = true;
                        errorReporter.reportWarning(
                            action,
                            "Using the threaded C runtime to allow for asynchronous handling of physical action " + 
                            action.getName()
                        );
                        return;
                    }
                }
            }
        }
    }
    
    /**
     * Return true if the host operating system is compatible and
     * otherwise report an error and return false.
     */
    protected boolean isOSCompatible() {
        if (GeneratorUtils.isHostWindows()) {
            if (isFederated) { 
                errorReporter.reportError(
                    "Federated LF programs with a C target are currently not supported on Windows. " + 
                    "Exiting code generation."
                );
                // Return to avoid compiler errors
                return false;
            }
            if (CCppMode) {
                errorReporter.reportError(
                    "LF programs with a CCpp target are currently not supported on Windows. " + 
                    "Exiting code generation."
                );
                // FIXME: The incompatibility between our C runtime code and the
                //  Visual Studio compiler is extensive. 
                return false;             
            }
            if (targetConfig.useCmake == false) {
                errorReporter.reportError(
                    "Only CMake is supported as the build system on Windows. "+
                    "Use `cmake: true` in the target properties. Exiting code generation."
                );
                return false;
            }
        }
        return true;
    }

    /**
     * Generate C code from the Lingua Franca model contained by the
     * specified resource. This is the main entry point for code
     * generation.
     * @param resource The resource containing the source code.
     * @param context The context in which the generator is
     *     invoked, including whether it is cancelled and
     *     whether it is a standalone context
     */
    @Override
    public void doGenerate(Resource resource, LFGeneratorContext context) {
        super.doGenerate(resource, context);
        if (!GeneratorUtils.canGenerate(errorsOccurred(), mainDef, errorReporter, context)) return;
        if (!isOSCompatible()) return; // Incompatible OS and configuration

        // Perform set up that does not generate code
        setUpGeneralParameters();

        var commonCode = new CodeBuilder(code);

        // Create the output directories if they don't yet exist.
        var dir = fileConfig.getSrcGenPath().toFile();
        if (!dir.exists()) dir.mkdirs();
        dir = fileConfig.binPath.toFile();
        if (!dir.exists()) dir.mkdirs();

        // Docker related paths
        CDockerGenerator dockerGenerator = getDockerGenerator();
        
        // Keep a separate file config for each federate
        var oldFileConfig = fileConfig;
        var numOfCompileThreads = Math.min(6,
                Math.min(
                    Math.max(federates.size(), 1), 
                    Runtime.getRuntime().availableProcessors()
                )
            );
        var compileThreadPool = Executors.newFixedThreadPool(numOfCompileThreads);
        System.out.println("******** Using "+numOfCompileThreads+" threads to compile the program.");
        LFGeneratorContext generatingContext = new SubContext(
            context, IntegratedBuilder.VALIDATED_PERCENT_PROGRESS, IntegratedBuilder.GENERATED_PERCENT_PROGRESS
        );
        var federateCount = 0;
        for (FederateInstance federate : federates) {
            var lfModuleName = isFederated ? fileConfig.name + "_" + federate.name : fileConfig.name;
            setUpFederateSpecificParameters(federate, commonCode);
            if (isFederated) {
                // If federated, append the federate name to the file name.
                // Only generate one output if there is no federation.
                try {
                    fileConfig = new FedFileConfig(fileConfig, federate.name);
                } catch (IOException e) {
                    Exceptions.sneakyThrow(e);
                }
            }
            generateCodeForCurrentFederate(lfModuleName);

            // Derive target filename from the .lf filename.
            var cFilename = CCompiler.getTargetFileName(lfModuleName, this.CCppMode);
            var targetFile = fileConfig.getSrcGenPath() + File.separator + cFilename;
            try {
                if (isFederated) {
                    // Need to copy user files again since the source structure changes
                    // for federated programs.
                    copyUserFiles(this.targetConfig, this.fileConfig);
                }
                // Copy the core lib
                FileUtil.copyFilesFromClassPath(
                    "/lib/c/reactor-c/core", 
                    fileConfig.getSrcGenPath().resolve("core"),
                    CCoreFilesUtils.getCoreFiles(
                        isFederated,
                        targetConfig.threading,
                        targetConfig.schedulerType
                    )
                );
                // Copy the C target files
                copyTargetFiles();
                // Write the generated code
                code.writeToFile(targetFile);
            } catch (IOException e) {
                Exceptions.sneakyThrow(e);
            }

            // Create docker file.
            if (targetConfig.dockerOptions != null && mainDef != null) {
                dockerGenerator.addFederate(
<<<<<<< HEAD
                    dockerGenerator.fromData(lfModuleName, federate.name, fileConfig));
=======
                    lfModuleName, federate.name,
                    fileConfig.getSrcGenPath().resolve(lfModuleName + ".Dockerfile"),
                    targetConfig);
>>>>>>> 6f761f2b
            }

            if (targetConfig.useCmake) {
                // If cmake is requested, generated the CMakeLists.txt
                var cmakeGenerator = new CCmakeGenerator(targetConfig, fileConfig);
                var cmakeFile = fileConfig.getSrcGenPath() + File.separator + "CMakeLists.txt";
                var cmakeCode = cmakeGenerator.generateCMakeCode(
                        List.of(cFilename),
                        lfModuleName,
                        errorReporter,
                        CCppMode,
                        mainDef != null,
                        cMakeExtras
                );
                try {
                    cmakeCode.writeToFile(cmakeFile);
                } catch (IOException e) {
                    Exceptions.sneakyThrow(e);
                }
            }

            // If this code generator is directly compiling the code, compile it now so that we
            // clean it up after, removing the #line directives after errors have been reported.
            if (
                !targetConfig.noCompile
                && IterableExtensions.isNullOrEmpty(targetConfig.buildCommands)
                && !federate.isRemote
                // This code is unreachable in LSP_FAST mode, so that check is omitted.
                && context.getMode() != LFGeneratorContext.Mode.LSP_MEDIUM
            ) {
                // FIXME: Currently, a lack of main is treated as a request to not produce
                // a binary and produce a .o file instead. There should be a way to control
                // this.
                // Create an anonymous Runnable class and add it to the compileThreadPool
                // so that compilation can happen in parallel.
                var cleanCode = code.removeLines("#line");

                var execName = lfModuleName;
                var threadFileConfig = fileConfig;
                var generator = this; // FIXME: currently only passed to report errors with line numbers in the Eclipse IDE
                var CppMode = CCppMode;
                federateCount++;
                generatingContext.reportProgress(
                    String.format("Generated code for %d/%d executables. Compiling...", federateCount, federates.size()),
                    100 * federateCount / federates.size()
                );
                compileThreadPool.execute(new Runnable() {
                    @Override
                    public void run() {
                        // Create the compiler to be used later
                        var cCompiler = new CCompiler(targetConfig, threadFileConfig,
                            errorReporter, CppMode);
                        if (targetConfig.useCmake) {
                            // Use CMake if requested.
                            cCompiler = new CCmakeCompiler(targetConfig, threadFileConfig,
                                errorReporter, CppMode);
                        }
                        try {
                            if (!cCompiler.runCCompiler(execName, main == null, generator, context)) {
                                // If compilation failed, remove any bin files that may have been created.
                                CUtil.deleteBinFiles(threadFileConfig);
                                // If finish has already been called, it is illegal and makes no sense. However,
                                //  if finish has already been called, then this must be a federated execution.
                                if (!isFederated) context.unsuccessfulFinish();
                            } else if (!isFederated) context.finish(
                                GeneratorResult.Status.COMPILED, execName, fileConfig, null
                            );
                            cleanCode.writeToFile(targetFile);
                        } catch (IOException e) {
                            Exceptions.sneakyThrow(e);
                        }
                    }
                });
            }
            fileConfig = oldFileConfig;
        }

        // Initiate an orderly shutdown in which previously submitted tasks are
        // executed, but no new tasks will be accepted.
        compileThreadPool.shutdown();

        // Wait for all compile threads to finish (NOTE: Can block forever)
        try {
            compileThreadPool.awaitTermination(Long.MAX_VALUE, TimeUnit.NANOSECONDS);
        } catch (Exception e) {
            Exceptions.sneakyThrow(e);
        }

        if (isFederated) {
            try {
                createFederatedLauncher();
            } catch (IOException e) {
                Exceptions.sneakyThrow(e);
            }
        }

        if (targetConfig.dockerOptions != null && mainDef != null) {
            if (isFederated) {
                dockerGenerator.setHost(federationRTIProperties.get("host").toString());
            }
            try {
                dockerGenerator.writeDockerFiles(
                    fileConfig.getSrcGenPath().resolve("docker-compose.yml"));
            } catch (IOException e) {
                throw new RuntimeException(e);
            }
        }

        // If a build directive has been given, invoke it now.
        // Note that the code does not get cleaned in this case.
        if (!targetConfig.noCompile) {
            if (!IterableExtensions.isNullOrEmpty(targetConfig.buildCommands)) {
                CUtil.runBuildCommand(
                    fileConfig,
                    targetConfig,
                    commandFactory,
                    errorReporter,
                    it -> reportCommandErrors(it),
                    context.getMode()
                );
                context.finish(
                    GeneratorResult.Status.COMPILED, fileConfig.name, fileConfig, null
                );
            } else if (isFederated) {
                context.finish(
                    GeneratorResult.Status.COMPILED, fileConfig.name, fileConfig, null
                );
            }
            System.out.println("Compiled binary is in " + fileConfig.binPath);
        } else {
            context.finish(GeneratorResult.GENERATED_NO_EXECUTABLE.apply(null));
        }

        // In case we are in Eclipse, make sure the generated code is visible.
        GeneratorUtils.refreshProject(resource, context.getMode());
    }

    private void generateCodeForCurrentFederate(
        String lfModuleName
    ) {
        startTimeStepIsPresentCount = 0;
        startTimeStepTokens = 0;
        code.pr(generateDirectives());
        code.pr(generateTopLevelPreambles());
        code.pr(new CMainGenerator(targetConfig).generateCode());
        // Generate code for each reactor.
        generateReactorDefinitions();

        // Generate main instance, if there is one.
        // Note that any main reactors in imported files are ignored.
        // Skip generation if there are cycles.
        if (main != null) {
            initializeTriggerObjects.pr(String.join("\n",
                "int _lf_startup_reactions_count = 0;",
                "int _lf_shutdown_reactions_count = 0;",
                "int _lf_timer_triggers_count = 0;",
                "int _lf_tokens_with_ref_count_count = 0;"
            ));

            // Create an array of arrays to store all self structs.
            // This is needed because connections cannot be established until
            // all reactor instances have self structs because ports that
            // receive data reference the self structs of the originating
            // reactors, which are arbitarily far away in the program graph.
            generateSelfStructs(main);
            generateReactorInstance(main);

            // If there are timers, create a table of timers to be initialized.
            code.pr(CTimerGenerator.generateDeclarations(timerCount));

            // If there are shutdown reactions, create a table of triggers.
            code.pr(CReactionGenerator.generateShutdownTriggersTable(shutdownReactionCount));

            // If there are modes, create a table of mode state to be checked for transitions.
            code.pr(CModesGenerator.generateModeStatesTable(
                hasModalReactors,
                modalReactorCount,
                modalStateResetCount
            ));

            // Generate function to return a pointer to the action trigger_t
            // that handles incoming network messages destined to the specified
            // port. This will only be used if there are federates.
            if (currentFederate.networkMessageActions.size() > 0) {
                // Create a static array of trigger_t pointers.
                // networkMessageActions is a list of Actions, but we
                // need a list of trigger struct names for ActionInstances.
                // There should be exactly one ActionInstance in the
                // main reactor for each Action.
                var triggers = new LinkedList<String>();
                for (Action action : currentFederate.networkMessageActions) {
                    // Find the corresponding ActionInstance.
                    var actionInstance = main.lookupActionInstance(action);
                    triggers.add(CUtil.triggerRef(actionInstance, null));
                }
                var actionTableCount = 0;
                for (String trigger : triggers) {
                    initializeTriggerObjects.pr("_lf_action_table["+(actionTableCount++)+"] = &"+trigger+";");
                }
                code.pr(String.join("\n",
                    "trigger_t* _lf_action_table["+currentFederate.networkMessageActions.size()+"];",
                    "trigger_t* _lf_action_for_port(int port_id) {",
                    "        if (port_id < "+currentFederate.networkMessageActions.size()+") {",
                    "        return _lf_action_table[port_id];",
                    "        } else {",
                    "        return NULL;",
                    "        }",
                    "}"
                ));
            } else {
                code.pr(String.join("\n",
                    "trigger_t* _lf_action_for_port(int port_id) {",
                    "        return NULL;",
                    "}"
                ));
            }

            // Generate function to initialize the trigger objects for all reactors.
            code.pr(CTriggerObjectsGenerator.generateInitializeTriggerObjects(
                currentFederate,
                main,
                targetConfig,
                initializeTriggerObjects,
                startTimeStep,
                types,
                lfModuleName,
                federationRTIProperties,
                startTimeStepTokens,
                startTimeStepIsPresentCount,
                startupReactionCount,
                isFederated,
                isFederatedAndDecentralized(),
                clockSyncIsOn()
            ));

            // Generate function to trigger startup reactions for all reactors.
            code.pr(CReactionGenerator.generateLfTriggerStartupReactions(startupReactionCount));

            // Generate function to schedule timers for all reactors.
            code.pr(CTimerGenerator.generateLfInitializeTimer(timerCount));

            // Generate a function that will either do nothing
            // (if there is only one federate or the coordination
            // is set to decentralized) or, if there are
            // downstream federates, will notify the RTI
            // that the specified logical time is complete.
            code.pr(String.join("\n",
                "void logical_tag_complete(tag_t tag_to_send) {",
                (isFederatedAndCentralized() ?
                "        _lf_logical_tag_complete(tag_to_send);" : ""
                ),
                "}"
            ));

            if (isFederated) {
                code.pr(CFederateGenerator.generateFederateNeighborStructure(currentFederate).toString());
            }

            // Generate function to schedule shutdown reactions if any
            // reactors have reactions to shutdown.
            code.pr(CReactionGenerator.generateLfTriggerShutdownReactions(
                shutdownReactionCount
            ));

            // Generate an empty termination function for non-federated
            // execution. For federated execution, an implementation is
            // provided in federate.c.  That implementation will resign
            // from the federation and close any open sockets.
            if (!isFederated) {
                code.pr("void terminate_execution() {}");
            }

            code.pr(CModesGenerator.generateLfHandleModeChanges(
                hasModalReactors,
                modalStateResetCount
            ));
        }
    }

    protected CDockerGenerator getDockerGenerator() {
        return new CDockerGenerator(isFederated, CCppMode, targetConfig);
    }
    
    @Override
    public void checkModalReactorSupport(boolean __) {
        // Modal reactors are currently only supported for non federated applications
        super.checkModalReactorSupport(!isFederated);
    }
    
    @Override
    protected String getConflictingConnectionsInModalReactorsBody(String source, String dest) {
        return String.join("\n",
            "// Generated forwarding reaction for connections with the same destination",
            "// but located in mutually exclusive modes.",
            "lf_set("+dest+", "+source+"->value);"
        );
    }
    
    /**
     * Add files needed for the proper function of the runtime scheduler to
     * {@code coreFiles} and {@link TargetConfig#compileAdditionalSources}.
     */
    private void pickScheduler() {
        // Don't use a scheduler that does not prioritize reactions based on deadlines
        // if the program contains a deadline (handler). Use the GEDF_NP scheduler instead.
        if (!targetConfig.schedulerType.prioritizesDeadline()) {
            // Check if a deadline is assigned to any reaction
            if (hasDeadlines(reactors)) {
                if (!targetConfig.setByUser.contains(TargetProperty.SCHEDULER)) {
                    targetConfig.schedulerType = TargetProperty.SchedulerOption.GEDF_NP;
                }
            }        
        }
        targetConfig.compileAdditionalSources.add(
             "core" + File.separator + "threaded" + File.separator + 
             "scheduler_" + targetConfig.schedulerType.toString() + ".c"
        );
        System.out.println("******** Using the "+targetConfig.schedulerType.toString()+" runtime scheduler.");
        targetConfig.compileAdditionalSources.add(
            "core" + File.separator + "utils" + File.separator + "semaphore.c"
        );
    }

    private boolean hasDeadlines(List<Reactor> reactors) {
        for (Reactor reactor : reactors) {
            for (Reaction reaction : allReactions(reactor)) {
                if (reaction.getDeadline() != null) {
                    return true;
                }
            }
        }
        return false;
    }
    
    /**
     * Look at the 'reactor' eResource.
     * If it is an imported .lf file, incorporate it into the current 
     * program in the following manner:
     * - Merge its target property with `targetConfig`
     * - If there are any preambles, add them to the preambles of the reactor.
     */
    private void inspectReactorEResource(ReactorDecl reactor) {
        // If the reactor is imported, look at the
        // target definition of the .lf file in which the reactor is imported from and
        // append any cmake-include.
        // Check if the reactor definition is imported
        if (reactor.eResource() != mainDef.getReactorClass().eResource()) {
            // Find the LFResource corresponding to this eResource
            LFResource lfResource = null;
            for (var resource : resources) {
                if (resource.getEResource() == reactor.eResource()) {
                    lfResource = resource;
                    break;
                }
            }
            // Copy the user files and cmake-includes to the src-gen path of the main .lf file
            if (lfResource != null) {
                copyUserFiles(lfResource.getTargetConfig(), lfResource.getFileConfig());
            }
            // Extract the contents of the imported file for the preambles
            var contents = toDefinition(reactor).eResource().getContents();
            var model = (Model) contents.get(0);;
            // Add the preambles from the imported .lf file
            toDefinition(reactor).getPreambles().addAll(model.getPreambles());
        }
    }
    
    /**
     * Copy all files or directories listed in the target property `files` and `cmake-include` 
     * into the src-gen folder of the main .lf file
     * 
     * @param targetConfig The targetConfig to read the `files` and `cmake-include` from.
     * @param fileConfig The fileConfig used to make the copy and resolve paths.
     */
    @Override
    public void copyUserFiles(TargetConfig targetConfig, FileConfig fileConfig) {
        super.copyUserFiles(targetConfig, fileConfig);
        // Make sure the target directory exists.
        var targetDir = this.fileConfig.getSrcGenPath();
        try {
            Files.createDirectories(targetDir);
        } catch (IOException e) {
            Exceptions.sneakyThrow(e);
        }

        for (String filename : targetConfig.fileNames) {
            var relativeFileName = CUtil.copyFileOrResource(
                    filename,
                    fileConfig.srcFile.getParent(),
                    targetDir);
            if (StringExtensions.isNullOrEmpty(relativeFileName)) {
                errorReporter.reportError(
                    "Failed to find file " + filename + " specified in the" +
                    " files target property."
                );
            } else {
                targetConfig.filesNamesWithoutPath.add(
                    relativeFileName
                );
            }
        }

        for (String filename : targetConfig.cmakeIncludes) {
            var relativeCMakeIncludeFileName = 
                CUtil.copyFileOrResource(
                    filename,
                    fileConfig.srcFile.getParent(),
                    targetDir);
            // Check if the file exists
            if (StringExtensions.isNullOrEmpty(relativeCMakeIncludeFileName)) {
                errorReporter.reportError( 
                    "Failed to find cmake-include file " + filename
                );
            } else {
                this.targetConfig.cmakeIncludesWithoutPath.add(
                    relativeCMakeIncludeFileName
                );
            }
        }
    }
    
    /**
     * Generate code for defining all reactors that belong to the federate, 
     * including all the child reactors down the hierarchy. Duplicate
     * Duplicates are avoided.
     * 
     * Imported reactors' original .lf file is 
     * incorporated in the following manner:
     * - If there are any cmake-include files, add them to the current list
     *  of cmake-include files.
     * - If there are any preambles, add them to the preambles of the reactor.
     */
    private void generateReactorDefinitions() {
        var generatedReactorDecls = new LinkedHashSet<ReactorDecl>();
        if (this.main != null) {
            generateReactorChildren(this.main, generatedReactorDecls);
        }

        if (this.mainDef != null) {
            generateReactorClass(this.mainDef.getReactorClass());
        }

        if (mainDef == null) {
            // Generate code for each reactor that was not instantiated in main or its children.
            for (Reactor r : reactors) {
                // Get the declarations for reactors that are instantiated somewhere.
                // A declaration is either a reactor definition or an import statement.;
                var declarations = this.instantiationGraph.getDeclarations(r);
                // If the reactor has no instantiations and there is no main reactor, then
                // generate code for it anyway (at a minimum, this means that the compiler is invoked
                // so that reaction bodies are checked).
                if (declarations.isEmpty()) {
                    generateReactorClass(r);
                }
            }
        }
    }
    
    /**
     * Generate code for the children of 'reactor' that belong to 'federate'.
     * Duplicates are avoided. 
     * 
     * Imported reactors' original .lf file is 
     * incorporated in the following manner:
     * - If there are any cmake-include files, add them to the current list
     *  of cmake-include files.
     * - If there are any preambles, add them to the preambles of the reactor.
     * 
     * @param reactor Used to extract children from
     */
    private void generateReactorChildren(
        ReactorInstance reactor,
        LinkedHashSet<ReactorDecl> generatedReactorDecls
    ) {
        for (ReactorInstance r : reactor.children) {
            if (currentFederate.contains(r) && 
                  r.reactorDeclaration != null &&
                  !generatedReactorDecls.contains(r.reactorDeclaration)) {
                generatedReactorDecls.add(r.reactorDeclaration);
                generateReactorChildren(r, generatedReactorDecls);
                inspectReactorEResource(r.reactorDeclaration);
                generateReactorClass(r.reactorDeclaration);
            }
        }
    }
    
    /**
     * Choose which platform files to compile with according to the OS.
     * If there is no main reactor, then compilation will produce a .o file requiring further linking.
     * Also, if useCmake is set to true, we don't need to add platform files. The CMakeLists.txt file
     * will detect and use the appropriate platform file based on the platform that cmake is invoked on.
     */
    private void pickCompilePlatform() {
        var OS = System.getProperty("os.name").toLowerCase();
        // FIXME: allow for cross-compiling
        if ((OS.indexOf("mac") >= 0) || (OS.indexOf("darwin") >= 0)) {
            if (mainDef != null && !targetConfig.useCmake) {
                targetConfig.compileAdditionalSources.add(
                     "core" + File.separator + "platform" + File.separator + "lf_macos_support.c"
                );
            }
        } else if (OS.indexOf("win") >= 0) {
            if (mainDef != null && !targetConfig.useCmake) {
                targetConfig.compileAdditionalSources.add(
                    "core" + File.separator + "platform" + File.separator + "lf_windows_support.c"
                );
            }
        } else if (OS.indexOf("nux") >= 0) {
            if (mainDef != null && !targetConfig.useCmake) {
                targetConfig.compileAdditionalSources.add(
                    "core" + File.separator + "platform" + File.separator + "lf_linux_support.c"
                );
            }
        } else {
            errorReporter.reportError("Platform " + OS + " is not supported");
        }
    }
    
    /**
     * Create a launcher script that executes all the federates and the RTI.
     * 
     * @param coreFiles The files from the core directory that must be
     *  copied to the remote machines.
     */
    public void createFederatedLauncher() throws IOException{
        var launcher = new FedCLauncher(
            targetConfig,
            fileConfig,
            errorReporter
        );
        launcher.createLauncher(
            federates,
            federationRTIProperties
        );
    }

    protected boolean clockSyncIsOn() {
        return targetConfig.clockSync != ClockSyncMode.OFF
            && (!federationRTIProperties.get("host").toString().equals(currentFederate.host)
            || targetConfig.clockSyncOptions.localFederatesOn);
    }

    /**
     * Initialize clock synchronization (if enabled) and its related options for a given federate.
     * 
     * Clock synchronization can be enabled using the clock-sync target property.
     * @see https://github.com/icyphy/lingua-franca/wiki/Distributed-Execution#clock-synchronization
     */
    protected void initializeClockSynchronization() {
        // Check if clock synchronization should be enabled for this federate in the first place
        if (clockSyncIsOn()) {
            System.out.println("Initial clock synchronization is enabled for federate "
                + currentFederate.id
            );
            if (targetConfig.clockSync == ClockSyncMode.ON) {
                if (targetConfig.clockSyncOptions.collectStats) {
                    System.out.println("Will collect clock sync statistics for federate " + currentFederate.id);
                    // Add libm to the compiler flags
                    // FIXME: This is a linker flag not compile flag but we don't have a way to add linker flags
                    // FIXME: This is probably going to fail on MacOS (especially using clang)
                    // because libm functions are builtin
                    targetConfig.compilerFlags.add("-lm");
                }
                System.out.println("Runtime clock synchronization is enabled for federate "
                    + currentFederate.id
                );
            }
        }
    }
    
    /**
     * Copy target-specific header file to the src-gen directory.
     */
    private void copyTargetFiles() throws IOException{
        FileUtil.copyDirectoryFromClassPath(
            "/lib/c/reactor-c/include", 
            fileConfig.getSrcGenPath().resolve("include"),
            false
        );
        FileUtil.copyDirectoryFromClassPath(
            "/lib/c/reactor-c/lib", 
            fileConfig.getSrcGenPath().resolve("lib"),
            false
        );
    }

    ////////////////////////////////////////////
    //// Code generators.
    /** 
     * Generate a reactor class definition for the specified federate.
     * A class definition has four parts:
     * 
     * * Preamble code, if any, specified in the Lingua Franca file.
     * * A "self" struct type definition (see the class documentation above).
     * * A function for each reaction.
     * * A constructor for creating an instance.
     *  for deleting an instance.
     * 
     * If the reactor is the main reactor, then
     * the generated code may be customized. Specifically,
     * if the main reactor has reactions, these reactions
     * will not be generated if they are triggered by or send
     * data to contained reactors that are not in the federate.
     * @param reactor The parsed reactor data structure.
     */
    private void generateReactorClass(ReactorDecl reactor) {
        // FIXME: Currently we're not reusing definitions for declarations that point to the same definition.
        
        Reactor defn = ASTUtils.toDefinition(reactor);
        
        if (reactor instanceof Reactor) {
            code.pr("// =============== START reactor class " + reactor.getName());
        } else {
            code.pr("// =============== START reactor class " + defn.getName() + " as " + reactor.getName());
        }
        
        // Preamble code contains state declarations with static initializers.
        generateUserPreamblesForReactor(defn);
            
        // Some of the following methods create lines of code that need to
        // go into the constructor.  Collect those lines of code here:
        var constructorCode = new CodeBuilder();
        generateAuxiliaryStructs(reactor);
        generateSelfStruct(reactor, constructorCode);
        generateReactions(reactor, currentFederate);
        generateConstructor(reactor, currentFederate, constructorCode);

        code.pr("// =============== END reactor class " + reactor.getName());
        code.pr("");
    }
    
    /**
     * Generates preambles defined by user for a given reactor
     * @param reactor The given reactor
     */
    public void generateUserPreamblesForReactor(Reactor reactor) {
        for (Preamble p : convertToEmptyListIfNull(reactor.getPreambles())) {
            code.pr("// *********** From the preamble, verbatim:");
            code.prSourceLineNumber(p.getCode());
            code.pr(toText(p.getCode()));
            code.pr("\n// *********** End of preamble.");
        }
    }
    
    /**
     * Generate a constructor for the specified reactor in the specified federate.
     * @param reactor The parsed reactor data structure.
     * @param federate A federate name, or null to unconditionally generate.
     * @param constructorCode Lines of code previously generated that need to
     *  go into the constructor.
     */
    protected void generateConstructor(
        ReactorDecl reactor, FederateInstance federate, CodeBuilder constructorCode
    ) {
        code.pr(CConstructorGenerator.generateConstructor(
            reactor,
            federate,
            constructorCode.toString()
        ));
    }

    /**
     * Generate the struct type definitions for inputs, outputs, and
     * actions of the specified reactor.
     * @param reactor The parsed reactor data structure.
     */
    protected void generateAuxiliaryStructs(ReactorDecl decl) {
        var reactor = ASTUtils.toDefinition(decl);
        // In the case where there are incoming
        // p2p logical connections in decentralized
        // federated execution, there will be an
        // intended_tag field added to accommodate
        // the case where a reaction triggered by a
        // port or action is late due to network 
        // latency, etc..
        var federatedExtension = new CodeBuilder();    
        if (isFederatedAndDecentralized()) {
            federatedExtension.pr(types.getTargetTagType()+" intended_tag;");
        }
        if (isFederated) {
            federatedExtension.pr(types.getTargetTimeType()+" physical_time_of_arrival;");
        }
        // First, handle inputs.
        for (Input input : allInputs(reactor)) {
            code.pr(CPortGenerator.generateAuxiliaryStruct(
                decl,
                input,
                getTarget(),
                errorReporter,
                types,
                federatedExtension
            ));
        }
        // Next, handle outputs.
        for (Output output : allOutputs(reactor)) {
            code.pr(CPortGenerator.generateAuxiliaryStruct(
                decl,
                output,
                getTarget(),
                errorReporter,
                types,
                federatedExtension
            ));
        }
        // Finally, handle actions.
        // The very first item on this struct needs to be
        // a trigger_t* because the struct will be cast to (trigger_t*)
        // by the lf_schedule() functions to get to the trigger.
        for (Action action : allActions(reactor)) {
            if (currentFederate.contains(action)) {
                code.pr(CActionGenerator.generateAuxiliaryStruct(
                    decl,
                    action,
                    getTarget(),
                    types,
                    federatedExtension
                ));
            }
        }
    }

    /**
     * Generate the self struct type definition for the specified reactor
     * in the specified federate.
     * @param reactor The parsed reactor data structure.
     * @param constructorCode Place to put lines of code that need to
     *  go into the constructor.
     */
    private void generateSelfStruct(ReactorDecl decl, CodeBuilder constructorCode) {
        var reactor = toDefinition(decl);
        var selfType = CUtil.selfType(decl);
        
        // Construct the typedef for the "self" struct.
        // Create a type name for the self struct.
        var body = new CodeBuilder();
        
        // Extensions can add functionality to the CGenerator
        generateSelfStructExtension(body, decl, constructorCode);
        
        // Next handle parameters.
        body.pr(CParameterGenerator.generateDeclarations(reactor, types));
        
        // Next handle states.
        body.pr(CStateGenerator.generateDeclarations(reactor, types));
        
        // Next handle actions.
        CActionGenerator.generateDeclarations(reactor, decl, currentFederate, body, constructorCode);
        
        // Next handle inputs and outputs.
        CPortGenerator.generateDeclarations(reactor, decl, body, constructorCode);
        
        // If there are contained reactors that either receive inputs
        // from reactions of this reactor or produce outputs that trigger
        // reactions of this reactor, then we need to create a struct
        // inside the self struct for each contained reactor. That
        // struct has a place to hold the data produced by this reactor's
        // reactions and a place to put pointers to data produced by
        // the contained reactors.
        generateInteractingContainedReactors(reactor, body, constructorCode);

        // Next, generate the fields needed for each reaction.
        CReactionGenerator.generateReactionAndTriggerStructs(
            currentFederate,
            body, 
            decl, 
            constructorCode,
            types,
            isFederated,
            isFederatedAndDecentralized()
        );

        // Next, generate fields for modes
        CModesGenerator.generateDeclarations(reactor, body, constructorCode);

        // The first field has to always be a pointer to the list of
        // of allocated memory that must be freed when the reactor is freed.
        // This means that the struct can be safely cast to self_base_t.
        code.pr("typedef struct {");
        code.indent();
        code.pr("struct self_base_t base;");
        code.pr(body.toString());
        code.unindent();
        code.pr("} " + selfType + ";");
    }
    
    /**
     * Generate structs and associated code for contained reactors that
     * send or receive data to or from the container's reactions.
     * 
     * If there are contained reactors that either receive inputs
     * from reactions of this reactor or produce outputs that trigger
     * reactions of this reactor, then we need to create a struct
     * inside the self struct of the container for each contained reactor.
     * That struct has a place to hold the data produced by the container reactor's
     * reactions and a place to put pointers to data produced by
     * the contained reactors.
     * 
     * @param reactor The reactor.
     * @param body The place to put the struct definition for the contained reactors.
     * @param constructorCode The place to put matching code that goes in the container's constructor.
     */
    private void generateInteractingContainedReactors(
        Reactor reactor,
        CodeBuilder body,
        CodeBuilder constructorCode
    ) {
        // The contents of the struct will be collected first so that
        // we avoid duplicate entries and then the struct will be constructed.
        var contained = new InteractingContainedReactors(reactor, currentFederate);
        // Next generate the relevant code.
        for (Instantiation containedReactor : contained.containedReactors()) {
            // First define an _width variable in case it is a bank.
            var array = "";
            var width = -2;
            // If the instantiation is a bank, find the maximum bank width
            // to define an array.
            if (containedReactor.getWidthSpec() != null) {
                width = CReactionGenerator.maxContainedReactorBankWidth(containedReactor, null, 0, mainDef);
                array = "[" + width + "]";
            }
            // NOTE: The following needs to be done for each instance
            // so that the width can be parameter, not in the constructor.
            // Here, we conservatively use a width that is the largest of all isntances.
            constructorCode.pr(String.join("\n", 
                "// Set the _width variable for all cases. This will be -2",
                "// if the reactor is not a bank of reactors.",
                "self->_lf_"+containedReactor.getName()+"_width = "+width+";"
            ));

            // Generate one struct for each contained reactor that interacts.
            body.pr("struct {");
            body.indent();
            for (Port port : contained.portsOfInstance(containedReactor)) {
                if (port instanceof Input) {
                    // If the variable is a multiport, then the place to store the data has
                    // to be malloc'd at initialization.
                    if (!ASTUtils.isMultiport(port)) {
                        // Not a multiport.
                        body.pr(port, variableStructType(port, containedReactor.getReactorClass())+" "+port.getName()+";");
                    } else {
                        // Is a multiport.
                        // Memory will be malloc'd in initialization.
                        body.pr(port, String.join("\n", 
                            variableStructType(port, containedReactor.getReactorClass())+"** "+port.getName()+";",
                            "int "+port.getName()+"_width;"
                        ));
                    }
                } else {
                    // Must be an output port.
                    // Outputs of contained reactors are pointers to the source of data on the
                    // self struct of the container.
                    if (!ASTUtils.isMultiport(port)) {
                        // Not a multiport.
                        body.pr(port, variableStructType(port, containedReactor.getReactorClass())+"* "+port.getName()+";");
                    } else {
                        // Is a multiport.
                        // Here, we will use an array of pointers.
                        // Memory will be malloc'd in initialization.
                        body.pr(port, String.join("\n", 
                            variableStructType(port, containedReactor.getReactorClass())+"** "+port.getName()+";",
                            "int "+port.getName()+"_width;"
                        ));
                    }
                    body.pr(port, "trigger_t "+port.getName()+"_trigger;");
                    var reactorIndex = "";
                    if (containedReactor.getWidthSpec() != null) {
                        reactorIndex = "[reactor_index]";
                        constructorCode.pr("for (int reactor_index = 0; reactor_index < self->_lf_"+containedReactor.getName()+"_width; reactor_index++) {");
                        constructorCode.indent();
                    }
                    var portOnSelf = "self->_lf_"+containedReactor.getName()+reactorIndex+"."+port.getName();
                    
                    if (isFederatedAndDecentralized()) {
                        constructorCode.pr(port, portOnSelf+"_trigger.intended_tag = (tag_t) { .time = NEVER, .microstep = 0u};");
                    }
                    var triggered = contained.reactionsTriggered(containedReactor, port);
                    if (triggered.size() > 0) {
                        body.pr(port, "reaction_t* "+port.getName()+"_reactions["+triggered.size()+"];");
                        var triggeredCount = 0;
                        for (Integer index : triggered) {
                            constructorCode.pr(port, portOnSelf+"_reactions["+triggeredCount+++"] = &self->_lf__reaction_"+index+";");
                        }
                        constructorCode.pr(port, portOnSelf+"_trigger.reactions = "+portOnSelf+"_reactions;");
                    } else {
                        // Since the self struct is created using calloc, there is no need to set
                        // self->_lf_"+containedReactor.getName()+"."+port.getName()+"_trigger.reactions = NULL
                    }
                    // Since the self struct is created using calloc, there is no need to set
                    // self->_lf_"+containedReactor.getName()+"."+port.getName()+"_trigger.token = NULL;
                    // self->_lf_"+containedReactor.getName()+"."+port.getName()+"_trigger.is_present = false;
                    // self->_lf_"+containedReactor.getName()+"."+port.getName()+"_trigger.is_timer = false;
                    // self->_lf_"+containedReactor.getName()+"."+port.getName()+"_trigger.is_physical = false;
                    // self->_lf_"+containedReactor.getName()+"."+port.getName()+"_trigger.drop = false;
                    // self->_lf_"+containedReactor.getName()+"."+port.getName()+"_trigger.element_size = 0;
                    // self->_lf_"+containedReactor.getName()+"."+port.getName()+"_trigger.intended_tag = (0, 0);
                    constructorCode.pr(port, String.join("\n", 
                        portOnSelf+"_trigger.last = NULL;",
                        portOnSelf+"_trigger.number_of_reactions = "+triggered.size()+";"
                    ));
                    
                    if (isFederated) {
                        // Set the physical_time_of_arrival
                        constructorCode.pr(port, portOnSelf+"_trigger.physical_time_of_arrival = NEVER;");
                    }
                    if (containedReactor.getWidthSpec() != null) {
                        constructorCode.unindent();
                        constructorCode.pr("}");
                    }
                }
            }
            body.unindent();
            body.pr(String.join("\n", 
                "} _lf_"+containedReactor.getName()+array+";",
                "int _lf_"+containedReactor.getName()+"_width;"
            ));
        }
    }
    
    /**
     * This function is provided to allow extensions of the CGenerator to append the structure of the self struct
     * @param body The body of the self struct
     * @param decl The reactor declaration for the self struct
     * @param constructorCode Code that is executed when the reactor is instantiated
     */
    public void generateSelfStructExtension(
        CodeBuilder body,
        ReactorDecl decl,
        CodeBuilder constructorCode
    ) {
        // Do nothing
    }
    
    /** Generate reaction functions definition for a reactor.
     *  These functions have a single argument that is a void* pointing to
     *  a struct that contains parameters, state variables, inputs (triggering or not),
     *  actions (triggering or produced), and outputs.
     *  @param reactor The reactor.
     *  @param federate The federate, or null if this is not
     *   federated or not the main reactor and reactions should be
     *   unconditionally generated.
     */
    public void generateReactions(ReactorDecl decl, FederateInstance federate) {
        var reactionIndex = 0;
        var reactor = ASTUtils.toDefinition(decl);
        for (Reaction reaction : allReactions(reactor)) {
            if (federate == null || federate.contains(reaction)) {
                generateReaction(reaction, decl, reactionIndex);
            }
            // Increment reaction index even if the reaction is not in the federate
            // so that across federates, the reaction indices are consistent.
            reactionIndex++;
        }
    }
    
    /** Generate a reaction function definition for a reactor.
     *  This function will have a single argument that is a void* pointing to
     *  a struct that contains parameters, state variables, inputs (triggering or not),
     *  actions (triggering or produced), and outputs.
     *  @param reaction The reaction.
     *  @param reactor The reactor.
     *  @param reactionIndex The position of the reaction within the reactor. 
     */
    public void generateReaction(Reaction reaction, ReactorDecl decl, int reactionIndex) {
        code.pr(CReactionGenerator.generateReaction(
            reaction,
            decl,
            reactionIndex,
            mainDef,
            errorReporter,
            types,
            isFederatedAndDecentralized(),
            getTarget().requiresTypes
        ));
    }
    
    /**
     * Record startup and shutdown reactions.
     * @param instance A reactor instance.
     */
    private void recordStartupAndShutdown(ReactorInstance instance) {
        // For each reaction instance, allocate the arrays that will be used to
        // trigger downstream reactions.
        for (ReactionInstance reaction : instance.reactions) {
            if (currentFederate.contains(reaction.getDefinition())) {
                var reactor = reaction.getParent();
                var temp = new CodeBuilder();
                var foundOne = false;
                
                var reactionRef = CUtil.reactionRef(reaction);
                            
                // Next handle triggers of the reaction that come from a multiport output
                // of a contained reactor.  Also, handle startup and shutdown triggers.
                for (TriggerInstance<?> trigger : reaction.triggers) {
                    if (trigger.isStartup()) {
                        temp.pr("_lf_startup_reactions[_lf_startup_reactions_count++] = &"+reactionRef+";");
                        startupReactionCount += currentFederate.numRuntimeInstances(reactor);
                        foundOne = true;
                    } else if (trigger.isShutdown()) {
                        temp.pr("_lf_shutdown_reactions[_lf_shutdown_reactions_count++] = &"+reactionRef+";");
                        foundOne = true;
                        shutdownReactionCount += currentFederate.numRuntimeInstances(reactor);
    
                        if (targetConfig.tracing != null) {
                            var description = CUtil.getShortenedName(reactor);
                            var reactorRef = CUtil.reactorRef(reactor);
                            temp.pr(String.join("\n", 
                                "_lf_register_trace_event("+reactorRef+", &("+reactorRef+"->_lf__shutdown),",
                                "trace_trigger, "+addDoubleQuotes(description+".shutdown")+");"
                            ));
                        }
                    }
                }
                if (foundOne) initializeTriggerObjects.pr(temp.toString());
            }
        }
    }

   

    /** 
     * Generate code to set up the tables used in _lf_start_time_step to decrement reference
     * counts and mark outputs absent between time steps. This function puts the code
     * into startTimeStep.
     */
    private void generateStartTimeStep(ReactorInstance instance) {
        // First, set up to decrement reference counts for each token type
        // input of a contained reactor that is present.
        for (ReactorInstance child : instance.children) {
            if (currentFederate.contains(child) && child.inputs.size() > 0) {
                
                // Avoid generating code if not needed.
                var foundOne = false;
                var temp = new CodeBuilder();
                
                temp.startScopedBlock(child, currentFederate, isFederated, true);

                for (PortInstance input : child.inputs) {
                    if (CUtil.isTokenType(getInferredType(((Input) input.getDefinition())), types)) {
                        foundOne = true;
                        temp.pr(CPortGenerator.initializeStartTimeStepTableForInput(input));
                        startTimeStepTokens += currentFederate.numRuntimeInstances(input.getParent()) * input.getWidth();
                    }
                }
                temp.endScopedBlock();

                if (foundOne) {
                    startTimeStep.pr(temp.toString());
                }
            }
        }
        // Avoid generating dead code if nothing is relevant.
        var foundOne = false;
        var temp = new CodeBuilder();
        var containerSelfStructName = CUtil.reactorRef(instance);

        // Handle inputs that get sent data from a reaction rather than from
        // another contained reactor and reactions that are triggered by an
        // output of a contained reactor.
        // Note that there may be more than one reaction reacting to the same
        // port so we have to avoid listing the port more than once.
        var portsSeen = new LinkedHashSet<PortInstance>();
        for (ReactionInstance reaction : instance.reactions) {
            if (currentFederate.contains(reaction.getDefinition())) {
                for (PortInstance port : Iterables.filter(reaction.effects, PortInstance.class)) {
                    if (port.getDefinition() instanceof Input && !portsSeen.contains(port)) {
                        portsSeen.add(port);
                        // This reaction is sending to an input. Must be
                        // the input of a contained reactor in the federate.
                        // NOTE: If instance == main and the federate is within a bank,
                        // this assumes that the reaction writes only to the bank member in the federate.
                        if (currentFederate.contains(port.getParent())) {
                            foundOne = true;

                            temp.pr("// Add port "+port.getFullName()+" to array of is_present fields.");
                            
                            if (!Objects.equal(port.getParent(), instance)) {
                                // The port belongs to contained reactor, so we also have
                                // iterate over the instance bank members.
                                temp.startScopedBlock();
                                temp.pr("int count = 0;");
                                temp.startScopedBlock(instance, currentFederate, isFederated, true);
                                temp.startScopedBankChannelIteration(port, currentFederate, null, isFederated);
                            } else {
                                temp.startScopedBankChannelIteration(port, currentFederate, "count", isFederated);
                            }
                            var portRef = CUtil.portRefNested(port);
                            var con = (port.isMultiport()) ? "->" : ".";
                            
                            temp.pr("_lf_is_present_fields["+startTimeStepIsPresentCount+" + count] = &"+portRef+con+"is_present;");
                            if (isFederatedAndDecentralized()) {
                                // Intended_tag is only applicable to ports in federated execution.
                                temp.pr("_lf_intended_tag_fields["+startTimeStepIsPresentCount+" + count] = &"+portRef+con+"intended_tag;");
                            }

                            startTimeStepIsPresentCount += port.getWidth() * currentFederate.numRuntimeInstances(port.getParent());

                            if (!Objects.equal(port.getParent(), instance)) {
                                temp.pr("count++;");
                                temp.endScopedBlock();
                                temp.endScopedBlock();
                                temp.endScopedBankChannelIteration(port, null);
                            } else {
                                temp.endScopedBankChannelIteration(port, "count");
                            }
                       }
                    }
                }
                // Find outputs of contained reactors that have token types and therefore
                // need to have their reference counts decremented.
                for (PortInstance port : Iterables.filter(reaction.sources, PortInstance.class)) {
                    if (port.isOutput() && !portsSeen.contains(port)) {
                        portsSeen.add(port);
                        // This reaction is receiving data from the port.
                        if (CUtil.isTokenType(ASTUtils.getInferredType(((Output) port.getDefinition())), types)) {
                            foundOne = true;
                            temp.pr("// Add port "+port.getFullName()+" to array _lf_tokens_with_ref_count.");
                            // Potentially have to iterate over bank members of the instance
                            // (parent of the reaction), bank members of the contained reactor (if a bank),
                            // and channels of the multiport (if multiport).
                            temp.startScopedBlock(instance, currentFederate, isFederated, true);
                            temp.startScopedBankChannelIteration(port, currentFederate, "count", isFederated);
                            var portRef = CUtil.portRef(port, true, true, null, null, null);
                            temp.pr(CPortGenerator.initializeStartTimeStepTableForPort(portRef));
                            startTimeStepTokens += port.getWidth() * currentFederate.numRuntimeInstances(port.getParent());
                            temp.endScopedBankChannelIteration(port, "count");
                            temp.endScopedBlock();
                        }
                    }
                }
            }
        }
        if (foundOne) startTimeStep.pr(temp.toString());
        temp = new CodeBuilder();
        foundOne = false;
        
        for (ActionInstance action : instance.actions) {
            if (currentFederate == null || currentFederate.contains(action.getDefinition())) {
                foundOne = true;
                temp.startScopedBlock(instance, currentFederate, isFederated, true);
                
                temp.pr(String.join("\n", 
                    "// Add action "+action.getFullName()+" to array of is_present fields.",
                    "_lf_is_present_fields["+startTimeStepIsPresentCount+"] ",
                    "        = &"+containerSelfStructName+"->_lf_"+action.getName()+".is_present;"
                ));
                if (isFederatedAndDecentralized()) {
                    // Intended_tag is only applicable to actions in federated execution with decentralized coordination.
                    temp.pr(String.join("\n", 
                        "// Add action "+action.getFullName()+" to array of intended_tag fields.",
                        "_lf_intended_tag_fields["+startTimeStepIsPresentCount+"] ",
                        "        = &"+containerSelfStructName+"->_lf_"+action.getName()+".intended_tag;"
                    ));
                }
                startTimeStepIsPresentCount += currentFederate.numRuntimeInstances(action.getParent());
                temp.endScopedBlock();
            }
        }
        if (foundOne) startTimeStep.pr(temp.toString());
        temp = new CodeBuilder();
        foundOne = false;
        
        // Next, set up the table to mark each output of each contained reactor absent.
        for (ReactorInstance child : instance.children) {
            if (currentFederate.contains(child) && child.outputs.size() > 0) {
                
                temp.startScopedBlock();
                temp.pr("int count = 0;");
                temp.startScopedBlock(child, currentFederate, isFederated, true);
        
                var channelCount = 0;
                for (PortInstance output : child.outputs) {
                    if (!output.getDependsOnReactions().isEmpty()){
                        foundOne = true;
                        temp.pr("// Add port "+output.getFullName()+" to array of is_present fields.");
                        temp.startChannelIteration(output);
                        temp.pr("_lf_is_present_fields["+startTimeStepIsPresentCount+" + count] = &"+CUtil.portRef(output)+".is_present;");
                        
                        if (isFederatedAndDecentralized()) {
                            // Intended_tag is only applicable to ports in federated execution with decentralized coordination.
                            temp.pr(String.join("\n", 
                                "// Add port "+output.getFullName()+" to array of intended_tag fields.",
                                "_lf_intended_tag_fields["+startTimeStepIsPresentCount+" + count] = &"+CUtil.portRef(output)+".intended_tag;"
                            ));
                        }
                        
                        temp.pr("count++;");
                        channelCount += output.getWidth();
                        temp.endChannelIteration(output);
                    }
                }
                startTimeStepIsPresentCount += channelCount * currentFederate.numRuntimeInstances(child);
                temp.endScopedBlock();
                temp.endScopedBlock();
            }
        }
        if (foundOne) startTimeStep.pr(temp.toString());
    }

    /**
     * For each timer in the given reactor, generate initialization code for the offset
     * and period fields.
     * 
     * This method will also populate the global _lf_timer_triggers array, which is
     * used to start all timers at the start of execution.
     * 
     * @param instance A reactor instance.
     */
    private void generateTimerInitializations(ReactorInstance instance) {
        for (TimerInstance timer : instance.timers) {
            if (currentFederate.contains(timer.getDefinition())) {
                if (!timer.isStartup()) {
                    initializeTriggerObjects.pr(CTimerGenerator.generateInitializer(timer));
                    timerCount += currentFederate.numRuntimeInstances(timer.getParent());
                }
            }
        }
    }

    /**
     * Process a given .proto file.
     * 
     * Run, if possible, the proto-c protocol buffer code generator to produce
     * the required .h and .c files.
     * @param filename Name of the file to process.
     */
     public void processProtoFile(String filename, CancelIndicator cancelIndicator) {
        var protoc = commandFactory.createCommand(
            "protoc-c",
            List.of("--c_out="+this.fileConfig.getSrcGenPath(), filename),
            fileConfig.srcPath);
        if (protoc == null) {
            errorReporter.reportError("Processing .proto files requires proto-c >= 1.3.3.");
            return;
        }
        var returnCode = protoc.run(cancelIndicator);
        if (returnCode == 0) {
            var nameSansProto = filename.substring(0, filename.length() - 6);
            targetConfig.compileAdditionalSources.add(
                fileConfig.getSrcGenPath().resolve(nameSansProto + ".pb-c.c").toString()
            );
            
            targetConfig.compileLibraries.add("-l");
            targetConfig.compileLibraries.add("protobuf-c");
            targetConfig.compilerFlags.add("-lprotobuf-c");  
        } else {
            errorReporter.reportError("protoc-c returns error code " + returnCode);
        }
    }
     
    /** 
     * Construct a unique type for the struct of the specified
     * typed variable (port or action) of the specified reactor class.
     * This is required to be the same as the type name returned by
     * {@link variableStructType(TriggerInstance<?>)}.
     * @param variable The variable.
     * @param reactor The reactor class.
     * @return The name of the self struct.
     */
    public static String variableStructType(Variable variable, ReactorDecl reactor) {
        return reactor.getName().toLowerCase()+"_"+variable.getName()+"_t";
    }

    /** 
     * Construct a unique type for the struct of the specified
     * instance (port or action).
     * This is required to be the same as the type name returned by
     * {@link variableStructType(Variable, ReactorDecl)}.
     * @param portOrAction The port or action instance.
     * @return The name of the self struct.
     */
    public static String variableStructType(TriggerInstance<?> portOrAction) {
        return portOrAction.getParent().reactorDeclaration.getName().toLowerCase()+"_"+portOrAction.getName()+"_t";
    }

    /**
     * Generates C code to retrieve port->member
     * This function is used for clarity and is called whenever struct is allocated on heap memory.
     * @param portName The name of the port in string
     * @param member The member's name (e.g., is_present)
     * @return Generated code
     */
    public static String getHeapPortMember(String portName, String member) {
        return  portName+"->"+member;
    }
    
    /**
     * Return the operator used to retrieve struct members
     */
    public static String getStackStructOperator() {
        return ".";
    }
    
    /**
     * If tracing is turned on, then generate code that records
     * the full name of the specified reactor instance in the
     * trace table. If tracing is not turned on, do nothing.
     * @param instance The reactor instance.
     */
    private void generateTraceTableEntries(ReactorInstance instance) {
        if (targetConfig.tracing != null) {
            initializeTriggerObjects.pr(
                CTracingGenerator.generateTraceTableEntries(instance, currentFederate)
            );
        }
    }
    
    /** 
     * Generate code to instantiate the specified reactor instance and
     * initialize it.
     * @param instance A reactor instance.
     * @param federate A federate instance to conditionally generate code by
     *  contained reactors or null if there are no federates.
     */
    public void generateReactorInstance(ReactorInstance instance) {
        var reactorClass = instance.getDefinition().getReactorClass();
        var fullName = instance.getFullName();
        initializeTriggerObjects.pr(
                "// ***** Start initializing " + fullName + " of class " + reactorClass.getName());
        // Generate the instance self struct containing parameters, state variables,
        // and outputs (the "self" struct).
        initializeTriggerObjects.pr(CUtil.reactorRefName(instance)+"["+CUtil.runtimeIndex(instance)+"] = new_"+reactorClass.getName()+"();");
        // Generate code to initialize the "self" struct in the
        // _lf_initialize_trigger_objects function.
        generateTraceTableEntries(instance);
        generateReactorInstanceExtension(instance);
        generateParameterInitialization(instance);
        initializeOutputMultiports(instance);
        initializeInputMultiports(instance);
        recordStartupAndShutdown(instance);

        // Next, initialize the "self" struct with state variables.
        // These values may be expressions that refer to the parameter values defined above.        
        generateStateVariableInitializations(instance);

        // Generate trigger objects for the instance.
        generateTimerInitializations(instance);
        generateActionInitializations(instance);
        generateInitializeActionToken(instance);
        generateSetDeadline(instance);
        generateModeStructure(instance);

        // Recursively generate code for the children.
        for (ReactorInstance child : instance.children) {
            if (currentFederate.contains(child)) {
                // If this reactor is a placeholder for a bank of reactors, then generate
                // an array of instances of reactors and create an enclosing for loop.
                // Need to do this for each of the builders into which the code writes.
                startTimeStep.startScopedBlock(child, currentFederate, isFederated, true);
                initializeTriggerObjects.startScopedBlock(child, currentFederate, isFederated, true);
                generateReactorInstance(child);
                initializeTriggerObjects.endScopedBlock();
                startTimeStep.endScopedBlock();
            }
        }
        
        // If this program is federated with centralized coordination and this reactor
        // instance is a federate, then check
        // for outputs that depend on physical actions so that null messages can be
        // sent to the RTI.
        if (isFederatedAndCentralized() && instance.getParent() == main) {
            var outputDelayMap = currentFederate.findOutputsConnectedToPhysicalActions(instance);
            var minDelay = TimeValue.MAX_VALUE;
            Output outputFound = null;
            for (Output output : outputDelayMap.keySet()) {
                var outputDelay = outputDelayMap.get(output);
                if (outputDelay.isEarlierThan(minDelay)) {
                    minDelay = outputDelay;
                    outputFound = output;
                }
            }
            if (minDelay != TimeValue.MAX_VALUE) {
                // Unless silenced, issue a warning.
                if (targetConfig.coordinationOptions.advance_message_interval == null) {
                    errorReporter.reportWarning(outputFound, String.join("\n", 
                        "Found a path from a physical action to output for reactor "+addDoubleQuotes(instance.getName())+". ",
                        "The amount of delay is "+minDelay.toString()+".",
                        "With centralized coordination, this can result in a large number of messages to the RTI.",
                        "Consider refactoring the code so that the output does not depend on the physical action,",
                        "or consider using decentralized coordination. To silence this warning, set the target",
                        "parameter coordination-options with a value like {advance-message-interval: 10 msec}"
                    ));
                }
                initializeTriggerObjects.pr("_fed.min_delay_from_physical_action_to_federate_output = "+GeneratorBase.timeInTargetLanguage(minDelay)+";");
            }
        }
        
        // For this instance, define what must be done at the start of
        // each time step. This sets up the tables that are used by the
        // _lf_start_time_step() function in reactor_common.c.
        // Note that this function is also run once at the end
        // so that it can deallocate any memory.
        generateStartTimeStep(instance);
        initializeTriggerObjects.pr("//***** End initializing " + fullName);
    }

    /**
     * For each action of the specified reactor instance, generate initialization code
     * for the offset and period fields. 
     * @param instance The reactor.
     */
    private void generateActionInitializations(ReactorInstance instance) {
        initializeTriggerObjects.pr(CActionGenerator.generateInitializers(instance, currentFederate));
    }
        
    /**
     * Initialize actions by creating a lf_token_t in the self struct.
     * This has the information required to allocate memory for the action payload.
     * Skip any action that is not actually used as a trigger.
     * @param reactor The reactor containing the actions.
     */
    private void generateInitializeActionToken(ReactorInstance reactor) {
        for (ActionInstance action : reactor.actions) {
            // Skip this step if the action is not in use. 
            if (action.getParent().getTriggers().contains(action) 
                && currentFederate.contains(action.getDefinition())
            ) {
                var type = getInferredType(action.getDefinition());
                var payloadSize = "0";
                if (!type.isUndefined()) {
                    var typeStr = types.getTargetType(type);
                    if (CUtil.isTokenType(type, types)) {
                        typeStr = CUtil.rootType(typeStr);
                    }
                    if (typeStr != null && !typeStr.equals("") && !typeStr.equals("void")) {
                        payloadSize = "sizeof("+typeStr+")";
                    }    
                }
            
                var selfStruct = CUtil.reactorRef(action.getParent());
                initializeTriggerObjects.pr(
                    CActionGenerator.generateTokenInitializer(
                        selfStruct, action.getName(), payloadSize
                    )
                );
                startTimeStepTokens += currentFederate.numRuntimeInstances(action.getParent());
            }
        }
    }
    
    /**
     * Generate code that is executed while the reactor instance is being initialized.
     * This is provided as an extension point for subclasses.
     * Normally, the reactions argument is the full list of reactions,
     * but for the top-level of a federate, will be a subset of reactions that
     * is relevant to the federate.
     * @param instance The reactor instance.
     * @param reactions The reactions of this instance.
     */
    public void generateReactorInstanceExtension(ReactorInstance instance) {
        // Do nothing
    }
    
    /**
     * Generate code that initializes the state variables for a given instance.
     * Unlike parameters, state variables are uniformly initialized for all instances
     * of the same reactor.
     * @param instance The reactor class instance
     * @return Initialization code fore state variables of instance
     */
    public void generateStateVariableInitializations(ReactorInstance instance) {
        var reactorClass = instance.getDefinition().getReactorClass();
        var selfRef = CUtil.reactorRef(instance);
        for (StateVar stateVar : allStateVars(toDefinition(reactorClass))) {
            if (isInitialized(stateVar)) {
                var mode = stateVar.eContainer() instanceof Mode ? 
                    instance.lookupModeInstance((Mode) stateVar.eContainer()) :
                    instance.getMode(false);
                initializeTriggerObjects.pr(CStateGenerator.generateInitializer(
                    instance, 
                    selfRef,
                    stateVar,
                    mode,
                    types,
                    modalStateResetCount
                ));
                if (mode != null) {
                    modalStateResetCount++;
                }
            }
        }
    }
    
    /**
     * Generate code to set the deadline field of the reactions in the
     * specified reactor instance.
     * @param instance The reactor instance.
     */
    private void generateSetDeadline(ReactorInstance instance) {
        for (ReactionInstance reaction : instance.reactions) {
            if (reaction.declaredDeadline != null
                && currentFederate.contains(reaction.getDefinition())
            ) {
                var deadline = reaction.declaredDeadline.maxDelay;
                var selfRef = CUtil.reactorRef(reaction.getParent())+"->_lf__reaction_"+reaction.index;
                initializeTriggerObjects.pr(selfRef+".deadline = "+GeneratorBase.timeInTargetLanguage(deadline)+";");
            }
        }
    }
        
    /**
     * Generate code to initialize modes.
     * @param instance The reactor instance.
     */
    private void generateModeStructure(ReactorInstance instance) {
        var parentMode = instance.getMode(false);
        var nameOfSelfStruct = CUtil.reactorRef(instance);
        // If this instance is enclosed in another mode
        if (parentMode != null) {
            var parentModeRef = "&"+CUtil.reactorRef(parentMode.getParent())+"->_lf__modes["+parentMode.getParent().modes.indexOf(parentMode)+"]";
            initializeTriggerObjects.pr("// Setup relation to enclosing mode");

            // If this reactor does not have its own modes, all reactions must be linked to enclosing mode
            if (instance.modes.isEmpty()) {
                int i = 0;
                for (ReactionInstance reaction : instance.reactions) {
                    initializeTriggerObjects.pr(CUtil.reactorRef(reaction.getParent())+"->_lf__reaction_"+i+".mode = "+parentModeRef+";");
                    i++;
                }
            } else { // Otherwise, only reactions outside modes must be linked and the mode state itself gets a parent relation
                initializeTriggerObjects.pr("((self_base_t*)"+nameOfSelfStruct+")->_lf__mode_state.parent_mode = "+parentModeRef+";");
                Iterable<ReactionInstance> reactionsOutsideModes = IterableExtensions.filter(instance.reactions, it -> it.getMode(true) == null);
                for (ReactionInstance reaction : reactionsOutsideModes) {
                    initializeTriggerObjects.pr(CUtil.reactorRef(reaction.getParent())+"->_lf__reaction_"+instance.reactions.indexOf(reaction)+".mode = "+parentModeRef+";");
                }
            }
        }
        // If this reactor has modes, register for mode change handling
        if (!instance.modes.isEmpty()) {
            initializeTriggerObjects.pr("// Register for transition handling");
            initializeTriggerObjects.pr("_lf_modal_reactor_states["+modalReactorCount+++"] = &((self_base_t*)"+nameOfSelfStruct+")->_lf__mode_state;");
        }
    }
    
    /**
     * Generate runtime initialization code for parameters of a given reactor instance
     * @param instance The reactor instance.
     */
    public void generateParameterInitialization(ReactorInstance instance) {
        var selfRef = CUtil.reactorRef(instance);
        // Declare a local bank_index variable so that initializers can use it.
        initializeTriggerObjects.pr("int bank_index = "+CUtil.bankIndex(instance)+";");
        for (ParameterInstance parameter : instance.parameters) {
            // NOTE: we now use the resolved literal value. For better efficiency, we could
            // store constants in a global array and refer to its elements to avoid duplicate
            // memory allocations.
            // NOTE: If the parameter is initialized with a static initializer for an array
            // or struct (the initialization expression is surrounded by { ... }), then we
            // have to declare a static variable to ensure that the memory is put in data space
            // and not on the stack.
            // FIXME: Is there a better way to determine this than the string comparison? 
            var initializer = CParameterGenerator.getInitializer(parameter);
            if (initializer.startsWith("{")) {
                var temporaryVariableName = parameter.uniqueID();
                initializeTriggerObjects.pr(String.join("\n", 
                    "static "+types.getVariableDeclaration(parameter.type, temporaryVariableName, true)+" = "+initializer+";",
                    selfRef+"->"+parameter.getName()+" = "+temporaryVariableName+";"
                ));
            } else {
                initializeTriggerObjects.pr(selfRef+"->"+parameter.getName()+" = "+initializer+";");
            }
        }
    }
    
    /**
     * Generate code that mallocs memory for any output multiports.
     * @param reactor The reactor instance.
     */
    private void initializeOutputMultiports(ReactorInstance reactor) {
        var reactorSelfStruct = CUtil.reactorRef(reactor);
        for (PortInstance output : reactor.outputs) {
            initializeTriggerObjects.pr(CPortGenerator.initializeOutputMultiport(
                output,
                reactorSelfStruct
            ));
        }
    }
    
    /**
     * Allocate memory for inputs.
     * @param reactor The reactor.
     */
    private void initializeInputMultiports(ReactorInstance reactor) {
        var reactorSelfStruct = CUtil.reactorRef(reactor); 
        for (PortInstance input : reactor.inputs) {
            initializeTriggerObjects.pr(CPortGenerator.initializeInputMultiport(
                input, 
                reactorSelfStruct
            ));
        }
    }
    
    /**
     * If the argument is a multiport, return a string that is a valid
     * C expression consisting of an (optional) integer added to any number of
     * parameter references on the specified self struct.
     * @param port The port.
     * @param contained If the port belongs to a contained reactor, then
     *  the contained reactor's instantiation. Otherwise, null.
     * @param reactorInstance The reactor referring to this port. If null, "self" will be used
     *  to reference the reactor.
     * @return The width expression for a multiport or an empty string if it is
     *  not a multiport.
     */
    protected String multiportWidthSpecInC(Port port, Instantiation contained, ReactorInstance reactorInstance) {
        var result = new StringBuilder();
        var count = 0;
        var selfRef = "self";
        if (reactorInstance != null) { 
            if (contained != null) {
                // Caution: If port belongs to a contained reactor, the self struct needs to be that
                // of the contained reactor instance, not this container
                selfRef = CUtil.reactorRef(reactorInstance.getChildReactorInstance(contained));
            } else {
                selfRef =CUtil.reactorRef(reactorInstance);
            }
        }
        if (port.getWidthSpec() != null) {
            if (!port.getWidthSpec().isOfVariableLength()) {
                for (WidthTerm term : port.getWidthSpec().getTerms()) {
                    if (term.getParameter() != null) {
                        result.append(selfRef);
                        result.append("->");
                        result.append(term.getParameter().getName());
                    } else {
                        count += term.getWidth();
                    }
                }
            }
        }
        if (count > 0) {
            if (result.length() > 0) {
                result.append(" + ");
            }
            result.append(count);
        }
        return result.toString();
    }

    @Override
    public TargetTypes getTargetTypes() {
        return types;
    }

    // //////////////////////////////////////////
    // // Protected methods.

    // Perform set up that does not generate code
    protected void setUpGeneralParameters() {
        accommodatePhysicalActionsIfPresent();
        targetConfig.compileDefinitions.put("LOG_LEVEL", targetConfig.logLevel.ordinal() + "");
        targetConfig.compileAdditionalSources.addAll(CCoreFilesUtils.getCTargetSrc());
        targetConfig.compileAdditionalSources.add("core" + File.separator + "mixed_radix.c");
        setCSpecificDefaults();
        // Create the main reactor instance if there is a main reactor.
        createMainReactorInstance();        
        // If there are federates, copy the required files for that.
        // Also, create the RTI C file and the launcher script.
        if (isFederated) {
            // Handle target parameters.
            // If the program is federated, then ensure that threading is enabled.
            targetConfig.threading = true;
            // Convey to the C runtime the required number of worker threads to 
            // handle network input control reactions.
            targetConfig.compileDefinitions.put(
                "WORKERS_NEEDED_FOR_FEDERATE", 
                CUtil.minThreadsToHandleInputPorts(federates) + ""
            );
        }
        if (hasModalReactors) {
            // So that each separate compile knows about modal reactors, do this:
            targetConfig.compileDefinitions.put("MODAL_REACTORS", "");
        }
        if (targetConfig.threading) {
            pickScheduler();
        }
        pickCompilePlatform();
    }

    // Perform set up that does not generate code
    protected void setUpFederateSpecificParameters(FederateInstance federate, CodeBuilder commonCode) {
        currentFederate = federate;
        if (isFederated) {
            // Reset the cmake-includes and files, to be repopulated for each federate individually.
            // This is done to enable support for separately
            // adding cmake-includes/files for different federates to prevent linking and mixing
            // all federates' supporting libraries/files together.
            targetConfig.cmakeIncludes.clear();
            targetConfig.cmakeIncludesWithoutPath.clear();
            targetConfig.fileNames.clear();
            targetConfig.filesNamesWithoutPath.clear();

            // Re-apply the cmake-include target property of the main .lf file.
            var target = GeneratorUtils.findTarget(mainDef.getReactorClass().eResource());
            if (target.getConfig() != null) {
                // Update the cmake-include
                TargetProperty.updateOne(
                    this.targetConfig,
                    TargetProperty.CMAKE_INCLUDE,
                    convertToEmptyListIfNull(target.getConfig().getPairs()),
                    errorReporter
                );
                // Update the files
                TargetProperty.updateOne(
                    this.targetConfig,
                    TargetProperty.FILES,
                    convertToEmptyListIfNull(target.getConfig().getPairs()),
                    errorReporter
                );
            }
            // Clear out previously generated code.
            code = new CodeBuilder(commonCode);
            initializeTriggerObjects = new CodeBuilder();
            // Enable clock synchronization if the federate
            // is not local and clock-sync is enabled
            initializeClockSynchronization();
            startTimeStep = new CodeBuilder();
        }
    }

    /**
     * Generate code for the body of a reaction that takes an input and
     * schedules an action with the value of that input.
     * @param action The action to schedule
     * @param port The port to read from
     */
    @Override
    public String generateDelayBody(Action action, VarRef port) { 
        var ref = ASTUtils.generateVarRef(port);
        return CReactionGenerator.generateDelayBody(
            ref,
            action.getName(),
            CUtil.isTokenType(getInferredType(action), types)
        );
    }
    
    /**
     * Generate code for the body of a reaction that is triggered by the
     * given action and writes its value to the given port. This realizes
     * the receiving end of a logical delay specified with the 'after'
     * keyword.
     * @param action The action that triggers the reaction
     * @param port The port to write to.
     */
    @Override
    public String generateForwardBody(Action action, VarRef port) {
        var outputName = ASTUtils.generateVarRef(port);
        return CReactionGenerator.generateForwardBody(
            outputName, 
            types.getTargetType(action),
            action.getName(),
            CUtil.isTokenType(getInferredType(action), types)
        );
    }

    /**
     * Generate code for the body of a reaction that handles the
     * action that is triggered by receiving a message from a remote
     * federate.
     * @param action The action.
     * @param sendingPort The output port providing the data to send.
     * @param receivingPort The ID of the destination port.
     * @param receivingPortID The ID of the destination port.
     * @param sendingFed The sending federate.
     * @param receivingFed The destination federate.
     * @param receivingBankIndex The receiving federate's bank index, if it is in a bank.
     * @param receivingChannelIndex The receiving federate's channel index, if it is a multiport.
     * @param type The type.
     * @param isPhysical Indicates whether or not the connection is physical
     * @param serializer The serializer used on the connection.
     */
    @Override
    public String generateNetworkReceiverBody(
        Action action,
        VarRef sendingPort,
        VarRef receivingPort,
        int receivingPortID, 
        FederateInstance sendingFed,
        FederateInstance receivingFed,
        int receivingBankIndex,
        int receivingChannelIndex,
        InferredType type,
        boolean isPhysical,
        SupportedSerializers serializer
    ) {
        return CNetworkGenerator.generateNetworkReceiverBody(
            action,
            sendingPort,
            receivingPort,
            receivingPortID, 
            sendingFed,
            receivingFed,
            receivingBankIndex,
            receivingChannelIndex,
            type,
            isPhysical,
            serializer,
            types
        );
    }

    /**
     * Generate code for the body of a reaction that handles an output
     * that is to be sent over the network.
     * @param sendingPort The output port providing the data to send.
     * @param receivingPort The variable reference to the destination port.
     * @param receivingPortID The ID of the destination port.
     * @param sendingFed The sending federate.
     * @param sendingBankIndex The bank index of the sending federate, if it is a bank.
     * @param sendingChannelIndex The channel index of the sending port, if it is a multiport.
     * @param receivingFed The destination federate.
     * @param type The type.
     * @param isPhysical Indicates whether the connection is physical or not
     * @param delay The delay value imposed on the connection using after
     * @param serializer The serializer used on the connection.
     */
    @Override
    public String generateNetworkSenderBody(
        VarRef sendingPort,
        VarRef receivingPort,
        int receivingPortID, 
        FederateInstance sendingFed,
        int sendingBankIndex,
        int sendingChannelIndex,
        FederateInstance receivingFed,
        InferredType type,
        boolean isPhysical,
        Delay delay,
        SupportedSerializers serializer
    ) { 
        return CNetworkGenerator.generateNetworkSenderBody(
            sendingPort,
            receivingPort,
            receivingPortID, 
            sendingFed,
            sendingBankIndex,
            sendingChannelIndex,
            receivingFed,
            type,
            isPhysical,
            delay,
            serializer,
            types,
            targetConfig.coordination
        );
    }
    
    /**
     * Generate code for the body of a reaction that decides whether the trigger for the given
     * port is going to be present or absent for the current logical time.
     * This reaction is put just before the first reaction that is triggered by the network
     * input port "port" or has it in its sources. If there are only connections to contained 
     * reactors, in the top-level reactor.
     * 
     * @param port The port to generate the control reaction for
     * @param maxSTP The maximum value of STP is assigned to reactions (if any)
     *  that have port as their trigger or source
     */
    @Override
    public String generateNetworkInputControlReactionBody(
        int receivingPortID,
        TimeValue maxSTP
    ) {
        return CNetworkGenerator.generateNetworkInputControlReactionBody(
            receivingPortID,
            maxSTP,
            isFederatedAndDecentralized()
        );
    }

    /**
     * Generate code for the body of a reaction that sends a port status message for the given
     * port if it is absent.
     * 
     * @param port The port to generate the control reaction for
     * @param portID The ID assigned to the port in the AST transformation
     * @param receivingFederateID The ID of the receiving federate
     * @param sendingBankIndex The bank index of the sending federate, if it is in a bank.
     * @param sendingChannelIndex The channel if a multiport
     * @param delay The delay value imposed on the connection using after
     */
    @Override
    public String generateNetworkOutputControlReactionBody(
        VarRef port,
        int portID,
        int receivingFederateID,
        int sendingBankIndex,
        int sendingChannelIndex,
        Delay delay
    ) {
        return CNetworkGenerator.generateNetworkOutputControlReactionBody(
            port,
            portID,
            receivingFederateID,
            sendingBankIndex,
            sendingChannelIndex,
            delay
        );
    }
    
    /**
     * Add necessary code to the source and necessary build supports to
     * enable the requested serializer in 'enabledSerializers'
     */  
    @Override
    public void enableSupportForSerializationIfApplicable(CancelIndicator cancelIndicator) {
        if (!IterableExtensions.isNullOrEmpty(targetConfig.protoFiles)) {
            // Enable support for proto serialization
            enabledSerializers.add(SupportedSerializers.PROTO);
        }
        for (SupportedSerializers serializer : enabledSerializers) {
            switch (serializer) {
                case NATIVE: {
                    // No need to do anything at this point.
                    break;
                }
                case PROTO: {
                    // Handle .proto files.
                    for (String file : targetConfig.protoFiles) {
                        this.processProtoFile(file, cancelIndicator);
                        var dotIndex = file.lastIndexOf(".");
                        var rootFilename = file;
                        if (dotIndex > 0) {
                            rootFilename = file.substring(0, dotIndex);
                        }
                        code.pr("#include " + addDoubleQuotes(rootFilename + ".pb-c.h"));
                    }
                    break;
                }
                case ROS2: {
                    if(!CCppMode) {
                        throw new UnsupportedOperationException(
                            "To use the ROS 2 serializer, please use the CCpp target."
                            );
                    }
                    if (targetConfig.useCmake == false) {
                        throw new UnsupportedOperationException(
                            "Invalid target property \"cmake: false\"" +
                            "To use the ROS 2 serializer, please use the CMake build system (default)"
                            );
                    }
                    var ROSSerializer = new FedROS2CPPSerialization();
                    code.pr(ROSSerializer.generatePreambleForSupport().toString());
                    cMakeExtras = String.join("\n", 
                        cMakeExtras,
                        ROSSerializer.generateCompilerExtensionForSupport()
                    );
                    break;
                }
            }
        }
    }

    /** 
     * Generate code that needs to appear at the top of the generated
     * C file, such as #define and #include statements.
     */
    public String generateDirectives() {
        CodeBuilder code = new CodeBuilder();
        code.prComment("Code generated by the Lingua Franca compiler from:");
        code.prComment("file:/" + FileUtil.toUnixString(fileConfig.srcFile));
        code.pr(CPreambleGenerator.generateDefineDirectives(
            targetConfig,
            federates.size(),
            isFederated, 
            fileConfig.getSrcGenPath(),
            clockSyncIsOn(),
            hasModalReactors
        ));
        code.pr(CPreambleGenerator.generateIncludeStatements(
            targetConfig,
            isFederated
        ));
        return code.toString();
    }

    /**
     * Generate top-level preamble code.
     */
    protected String generateTopLevelPreambles() {
        CodeBuilder code = new CodeBuilder();
        if (this.mainDef != null) {
            var mainModel = (Model) toDefinition(mainDef.getReactorClass()).eContainer();
            for (Preamble p : mainModel.getPreambles()) {
                code.pr(toText(p.getCode()));
            }
        }
        return code.toString();
    }
    
    /** Given a line of text from the output of a compiler, return
     *  an instance of ErrorFileAndLine if the line is recognized as
     *  the first line of an error message. Otherwise, return null.
     *  @param line A line of output from a compiler or other external
     *   tool that might generate errors.
     *  @return If the line is recognized as the start of an error message,
     *   then return a class containing the path to the file on which the
     *   error occurred (or null if there is none), the line number (or the
     *   string "1" if there is none), the character position (or the string
     *   "0" if there is none), and the message (or an empty string if there
     *   is none).
     */
    @Override
    public GeneratorBase.ErrorFileAndLine parseCommandOutput(String line) {
        var matcher = compileErrorPattern.matcher(line);
        if (matcher.find()) {
            var result = new ErrorFileAndLine();
            result.filepath = matcher.group("path");
            result.line = matcher.group("line");
            result.character = matcher.group("column");
            result.message = matcher.group("message");
            
            if (!result.message.toLowerCase().contains("error:")) {
                result.isError = false;
            }
            return result;
        }
        return null;
    }
    
    ////////////////////////////////////////////
    //// Private methods.            
    /** Returns the Target enum for this generator */
    @Override
    public Target getTarget() {
        return Target.C;
    }

    @Override
    public String getNetworkBufferType() {
        return "uint8_t*";
    }

    
    @Override
    public String generateDelayGeneric() {
        throw new UnsupportedOperationException("TODO: auto-generated method stub");
    }
    
    ////////////////////////////////////////////////////////////
    //// Private methods
    
    /**
     * If a main or federted reactor has been declared, create a ReactorInstance
     * for this top level. This will also assign levels to reactions, then,
     * if the program is federated, perform an AST transformation to disconnect
     * connections between federates.
     */
    private void createMainReactorInstance() {
        if (this.mainDef != null) {
            if (this.main == null) {
                // Recursively build instances. This is done once because
                // it is the same for all federates.
                this.main = new ReactorInstance(toDefinition(mainDef.getReactorClass()), errorReporter, 
                    this.unorderedReactions);
                var reactionInstanceGraph = this.main.assignLevels();
                if (reactionInstanceGraph.nodeCount() > 0) {
                    errorReporter.reportError("Main reactor has causality cycles. Skipping code generation.");
                    return;
                }
                // Inform the run-time of the breadth/parallelism of the reaction graph
                var breadth = reactionInstanceGraph.getBreadth();
                if (breadth == 0) {
                    errorReporter.reportWarning("Reaction graph breadth is computed to be 0. Indicates an error");
                } else {
                    targetConfig.compileDefinitions.put(
                      "LF_REACTION_GRAPH_BREADTH",
                      String.valueOf(reactionInstanceGraph.getBreadth())
                    );
                }
            }

            // Force reconstruction of dependence information.
            if (isFederated) {
                // Avoid compile errors by removing disconnected network ports.
                // This must be done after assigning levels.
                removeRemoteFederateConnectionPorts(main);
                // There will be AST transformations that invalidate some info
                // cached in ReactorInstance.
                this.main.clearCaches(false);
            }
        }
    }
    
    /**
     * Generate an array of self structs for the reactor
     * and one for each of its children.
     * @param r The reactor instance.
     */
    private void generateSelfStructs(ReactorInstance r) {
        if (!currentFederate.contains(r)) return;
        // FIXME: For federated execution, if the reactor is a bank, then
        // it may be that only one of the bank members is in the federate,
        // but this creates an array big enough to hold all bank members.
        // Fixing this will require making the functions in CUtil that
        // create references to the runtime instances aware of this exception.
        // For now, we just create a larger array than needed.
        initializeTriggerObjects.pr(CUtil.selfType(r)+"* "+CUtil.reactorRefName(r)+"["+r.getTotalWidth()+"];"); 
        for (ReactorInstance child : r.children) {
            generateSelfStructs(child);
        }
    }
}<|MERGE_RESOLUTION|>--- conflicted
+++ resolved
@@ -560,13 +560,7 @@
             // Create docker file.
             if (targetConfig.dockerOptions != null && mainDef != null) {
                 dockerGenerator.addFederate(
-<<<<<<< HEAD
                     dockerGenerator.fromData(lfModuleName, federate.name, fileConfig));
-=======
-                    lfModuleName, federate.name,
-                    fileConfig.getSrcGenPath().resolve(lfModuleName + ".Dockerfile"),
-                    targetConfig);
->>>>>>> 6f761f2b
             }
 
             if (targetConfig.useCmake) {
