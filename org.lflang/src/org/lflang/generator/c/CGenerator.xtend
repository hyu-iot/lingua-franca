/* Generator for C target. */

/*************
Copyright (c) 2019-2021, The University of California at Berkeley.

Redistribution and use in source and binary forms, with or without modification,
are permitted provided that the following conditions are met:

1. Redistributions of source code must retain the above copyright notice,
   this list of conditions and the following disclaimer.

2. Redistributions in binary form must reproduce the above copyright notice,
   this list of conditions and the following disclaimer in the documentation
   and/or other materials provided with the distribution.

THIS SOFTWARE IS PROVIDED BY THE COPYRIGHT HOLDERS AND CONTRIBUTORS "AS IS" AND ANY
EXPRESS OR IMPLIED WARRANTIES, INCLUDING, BUT NOT LIMITED TO, THE IMPLIED WARRANTIES OF
MERCHANTABILITY AND FITNESS FOR A PARTICULAR PURPOSE ARE DISCLAIMED. IN NO EVENT SHALL
THE COPYRIGHT HOLDER OR CONTRIBUTORS BE LIABLE FOR ANY DIRECT, INDIRECT, INCIDENTAL,
SPECIAL, EXEMPLARY, OR CONSEQUENTIAL DAMAGES (INCLUDING, BUT NOT LIMITED TO,
PROCUREMENT OF SUBSTITUTE GOODS OR SERVICES; LOSS OF USE, DATA, OR PROFITS; OR BUSINESS
INTERRUPTION) HOWEVER CAUSED AND ON ANY THEORY OF LIABILITY, WHETHER IN CONTRACT,
STRICT LIABILITY, OR TORT (INCLUDING NEGLIGENCE OR OTHERWISE) ARISING IN ANY WAY OUT OF
THE USE OF THIS SOFTWARE, EVEN IF ADVISED OF THE POSSIBILITY OF SUCH DAMAGE.
***************/

package org.lflang.generator.c

import java.io.File
import java.math.BigInteger
import java.util.ArrayList
import java.util.Collection
import java.util.LinkedHashMap
import java.util.LinkedHashSet
import java.util.LinkedList
import java.util.Set
import java.util.concurrent.Executors
import java.util.concurrent.TimeUnit
import java.util.regex.Pattern
import org.eclipse.emf.common.CommonPlugin
import org.eclipse.emf.ecore.EObject
import org.eclipse.emf.ecore.resource.Resource
import org.eclipse.xtext.generator.IFileSystemAccess2
import org.eclipse.xtext.generator.IGeneratorContext
import org.eclipse.xtext.nodemodel.util.NodeModelUtils
import org.lflang.ASTUtils
import org.lflang.ErrorReporter
import org.lflang.FileConfig
import org.lflang.InferredType
import org.lflang.Target
import org.lflang.TargetProperty
import org.lflang.TargetProperty.ClockSyncMode
import org.lflang.TargetProperty.CoordinationType
import org.lflang.TargetProperty.LogLevel
import org.lflang.TimeValue
import org.lflang.federated.CGeneratorExtension
import org.lflang.federated.FedCLauncher
import org.lflang.federated.FedFileConfig
<<<<<<< HEAD
=======
import org.lflang.federated.FedROS2CPPSerialization
import org.lflang.federated.FederateInstance
import org.lflang.federated.SupportedSerializers
>>>>>>> a9f16858
import org.lflang.generator.ActionInstance
import org.lflang.generator.GeneratorBase
import org.lflang.generator.MultiportInstance
import org.lflang.generator.ParameterInstance
import org.lflang.generator.PortInstance
import org.lflang.generator.ReactionInstance
import org.lflang.generator.ReactionInstanceGraph
import org.lflang.generator.ReactorInstance
import org.lflang.generator.TimerInstance
import org.lflang.generator.TriggerInstance
import org.lflang.lf.Action
import org.lflang.lf.ActionOrigin
import org.lflang.lf.Code
import org.lflang.lf.Delay
import org.lflang.lf.Input
import org.lflang.lf.Instantiation
<<<<<<< HEAD
import org.lflang.lf.Mode
import org.lflang.lf.ModeTransitionTypes
=======
import org.lflang.lf.Model
>>>>>>> a9f16858
import org.lflang.lf.Output
import org.lflang.lf.Port
import org.lflang.lf.Reaction
import org.lflang.lf.Reactor
import org.lflang.lf.ReactorDecl
import org.lflang.lf.StateVar
import org.lflang.lf.Timer
import org.lflang.lf.TriggerRef
import org.lflang.lf.TypedVariable
import org.lflang.lf.VarRef
import org.lflang.lf.Variable

import static extension org.lflang.ASTUtils.*
<<<<<<< HEAD
=======
import org.lflang.TargetConfig
>>>>>>> a9f16858

/** 
 * Generator for C target. This class generates C code definining each reactor
 * class given in the input .lf file and imported .lf files. The generated code
 * has the following components:
 * 
 * * A typedef for inputs, outputs, and actions of each reactor class. These
 *   define the types of the variables that reactions use to access inputs and
 *   action values and to set output values.
 * 
 * * A typedef for a "self" struct for each reactor class. One instance of this
 *   struct will be created for each reactor instance. See below for details.
 * 
 * * A function definition for each reaction in each reactor class. These
 *   functions take an instance of the self struct as an argument.
 * 
 * * A constructor function for each reactor class. This is used to create
 *   a new instance of the reactor.
 * 
 * * A destructor function for each reactor class. This frees all dynamically
 *   allocated memory associated with an instance of the class.
 * 
 * After these, the main generated function is `__initialize_trigger_objects()`.
 * This function creates the instances of reactors (using their constructors)
 * and makes connections between them.
 * 
 * A few other smaller functions are also generated.
 * 
 * ## Self Struct
 * 
 * The "self" struct has fields for each of the following:
 * 
 * * parameter: the field name and type match the parameter.
 * * state: the field name and type match the state.
 * * action: the field name prepends the action name with "__".
 *   A second field for the action is also created to house the trigger_t object.
 *   That second field prepends the action name with "___".
 * * output: the field name prepends the output name with "__".
 * * input:  the field name prepends the output name with "__".
 *   A second field for the input is also created to house the trigger_t object.
 *   That second field prepends the input name with "___".
 *
 * If, in addition, the reactor contains other reactors and reacts to their outputs,
 * then there will be a struct within the self struct for each such contained reactor.
 * The name of that self struct will be the name of the contained reactor prepended with "__".
 * That inside struct will contain pointers the outputs of the contained reactors
 * that are read together with pointers to booleans indicating whether those outputs are present.
 * 
 * If, in addition, the reactor has a reaction to shutdown, then there will be a pointer to
 * trigger_t object (see reactor.h) for the shutdown event and an action struct named
 * __shutdown on the self struct.
 * 
 * ## Reaction Functions
 * 
 * For each reaction in a reactor class, this generator will produce a C function
 * that expects a pointer to an instance of the "self" struct as an argument.
 * This function will contain verbatim the C code specified in the reaction, but
 * before that C code, the generator inserts a few lines of code that extract from the
 * self struct the variables that that code has declared it will use. For example, if
 * the reaction declares that it is triggered by or uses an input named "x" of type
 * int, the function will contain a line like this:
 * ```
 *     e_x_t* x = self->__x;
 * ```
 * where `r` is the full name of the reactor class and the struct type `r_x_t`
 * will be defined like this:
 * ```
 *     typedef struct {
 *         int value;
 *         bool is_present;
 *         int num_destinations;
 *     } r_x_t;
 * ```
 * The above assumes the type of `x` is `int`.
 * If the programmer fails to declare that it uses x, then the absence of the
 * above code will trigger a compile error when the verbatim code attempts to read `x`.
 *
 * ## Constructor
 * 
 * For each reactor class, this generator will create a constructor function named
 * `new_r`, where `r` is the reactor class name. This function will malloc and return
 * a pointer to an instance of the "self" struct.  This struct initially represents
 * an unconnected reactor. To establish connections between reactors, additional
 * information needs to be inserted (see below). The self struct is made visible
 * to the body of a reaction as a variable named "self".  The self struct contains the
 * following:
 * 
 * * Parameters: For each parameter `p` of the reactor, there will be a field `p`
 *   with the type and value of the parameter. So C code in the body of a reaction
 *   can access parameter values as `self->p`.
 * 
 * * State variables: For each state variable `s` of the reactor, there will be a field `s`
 *   with the type and value of the state variable. So C code in the body of a reaction
 *   can access state variables as as `self->s`.
 * 
 * The self struct also contains various fields that the user is not intended to
 * use. The names of these fields begin with at least two underscores. They are:
 * 
 * * Outputs: For each output named `out`, there will be a field `__out` that is
 *   a struct containing a value field whose type matches that of the output.
 *   The output value is stored here. That struct also has a field `is_present`
 *   that is a boolean indicating whether the output has been set.
 *   This field is reset to false at the start of every time
 *   step. There is also a field `num_destinations` whose value matches the
 *   number of downstream reactions that use this variable. This field must be
 *   set when connections are made or changed. It is used to initialize
 *   reference counts for dynamically allocated message payloads.
 * 
 * * Inputs: For each input named `in` of type T, there is a field named `__in`
 *   that is a pointer struct with a value field of type T. The struct pointed
 *   to also has an `is_present` field of type bool that indicates whether the
 *   input is present.
 * 
 * * Outputs of contained reactors: If a reactor reacts to outputs of a
 *   contained reactor `r`, then the self struct will contain a nested struct
 *   named `__r` that has fields pointing to those outputs. For example,
 *   if `r` has an output `out` of type T, then there will be field in `__r`
 *   named `out` that points to a struct containing a value field
 *   of type T and a field named `is_present` of type bool.
 * 
 * * Inputs of contained reactors: If a reactor sends to inputs of a
 *   contained reactor `r`, then the self struct will contain a nested struct
 *   named `__r` that has fields for storing the values provided to those
 *   inputs. For example, if R has an input `in` of type T, then there will
 *   be field in __R named `in` that is a struct with a value field
 *   of type T and a field named `is_present` of type bool.
 * 
 * * Actions: If the reactor has an action a (logical or physical), then there
 *   will be a field in the self struct named `__a` and another named `___a`.
 *   The type of the first is specific to the action and contains a `value`
 *   field with the type and value of the action (if it has a value). That
 *   struct also has a `has_value` field, an `is_present` field, and a
 *   `token` field (which is NULL if the action carries no value).
 *   The `___a` field is of type trigger_t.
 *   That struct contains various things, including an array of reactions
 *   sensitive to this trigger and a lf_token_t struct containing the value of
 *   the action, if it has a value.  See reactor.h in the C library for
 *   details.
 * 
 * * Reactions: Each reaction will have several fields in the self struct.
 *   Each of these has a name that begins with `___reaction_i`, where i is
 *   the number of the reaction, starting with 0. The fields are:
 *   * ___reaction_i: The struct that is put onto the reaction queue to
 *     execute the reaction (see reactor.h in the C library).
 * 
 *  * Timers: For each timer t, there is are two fields in the self struct:
 *    * ___t: The trigger_t struct for this timer (see reactor.h).
 *    * ___t_reactions: An array of reactions (pointers to the
 *      reaction_t structs on this self struct) sensitive to this timer.
 *
 * * Triggers: For each Timer, Action, Input, and Output of a contained
 *   reactor that triggers reactions, there will be a trigger_t struct
 *   on the self struct with name `___t`, where t is the name of the trigger.
 * 
 * ## Destructor
 * 
 * For each reactor class, this generator will create a constructor function named
 * `delete_r`, where `r` is the reactor class name. This function takes a self
 * struct for the class as an argument and frees all dynamically allocated memory
 * for the instance of the class. 
 * 
 * ## Connections Between Reactors
 * 
 * Establishing connections between reactors involves two steps.
 * First, each destination (e.g. an input port) must have pointers to
 * the source (the output port). As explained above, for an input named
 * `in`, the field `__in->value` is a pointer to the output data being read.
 * In addition, `__in->is_present` is a pointer to the corresponding
 * `out->is_present` field of the output reactor's self struct.
 *  
 * In addition, the `reaction_i` struct on the self struct has a `triggers`
 * field that records all the trigger_t structs for ports and reactions
 * that are triggered by the i-th reaction. The triggers field is
 * an array of arrays of pointers to trigger_t structs.
 * The length of the outer array is the number of output ports the
 * reaction effects plus the number of input ports of contained
 * reactors that it effects. Each inner array has a length equal to the
 * number final destinations of that output port or input port.
 * The reaction_i struct has an array triggered_sizes that indicates
 * the sizes of these inner arrays. The num_outputs field of the
 * reaction_i struct gives the length of the triggered_sizes and
 * (outer) triggers arrays.
 * 
 * ## Runtime Tables
 * 
 * This generator creates an populates the following tables used at run time.
 * These tables may have to be resized and adjusted when mutations occur.
 * 
 * * __is_present_fields: An array of pointers to booleans indicating whether an
 *   event is present. The __start_time_step() function in reactor_common.c uses
 *   this to mark every event absent at the start of a time step. The size of this
 *   table is contained in the variable __is_present_fields_size.
 * 
 * * __tokens_with_ref_count: An array of pointers to structs that point to lf_token_t
 *   objects, which carry non-primitive data types between reactors. This is used
 *   by the __start_time_step() function to decrement reference counts, if necessary,
 *   at the conclusion of a time step. Then the reference count reaches zero, the
 *   memory allocated for the lf_token_t object will be freed.  The size of this
 *   array is stored in the __tokens_with_ref_count_size variable.
 * 
 * * __shutdown_triggers: An array of pointers to trigger_t structs for shutdown
 *   reactions. The length of this table is in the __shutdown_triggers_size
 *   variable.
 * 
 * * __timer_triggers: An array of pointers to trigger_t structs for timers that
 *   need to be started when the program runs. The length of this table is in the
 *   __timer_triggers_size variable.
 * 
 * * __action_table: For a federated execution, each federate will have this table
 *   that maps port IDs to the corresponding trigger_t struct.
 * 
 * @author{Edward A. Lee <eal@berkeley.edu>}
 * @author{Marten Lohstroh <marten@berkeley.edu>}
 * @author{Mehrdad Niknami <mniknami@berkeley.edu>}
 * @author{Christian Menard <christian.menard@tu-dresden.de>}
 * @author{Matt Weber <matt.weber@berkeley.edu>}
<<<<<<< HEAD
 * @author{Alexander Schulz-Rosengarten <als@informatik.uni-kiel.de>}
=======
 * @author{Soroush Bateni <soroush@utdallas.edu>
>>>>>>> a9f16858
 */
class CGenerator extends GeneratorBase {
    
    ////////////////////////////////////////////
    //// Private variables
        
    // Place to collect code to initialize the trigger objects for all reactor instances.
    protected var initializeTriggerObjects = new StringBuilder()

    // Place to collect code to go at the end of the __initialize_trigger_objects() function.
    var initializeTriggerObjectsEnd = new StringBuilder()

    /**
     * A representation of the dependencies between reactions as they are
     * inferred from the main reactor instance.
     */
    var ReactionInstanceGraph reactionGraph

    // The command to run the generated code if specified in the target directive.
    var runCommand = new ArrayList<String>()

    // Place to collect code to execute at the start of a time step.
    var startTimeStep = new StringBuilder()
    
    /** Count of the number of is_present fields of the self struct that
     *  need to be reinitialized in __start_time_step().
     */
    public var startTimeStepIsPresentCount = 0
    
    /** Count of the number of token pointers that need to have their
     *  reference count decremented in __start_time_step().
     */
    var startTimeStepTokens = 0

    // Place to collect code to initialize timers for all reactors.
    protected var startTimers = new StringBuilder()
    var timerCount = 0
    var startupReactionCount = 0
    var shutdownReactionCount = 0
    var modalReactorCount = 0

    // For each reactor, we collect a set of input and parameter names.
    var triggerCount = 0
    
    // Indicate whether the generator is in Cpp mode or not
    var boolean CCppMode = false;

    new(FileConfig fileConfig, ErrorReporter errorReporter, boolean CCppMode) {
        this(fileConfig, errorReporter)
        this.CCppMode = CCppMode;        
    }

    new(FileConfig fileConfig, ErrorReporter errorReporter) {
        super(fileConfig, errorReporter)       
    }

    ////////////////////////////////////////////
    //// Public methods

    override printInfo() {
        super.printInfo()
        println('******** generated binaries: ' + fileConfig.binPath)
    }

    /**
     * 
     */
    override setTargetConfig(IGeneratorContext context) {
        super.setTargetConfig(context);
        // Set defaults for the compiler after parsing the target properties
        // of the main .lf file.
        if(targetConfig.useCmake == false && targetConfig.compiler.isNullOrEmpty) {
            if (this.CCppMode) {
                targetConfig.compiler = "g++"
                targetConfig.compilerFlags.addAll("-O2", "-Wno-write-strings")
            } else {
                targetConfig.compiler = "gcc"
                targetConfig.compilerFlags.addAll("-O2") // "-Wall -Wconversion"
            }
        } 
    }

    /**
     * Generate C code from the Lingua Franca model contained by the
     * specified resource. This is the main entry point for code
     * generation.
     * @param resource The resource containing the source code.
     * @param fsa The file system access (used to write the result).
     * @param context FIXME: Undocumented argument. No idea what this is.
     */
    override void doGenerate(Resource resource, IFileSystemAccess2 fsa,
            IGeneratorContext context) {
        
        // The following generates code needed by all the reactors.
        super.doGenerate(resource, fsa, context)

        if (errorsOccurred) return;

         // Check for duplicate declerations.
         val names = newLinkedHashSet
         for (r : reactors) {
             // Get the declarations for reactors that are instantiated somewhere.
             // A declaration is either a reactor definition or an import statement.
             val declarations = this.instantiationGraph.getDeclarations(r);
             for (d : declarations) {
                 if (!names.add(d.name)) {
                     // Report duplicate declaration.
                     errorReporter.reportError("Multiple declarations for reactor class '" + d.name + "'.")
                 }
             }
         }
        
        // Create the output directories if they don't yet exist.
        
        var dir = fileConfig.getSrcGenPath.toFile
        if (!dir.exists()) dir.mkdirs()
        dir = fileConfig.binPath.toFile
        if (!dir.exists()) dir.mkdirs()
        
        // Add ctarget.c to the sources
        targetConfig.compileAdditionalSources.add("ctarget.c");

        // Copy the required core library files into the target file system.
        // This will overwrite previous versions.
        // Note that net_util.h/c are not used by the infrastructure
        // unless the program is federated, but they are often useful for user code,
        // so we include them anyway.
        var coreFiles = newArrayList(
            "federated" + File.separator + "net_util.c",
            "federated" + File.separator + "net_util.h",
            "reactor_common.c",
            "reactor.h",
            "pqueue.c",
            "pqueue.h",
            "tag.h",
            "tag.c",
            "trace.h",
            "trace.c",
            "util.h", 
            "util.c", 
            "platform.h"
            );
        if (targetConfig.threads === 0) {
            coreFiles.add("reactor.c")
        } else {
            coreFiles.add("reactor_threaded.c")
        }
        
        addPlatformFiles(coreFiles);
        
        // If there are federates, copy the required files for that.
        // Also, create the RTI C file and the launcher script.
        if (isFederated) {
            coreFiles.addAll(  
                "federated" + File.separator + "net_common.h", 
                "federated" + File.separator + "federate.c", 
                "federated" + File.separator + "federate.h", 
                "federated" + File.separator + "clock-sync.h", 
                "federated" + File.separator + "clock-sync.c"
            );
            createFederatedLauncher(coreFiles);
        }

        // Perform distinct code generation into distinct files for each federate.
        val baseFilename = topLevelName
        
        var commonCode = code;
        var commonStartTimers = startTimers;
        // Keep a separate file config for each federate
        val oldFileConfig = fileConfig;
        val numOfCompileThreads = Math.min(6,
                Math.min(
                    federates.size, 
                    Runtime.getRuntime().availableProcessors()
                )
            )
        val compileThreadPool = Executors.newFixedThreadPool(numOfCompileThreads);
        System.out.println("******** Using "+numOfCompileThreads+" threads.");
        for (federate : federates) {
            startTimeStepIsPresentCount = 0
            startTimeStepTokens = 0
            
            // If federated, append the federate name to the file name.
            // Only generate one output if there is no federation.
            if (isFederated) {
                topLevelName = baseFilename + '_' + federate.name // FIXME: don't (temporarily) reassign a class variable for this
                fileConfig = new FedFileConfig(fileConfig, federate.name);
                
                // Reset the cmake-includes and files, to be repopulated for each federate individually.
                // This is done to enable support for separately
                // adding cmake-includes/files for different federates to prevent linking and mixing
                // all federates' supporting libraries/files together.
                targetConfig.cmakeIncludes.clear();
                targetConfig.cmakeIncludesWithoutPath.clear();
                targetConfig.fileNames.clear();
                targetConfig.filesNamesWithoutPath.clear();
                
                // Re-apply the cmake-include target property of the main .lf file.
                val target = mainDef.reactorClass.eResource.findTarget
                if (target.config !== null) {
                    // Update the cmake-include
                    TargetProperty.updateOne(
                        this.targetConfig, 
                        TargetProperty.CMAKE_INCLUDE.description,
                        target.config.pairs ?: emptyList
                    )
                    // Update the files
                    TargetProperty.updateOne(
                        this.targetConfig, 
                        TargetProperty.FILES.description,
                        target.config.pairs ?: emptyList
                    )
                }
                
                // Need to copy user files again since the source structure changes
                // for federated programs.
                copyUserFiles(this.targetConfig, this.fileConfig);
                
                // Clear out previously generated code.
                code = new StringBuilder(commonCode)
                initializeTriggerObjects = new StringBuilder()
                initializeTriggerObjectsEnd = new StringBuilder()                
                        
                // Enable clock synchronization if the federate is not local and clock-sync is enabled
                initializeClockSynchronization(federate)
                

                startTimeStep = new StringBuilder()
                startTimers = new StringBuilder(commonStartTimers)
            }
            
            // Copy the core lib
            fileConfig.copyFilesFromClassPath("/lib/core", fileConfig.getSrcGenPath + File.separator + "core", coreFiles)
            
            // Copy the header files
            copyTargetHeaderFile()
            
            // Build the instantiation tree if a main reactor is present.
            if (this.mainDef !== null) {
                if (this.main === null) {
                    // Recursively build instances. This is done once because
                    // it is the same for all federates.
                    this.main = new ReactorInstance(mainDef.reactorClass.toDefinition, errorReporter, 
                        this.unorderedReactions)
                    this.reactionGraph = new ReactionInstanceGraph(main)
                }   
            }
            
            // Generate code for each reactor.
            generateReactorDefinitionsForFederate(federate);
        
            // Derive target filename from the .lf filename.
            val cFilename = CCompiler.getTargetFileName(topLevelName, this.CCppMode);


            var file = fileConfig.getSrcGenPath().resolve(cFilename).toFile
            // Delete source previously produced by the LF compiler.
            if (file.exists) {
                file.delete
            }

            // Delete binary previously produced by the C compiler.
            file = fileConfig.binPath.resolve(topLevelName).toFile
            if (file.exists) {
                file.delete
            }

            // Generate main instance, if there is one.
            // Note that any main reactors in imported files are ignored.        
            if (this.main !== null) {
                generateReactorInstance(this.main, federate)
                // Generate function to set default command-line options.
                // A literal array needs to be given outside any function definition,
                // so start with that.
                if (runCommand.length > 0) {
                    pr('char* __default_argv[] = {"' + runCommand.join('", "') + '"};')
                }
                pr('void __set_default_command_line_options() {\n')
                indent()
                if (runCommand.length > 0) {
                    pr('default_argc = ' + runCommand.length + ';')
                    pr('default_argv = __default_argv;')
                }
                unindent()
                pr('}\n')
                
                // If there are timers, create a table of timers to be initialized.
                if (timerCount > 0) {
                    pr('''
                        // Array of pointers to timer triggers to be scheduled in __initialize_timers().
                        trigger_t* __timer_triggers[«timerCount»];
                    ''')
                } else {
                    pr('''
                        // Array of pointers to timer triggers to be scheduled in __initialize_timers().
                        trigger_t** __timer_triggers = NULL;
                    ''')
                }
                pr('''
                    int __timer_triggers_size = «timerCount»;
                ''')
                
                // If there are startup reactions, store them in an array.
                if (startupReactionCount > 0) {
                    pr('''
                        // Array of pointers to timer triggers to be scheduled in __trigger_startup_reactions().
                        reaction_t* __startup_reactions[«startupReactionCount»];
                    ''')
                } else {
                    pr('''
                        // Array of pointers to reactions to be scheduled in __trigger_startup_reactions().
                        reaction_t** __startup_reactions = NULL;
                    ''')
                }
                pr('''
                    int __startup_reactions_size = «startupReactionCount»;
                ''')
                
                // If there are shutdown reactions, create a table of triggers.
                if (shutdownReactionCount > 0) {
                    pr('''
                        // Array of pointers to shutdown triggers.
                        reaction_t* __shutdown_reactions[«shutdownReactionCount»];
                    ''')
                } else {
                    pr('''
                        // Empty array of pointers to shutdown triggers.
                        reaction_t** __shutdown_reactions = NULL;
                    ''')
                }
                pr('''
                    int __shutdown_reactions_size = «shutdownReactionCount»;
                ''')
                
                // If there are modes, create a table of mode state to be checked for transitions.
                if (hasModalReactors) {
                    pr('''
                        // Array of pointers to mode states to be handled in __handle_mode_changes().
                        reactor_mode_state_t* __modal_reactor_states[«modalReactorCount»];
                        int __modal_reactor_states_size = «modalReactorCount»;
                    ''')
                }
                
                // Generate function to return a pointer to the action trigger_t
                // that handles incoming network messages destined to the specified
                // port. This will only be used if there are federates.
                if (federate.networkMessageActions.size > 0) {
                    pr('''trigger_t* __action_table[«federate.networkMessageActions.size»];''')
                }
                pr('trigger_t* __action_for_port(int port_id) {\n')
                indent()
                if (federate.networkMessageActions.size > 0) {
                    // Create a static array of trigger_t pointers.
                    // networkMessageActions is a list of Actions, but we
                    // need a list of trigger struct names for ActionInstances.
                    // There should be exactly one ActionInstance in the
                    // main reactor for each Action.
                    val triggers = new LinkedList<String>()
                    for (action : federate.networkMessageActions) {
                        // Find the corresponding ActionInstance.
                        val actionInstance = main.lookupActionInstance(action)
                        triggers.add(triggerStructName(actionInstance))
                    }
                    var actionTableCount = 0
                    for (trigger : triggers) {
                        pr(initializeTriggerObjects, '''
                            __action_table[«actionTableCount++»] = &«trigger»;
                        ''')
                    }
                    pr('''
                        if (port_id < «federate.networkMessageActions.size») {
                            return __action_table[port_id];
                        } else {
                            return NULL;
                        }
                    ''')
                } else {
                    pr('return NULL;')
                }
                unindent()
                pr('}\n')
                
                // Generate function to initialize the trigger objects for all reactors.
                pr('void __initialize_trigger_objects() {\n')
                indent()
                
                // Create the table used to decrement reference counts between time steps.
                if (startTimeStepTokens > 0) {
                    // Allocate the initial (before mutations) array of pointers to tokens.
                    pr('''
                        __tokens_with_ref_count_size = «startTimeStepTokens»;
                        __tokens_with_ref_count = (token_present_t*)malloc(«startTimeStepTokens» * sizeof(token_present_t));
                    ''')
                }
                // Create the table to initialize is_present fields to false between time steps.
                if (startTimeStepIsPresentCount > 0) {
                    // Allocate the initial (before mutations) array of pointers to _is_present fields.
                    pr('''
                        // Create the array that will contain pointers to is_present fields to reset on each step.
                        __is_present_fields_size = «startTimeStepIsPresentCount»;
                        __is_present_fields = (bool**)malloc(«startTimeStepIsPresentCount» * sizeof(bool*));
                    ''')
                }
                
                // Allocate the memory for triggers used in federated execution
                pr(CGeneratorExtension.allocateTriggersForFederate(federate, this));
                // Assign appropriate pointers to the triggers
                pr(initializeTriggerObjectsEnd,
                    CGeneratorExtension.initializeTriggerForControlReactions(this.main, federate, this));
                
                pr(initializeTriggerObjects.toString)
                pr('// Populate arrays of trigger pointers.')
                pr(initializeTriggerObjectsEnd.toString)
                doDeferredInitialize(federate)
                
                // Put the code here to set up the tables that drive resetting is_present and
                // decrementing reference counts between time steps. This code has to appear
                // in __initialize_trigger_objects() after the code that makes connections
                // between inputs and outputs.
                pr(startTimeStep.toString)
                
                setReactionPriorities(main, federate)
                
                // Initialize the LF clock.
                pr('''
                    lf_initialize_clock();
                ''')
                
                initializeFederate(federate)
                unindent()
                pr('}\n')

                // Generate function to trigger startup reactions for all reactors.
                pr("void __trigger_startup_reactions() {")
                indent()
                pr(startTimers.toString) // FIXME: these are actually startup actions, not timers.
                if (startupReactionCount > 0) {
                    pr('''
                       for (int i = 0; i < __startup_reactions_size; i++) {
                           if (__startup_reactions[i] != NULL) {
                               _lf_enqueue_reaction(__startup_reactions[i]);
                           }
                       }
                    ''')
                }
                unindent()
                pr("}")

                // Generate function to schedule timers for all reactors.
                pr("void __initialize_timers() {")
                indent()
                if (targetConfig.tracing !== null) {
                    var traceFileName = topLevelName;
                    if (targetConfig.tracing.traceFileName !== null) {
                        traceFileName = targetConfig.tracing.traceFileName;
                        // Since all federates would have the same name, we need to append the federate name.
                        if (!federate.isSingleton()) {
                            traceFileName += "_" + federate.name;
                        }
                    }
                    pr('''start_trace("«traceFileName».lft");''') // .lft is for Lingua Franca trace
                }
                if (timerCount > 0) {
                    pr('''
                       for (int i = 0; i < __timer_triggers_size; i++) {
                           if (__timer_triggers[i] != NULL) {
                               _lf_initialize_timer(__timer_triggers[i]);
                           }
                       }
                    ''')
                }
                unindent()
                pr("}")

                // Generate a function that will either do nothing
                // (if there is only one federate or the coordination 
                // is set to decentralized) or, if there are
                // downstream federates, will notify the RTI
                // that the specified logical time is complete.
                pr('''
                    void logical_tag_complete(tag_t tag_to_send) {
                        «IF isFederatedAndCentralized»
                            _lf_logical_tag_complete(tag_to_send);
                        «ENDIF»
                    }
                ''')
                
                if (isFederated) {
                    pr(generateFederateNeighborStructure(federate).toString());
                }
                                
                // Generate function to schedule shutdown reactions if any
                // reactors have reactions to shutdown.
                pr('''
                    bool __trigger_shutdown_reactions() {                          
                        for (int i = 0; i < __shutdown_reactions_size; i++) {
                            if (__shutdown_reactions[i] != NULL) {
                                _lf_enqueue_reaction(__shutdown_reactions[i]);
                            }
                        }
                        // Return true if there are shutdown reactions.
                        return (__shutdown_reactions_size > 0);
                    }
                ''')
                
                // Generate an empty termination function for non-federated
                // execution. For federated execution, an implementation is
                // provided in federate.c.  That implementation will resign
                // from the federation and close any open sockets.
                if (!isFederated) {
                    pr("void terminate_execution() {}");
                }
                
                if (hasModalReactors) {
                    // Generate mode change detection
                    pr('''
                        void __handle_mode_changes() {
                            _lf_handle_mode_changes(__modal_reactor_states, __modal_reactor_states_size);
                        }
                    ''')
                }
            }
            val targetFile = fileConfig.getSrcGenPath() + File.separator + cFilename
            writeSourceCodeToFile(getCode().getBytes(), targetFile)
            
            
            if (targetConfig.useCmake) {
                // If cmake is requested, generated the CMakeLists.txt
                val cmakeGenerator = new CCmakeGenerator(targetConfig, fileConfig)
                val cmakeFile = fileConfig.getSrcGenPath() + File.separator + "CMakeLists.txt"
                writeSourceCodeToFile(
                cmakeGenerator.generateCMakeCode(
                        #[cFilename], 
                        topLevelName, 
                        errorReporter,
                        CCppMode
                    ).toString().getBytes(),
                    cmakeFile
                )
            }
            
            // Create docker file.
            if (targetConfig.dockerOptions !== null) {
                writeDockerFile(topLevelName)
            }

            // If this code generator is directly compiling the code, compile it now so that we
            // clean it up after, removing the #line directives after errors have been reported.
            if (!targetConfig.noCompile && targetConfig.buildCommands.nullOrEmpty && !federate.isRemote) {
                // FIXME: Currently, a lack of main is treated as a request to not produce
                // a binary and produce a .o file instead. There should be a way to control
                // this. 
                // Create an anonymous Runnable class and add it to the compileThreadPool
                // so that compilation can happen in parallel.
                val cleanCode = getCode.removeLineDirectives.getBytes();
                val execName = topLevelName
                val threadFileConfig = fileConfig;
                val generator = this; // FIXME: currently only passed to report errors with line numbers in the Eclipse IDE
                val CppMode = CCppMode;
                compileThreadPool.execute(new Runnable() {
                    override void run() {
                        // Create the compiler to be used later
                        var cCompiler = new CCompiler(targetConfig, threadFileConfig,
                            errorReporter, CppMode);
                        if (targetConfig.useCmake) {
                            // Use CMake if requested.
                            cCompiler = new CCmakeCompiler(targetConfig, threadFileConfig,
                                errorReporter, CppMode);
                        }
                        if (!cCompiler.runCCompiler(execName, main === null, generator)) {
                            // If compilation failed, remove any bin files that may have been created.
                            threadFileConfig.deleteBinFiles()
                        }
                        writeSourceCodeToFile(cleanCode, targetFile)
                    }
                });
            }
            fileConfig = oldFileConfig;
        }
        
        // Initiate an orderly shutdown in which previously submitted tasks are 
        // executed, but no new tasks will be accepted.
        compileThreadPool.shutdown();
        
        // Wait for all compile threads to finish (FIXME: Can block forever)
        compileThreadPool.awaitTermination(Long.MAX_VALUE, TimeUnit.NANOSECONDS);
        
        // Restore the base filename.
        topLevelName = baseFilename
        
        // If a build directive has been given, invoke it now.
        // Note that the code does not get cleaned in this case.
        if (!targetConfig.noCompile) {
            if (!targetConfig.buildCommands.nullOrEmpty) {
                runBuildCommand()
            }
        }
        
        // In case we are in Eclipse, make sure the generated code is visible.
        refreshProject()
    }
    
<<<<<<< HEAD
    override checkModalReactorSupport(boolean _) {
        // Modal reactors are currently only supported for single threaded non federated applications
        super.checkModalReactorSupport(!isFederated && targetConfig.threads == 0)
    }
    
=======
    
    /**
     * Look at the 'reactor' eResource.
     * If it is an imported .lf file, incorporate it into the current 
     * program in the following manner:
     * - Merge its target property with `targetConfig`
     * - If there are any preambles, add them to the preambles of the reactor.
     */
    def inspectReactorEResource(ReactorDecl reactor) {
        // If the reactor is imported, look at the
        // target definition of the .lf file in which the reactor is imported from and
        // append any cmake-include.
        // Check if the reactor definition is imported
        if (reactor.eResource !== mainDef.reactorClass.eResource) {
            // Find the LFResource corresponding to this eResource
            val lfResource = resources.filter[ 
                r | return r.EResource === reactor.eResource;
            ].get(0);
            
            // Copy the user files and cmake-includes to the src-gen path of the main .lf file
            if (lfResource !== null) {
                copyUserFiles(lfResource.targetConfig, lfResource.fileConfig);
            }
            
            // Extract the contents of the imported file for the preambles
            val contents = reactor.toDefinition.eResource.contents;
            val model = contents.get(0) as Model
            // Add the preambles from the imported .lf file
            reactor.toDefinition.preambles.addAll(model.preambles)
        }
    }
    
    /**
     * Copy all files listed in the target property `files` and `cmake-include` 
     * into the src-gen folder of the main .lf file
     * 
     * @param targetConfig The targetConfig to read the `files` and `cmake-include` from.
     * @param fileConfig The fileConfig used to make the copy and resolve paths.
     */
    override copyUserFiles(TargetConfig targetConfig, FileConfig fileConfig) {
        super.copyUserFiles(targetConfig, fileConfig);
        
        val targetDir = this.fileConfig.getSrcGenPath
        for (filename : targetConfig.cmakeIncludes) {
            val relativeCMakeIncludeFileName = 
                fileConfig.copyFileOrResource(
                    filename,
                    fileConfig.srcFile.parent,
                    targetDir);
            // Check if the file exists
            if (relativeCMakeIncludeFileName.isNullOrEmpty) {
                errorReporter.reportError( 
                    "Failed to find cmake-include file " + filename
                )
            } else {
                this.targetConfig.cmakeIncludesWithoutPath.add(
                    relativeCMakeIncludeFileName
                );
            }
        }
    }
    
    /**
     * Generate code for defining all reactors that belong to the federate, 
     * including all the child reactors down the hierarchy. Duplicate
     * Duplicates are avoided.
     * 
     * Imported reactors' original .lf file is 
     * incorporated in the following manner:
     * - If there are any cmake-include files, add them to the current list
     *  of cmake-include files.
     * - If there are any preambles, add them to the preambles of the reactor.
     * 
     * @param federate The federate to generate reactors for
     */
    def void generateReactorDefinitionsForFederate(FederateInstance federate) {
        val generatedReactorDecls = newLinkedHashSet
        if (this.main !== null) {
            generateReactorChildrenForReactorInFederate(this.main, federate, generatedReactorDecls);
        }

        if (this.mainDef !== null) {
            generateReactorFederated(this.mainDef.reactorClass, federate)
        }

        // Generate code for each reactor that was not instantiated in main or its children.
        for (r : reactors) {
            // Get the declarations for reactors that are instantiated somewhere.
            // A declaration is either a reactor definition or an import statement.
            val declarations = this.instantiationGraph.getDeclarations(r);
            // If the reactor has no instantiations and there is no main reactor, then
            // generate code for it anyway (at a minimum, this means that the compiler is invoked
            // so that reaction bodies are checked).
            if (mainDef === null && declarations.isEmpty()) {
                generateReactorFederated(r, null)
            }
        }
    }
    
    /**
     * Generate code for the children of 'reactor' that belong to 'federate'.
     * Duplicates are avoided. 
     * 
     * Imported reactors' original .lf file is 
     * incorporated in the following manner:
     * - If there are any cmake-include files, add them to the current list
     *  of cmake-include files.
     * - If there are any preambles, add them to the preambles of the reactor.
     * 
     * @param reactor Used to extract children from
     * @param federate All generated reactors will belong to this federate
     */
    def void generateReactorChildrenForReactorInFederate(
        ReactorInstance reactor,
        FederateInstance federate,
        LinkedHashSet<ReactorDecl> generatedReactorDecls
    ) {
        for (r : reactor.children) {
            // FIXME: If the reactor is the bank itself, it is just a placeholder and should be skipped.
            // It seems that the way banks are instantiated is that
            // for a bank new[4] Foo, there will be a reactor instance Foo and four additional
            // reactor instances of Foo (5 total), but the first instance doesn't include
            // any of the reactor instances within Foo in its children structure.
            if (r.bankIndex != -2 && federate.contains(r)) {
                val declarations = this.instantiationGraph.getDeclarations(r.reactorDefinition);
                if (!declarations.isNullOrEmpty) {
                    for (d : declarations) {
                        if (!generatedReactorDecls.contains(d)) {
                            generatedReactorDecls.add(d);
                            generateReactorChildrenForReactorInFederate(r, federate, generatedReactorDecls);
                            inspectReactorEResource(d);
                            generateReactorFederated(d, federate);
                        }
                    }
                }
            }
        }
    }
    
    /**
     * Add the appropriate platform files to 'coreFiles'. These platform files
     * are specific to the OS/underlying hardware, which is detected here automatically.
     */
>>>>>>> a9f16858
    def addPlatformFiles(ArrayList<String> coreFiles) {
        // Check the operating system
        val OS = System.getProperty("os.name").toLowerCase();
        // FIXME: allow for cross-compiling
        // Based on the detected operating system, copy the required files
        // to enable platform-specific functionality. See lib/core/platform.h
        // for more detail.
        if ((OS.indexOf("mac") >= 0) || (OS.indexOf("darwin") >= 0)) {
            // Mac support
            coreFiles.add("platform" + File.separator + "lf_POSIX_threads_support.c")
            coreFiles.add("platform" + File.separator + "lf_C11_threads_support.c")
            coreFiles.add("platform" + File.separator + "lf_POSIX_threads_support.h")
            coreFiles.add("platform" + File.separator + "lf_C11_threads_support.h")
            coreFiles.add("platform" + File.separator + "lf_macos_support.c")            
            coreFiles.add("platform" + File.separator + "lf_macos_support.h")
            coreFiles.add("platform" + File.separator + "lf_unix_clock_support.c")
            // If there is no main reactor, then compilation will produce a .o file requiring further linking.
            // Also, if useCmake is set to true, we don't need to add platform files. The CMakeLists.txt file
            // will detect and use the appropriate platform file based on the platform that cmake is invoked on.
            if (mainDef !== null && !targetConfig.useCmake) {
                targetConfig.compileAdditionalSources.add(
                     "core" + File.separator + "platform" + File.separator + "lf_macos_support.c"
                );
            }
        } else if (OS.indexOf("win") >= 0) {
            // Windows support
            coreFiles.add("platform" + File.separator + "lf_C11_threads_support.c")
            coreFiles.add("platform" + File.separator + "lf_C11_threads_support.h")
            coreFiles.add("platform" + File.separator + "lf_windows_support.c")
            coreFiles.add("platform" + File.separator + "lf_windows_support.h")
            // For 64-bit epoch time
            coreFiles.add("platform" + File.separator + "lf_unix_clock_support.c")
            // If there is no main reactor, then compilation will produce a .o file requiring further linking.
            // Also, if useCmake is set to true, we don't need to add platform files. The CMakeLists.txt file
            // will detect and use the appropriate platform file based on the platform that cmake is invoked on.
            if (mainDef !== null && !targetConfig.useCmake) {
                targetConfig.compileAdditionalSources.add(
                    "core" + File.separator + "platform" + File.separator + "lf_windows_support.c"
                )
            }
        } else if (OS.indexOf("nux") >= 0) {
            // Linux support
            coreFiles.add("platform" + File.separator + "lf_POSIX_threads_support.c")
            coreFiles.add("platform" + File.separator + "lf_C11_threads_support.c")
            coreFiles.add("platform" + File.separator + "lf_POSIX_threads_support.h")
            coreFiles.add("platform" + File.separator + "lf_C11_threads_support.h")
            coreFiles.add("platform" + File.separator + "lf_linux_support.c")
            coreFiles.add("platform" + File.separator + "lf_linux_support.h")
            coreFiles.add("platform" + File.separator + "lf_unix_clock_support.c")
            // If there is no main reactor, then compilation will produce a .o file requiring further linking.
            // Also, if useCmake is set to true, we don't need to add platform files. The CMakeLists.txt file
            // will detect and use the appropriate platform file based on the platform that cmake is invoked on.
            if (mainDef !== null && !targetConfig.useCmake) {
                targetConfig.compileAdditionalSources.add(
                    "core" + File.separator + "platform" + File.separator + "lf_linux_support.c"
                )
            }
        } else {
            errorReporter.reportError("Platform " + OS + " is not supported")
        }
    }
    
    /**
     * Create a launcher script that executes all the federates and the RTI.
     * 
     * @param coreFiles The files from the core directory that must be
     *  copied to the remote machines.
     */
    def createFederatedLauncher(ArrayList<String> coreFiles) {
        val launcher = new FedCLauncher(
            targetConfig,
            fileConfig,
            errorReporter
        );
        launcher.createLauncher(
            coreFiles,
            federates,
            federationRTIProperties
        );
    }
    
    /**
     * Write a Dockerfile for the current federate as given by filename.
     * The file will go into src-gen/filename.Dockerfile.
     * If there is no main reactor, then no Dockerfile will be generated
     * (it wouldn't be very useful).
     * @param The root filename (without any extension).
     */
    def writeDockerFile(String filename) {
        if (this.mainDef === null) {
            return
        }
        
        var srcGenPath = fileConfig.getSrcGenPath
        val dockerFile = srcGenPath + File.separator + filename + '.Dockerfile'
        val contents = new StringBuilder()
        
        // If a dockerfile exists, remove it.
        var file = new File(dockerFile)
        if (file.exists) {
            file.delete
        }
        // The Docker configuration uses gcc, so config.compiler is ignored here.
        var compileCommand = '''gcc «targetConfig.compilerFlags.join(" ")» src-gen/«filename».c -o bin/«filename»'''
        if (!targetConfig.buildCommands.nullOrEmpty) {
            compileCommand = targetConfig.buildCommands.join(' ')
        }
        var additionalFiles = ''
        if (!targetConfig.fileNames.nullOrEmpty) {
            additionalFiles = '''COPY "«targetConfig.fileNames.join('" "')»" "src-gen/"'''
        }
        pr(contents, '''
            # Generated docker file for «topLevelName».lf in «srcGenPath».
            # For instructions, see: https://github.com/icyphy/lingua-franca/wiki/Containerized-Execution
            FROM «targetConfig.dockerOptions.from»
            WORKDIR /lingua-franca
            COPY src-gen/core src-gen/core
            COPY "src-gen/«filename».c" "src-gen/ctarget.h" "src-gen/"
            «additionalFiles»
            RUN set -ex && \
                apk add --no-cache gcc musl-dev && \
                mkdir bin && \
                «compileCommand» && \
                apk del gcc musl-dev && \
                rm -rf src-gen
            # Use ENTRYPOINT not CMD so that command-line arguments go through
            ENTRYPOINT ["./bin/«filename»"]
        ''')
        writeSourceCodeToFile(contents.toString.getBytes, dockerFile)
        println("Dockerfile written to " + dockerFile)
    }
    
    /**
     * Initialize clock synchronization (if enabled) and its related options for a given federate.
     * 
     * Clock synchronization can be enabled using the clock-sync target property.
     * @see https://github.com/icyphy/lingua-franca/wiki/Distributed-Execution#clock-synchronization
     * 
     * @param federate The federate to initialize clock synchronizatino for
     */
    protected def initializeClockSynchronization(FederateInstance federate) {
        // Check if clock synchronization should be enabled for this federate in the first place
        if (targetConfig.clockSync != ClockSyncMode.OFF
            && (!federationRTIProperties.get('host').toString.equals(federate.host) 
            || targetConfig.clockSyncOptions.localFederatesOn)
        ) {
            // Insert the #defines at the beginning
            code.insert(0, '''
                #define _LF_CLOCK_SYNC_INITIAL
                #define _LF_CLOCK_SYNC_PERIOD_NS «targetConfig.clockSyncOptions.period.timeInTargetLanguage»
                #define _LF_CLOCK_SYNC_EXCHANGES_PER_INTERVAL «targetConfig.clockSyncOptions.trials»
                #define _LF_CLOCK_SYNC_ATTENUATION «targetConfig.clockSyncOptions.attenuation»
            ''')
            System.out.println("Initial clock synchronization is enabled for federate "
                + federate.id
            );
            if (targetConfig.clockSync == ClockSyncMode.ON) {
                var collectStatsEnable = ''
                if (targetConfig.clockSyncOptions.collectStats) {
                    collectStatsEnable = "#define _LF_CLOCK_SYNC_COLLECT_STATS"
                    System.out.println("Will collect clock sync statistics for federate " + federate.id)
                    // Add libm to the compiler flags
                    // FIXME: This is a linker flag not compile flag but we don't have a way to add linker flags
                    // FIXME: This is probably going to fail on MacOS (especially using clang)
                    // because libm functions are builtin
                    targetConfig.compilerFlags.add("-lm")
                }
                code.insert(0, '''
                    #define _LF_CLOCK_SYNC_ON
                    «collectStatsEnable»
                ''')
                System.out.println("Runtime clock synchronization is enabled for federate "
                    + federate.id
                );
            }
        }
    }
    
    /**
     * If the number of federates is greater than one, then generate the code
     * that initializes global variables that describe the federate.
     * @param federate The federate instance.
     */
    protected def void initializeFederate(FederateInstance federate) {
        if (isFederated) {
            pr('''
                // ***** Start initializing the federated execution. */
            ''')            
            pr('''
                // Initialize the socket mutex
                lf_mutex_init(&outbound_socket_mutex);
                lf_cond_init(&port_status_changed);
            ''')
            
            if (isFederatedAndDecentralized) {
                val reactorInstance = main.getChildReactorInstance(federate.instantiation)
                for (param : reactorInstance.parameters) {
                    if (param.name.equalsIgnoreCase("STP_offset") && param.type.isTime) {
                        val stp = param.init.get(0).getTimeValue
                        if (stp !== null) {                        
                            pr('''
                                set_stp_offset(«stp.timeInTargetLanguage»);
                            ''')
                        }
                    }
                }
            }
            
            // Set indicator variables that specify whether the federate has
            // upstream logical connections.
            if (federate.dependsOn.size > 0) {
                pr('_fed.has_upstream  = true;')
            }
            if (federate.sendsTo.size > 0) {
                pr('_fed.has_downstream = true;')
            }
            // Set global variable identifying the federate.
            pr('''_lf_my_fed_id = «federate.id»;''');
            
            // We keep separate record for incoming and outgoing p2p connections to allow incoming traffic to be processed in a separate
            // thread without requiring a mutex lock.
            val numberOfInboundConnections = federate.inboundP2PConnections.length;
            val numberOfOutboundConnections  = federate.outboundP2PConnections.length;
            
            pr('''
                _fed.number_of_inbound_p2p_connections = «numberOfInboundConnections»;
                _fed.number_of_outbound_p2p_connections = «numberOfOutboundConnections»;
            ''')
            if (numberOfInboundConnections > 0) {
                pr('''
                    // Initialize the array of socket for incoming connections to -1.
                    for (int i = 0; i < NUMBER_OF_FEDERATES; i++) {
                        _fed.sockets_for_inbound_p2p_connections[i] = -1;
                    }
                ''')                    
            }
            if (numberOfOutboundConnections > 0) {                        
                pr('''
                    // Initialize the array of socket for outgoing connections to -1.
                    for (int i = 0; i < NUMBER_OF_FEDERATES; i++) {
                        _fed.sockets_for_outbound_p2p_connections[i] = -1;
                    }
                ''')                    
            }

            // If a test clock offset has been specified, insert code to set it here.
            if (targetConfig.clockSyncOptions.testOffset !== null) {
                pr('''
                    set_physical_clock_offset((1 + «federate.id») * «targetConfig.clockSyncOptions.testOffset.toNanoSeconds»LL);
                ''')
            }
            
            pr('''
                // Connect to the RTI. This sets _fed.socket_TCP_RTI and _lf_rti_socket_UDP.
                connect_to_rti("«federationRTIProperties.get('host')»", «federationRTIProperties.get('port')»);
            ''');            
            
            // Disable clock synchronization for the federate if it resides on the same host as the RTI,
            // unless that is overridden with the clock-sync-options target property.
            if (targetConfig.clockSync !== ClockSyncMode.OFF
                && (!federationRTIProperties.get('host').toString.equals(federate.host) 
                    || targetConfig.clockSyncOptions.localFederatesOn)
            ) {
                pr('''
                    synchronize_initial_physical_clock_with_rti(_fed.socket_TCP_RTI);
                ''')
            }
        
            if (numberOfInboundConnections > 0) {
                pr('''
                    // Create a socket server to listen to other federates.
                    // If a port is specified by the user, that will be used
                    // as the only possibility for the server. If not, the port
                    // will start from STARTING_PORT. The function will
                    // keep incrementing the port until the number of tries reaches PORT_RANGE_LIMIT.
                    create_server(«federate.port»);
                    // Connect to remote federates for each physical connection.
                    // This is done in a separate thread because this thread will call
                    // connect_to_federate for each outbound physical connection at the same
                    // time that the new thread is listening for such connections for inbound
                    // physical connections. The thread will live until all connections
                    // have been established.
                    lf_thread_create(&_fed.inbound_p2p_handling_thread_id, handle_p2p_connections_from_federates, NULL);
                ''')
            }
                            
            for (remoteFederate : federate.outboundP2PConnections) {
                pr('''connect_to_federate(«remoteFederate.id»);''')
            }
        }
    }
    
    /**
     * Copy target-specific header file to the src-gen directory.
     */
    def copyTargetHeaderFile() {
        fileConfig.copyFileFromClassPath("/lib/C/ctarget.h", fileConfig.getSrcGenPath + File.separator + "ctarget.h")
        fileConfig.copyFileFromClassPath("/lib/C/ctarget.c", fileConfig.getSrcGenPath + File.separator + "ctarget.c")
    }

    ////////////////////////////////////////////
    //// Code generators.
    
    /**
     * Generate code that sends the neighbor structure message to the RTI.
     * @see MSG_TYPE_NEIGHBOR_STRUCTURE in net_common.h
     * 
     * @param federate The federate that is sending its neighbor structure
     */
    def generateFederateNeighborStructure(FederateInstance federate) {

        val rtiCode = new StringBuilder();
        pr(rtiCode, '''
            /**
             * Generated function that sends information about connections between this federate and
             * other federates where messages are routed through the RTI. Currently, this
             * only includes logical connections when the coordination is centralized. This
             * information is needed for the RTI to perform the centralized coordination.
             * @see MSG_TYPE_NEIGHBOR_STRUCTURE in net_common.h
             */
            void send_neighbor_structure_to_RTI(int rti_socket) {
        ''')

        indent(rtiCode);

        // Initialize the array of information about the federate's immediate upstream
        // and downstream relayed (through the RTI) logical connections, to send to the
        // RTI.
        pr(rtiCode, '''
            interval_t candidate_tmp;
            size_t buffer_size = 1 + 8 + 
                            «federate.dependsOn.keySet.size» * ( sizeof(uint16_t) + sizeof(int64_t) ) +
                            «federate.sendsTo.keySet.size» * sizeof(uint16_t);
            unsigned char buffer_to_send[buffer_size];
            
            size_t message_head = 0;
            buffer_to_send[message_head] = MSG_TYPE_NEIGHBOR_STRUCTURE;
            message_head++;
            encode_int32((int32_t)«federate.dependsOn.keySet.size», &(buffer_to_send[message_head]));
            message_head+=sizeof(int32_t);
            encode_int32((int32_t)«federate.sendsTo.keySet.size», &(buffer_to_send[message_head]));
            message_head+=sizeof(int32_t);
        ''')

        if (!federate.dependsOn.keySet.isEmpty) {
            // Next, populate these arrays.
            // Find the minimum delay in the process.
            // FIXME: Zero delay is not really the same as a microstep delay.
            for (upstreamFederate : federate.dependsOn.keySet) {
                pr(rtiCode, '''
                    encode_uint16((uint16_t)«upstreamFederate.id», &(buffer_to_send[message_head]));
                    message_head += sizeof(uint16_t);
                ''')
                // The minimum delay calculation needs to be made in the C code because it
                // may depend on parameter values.
                // FIXME: These would have to be top-level parameters, which don't really
                // have any support yet. Ideally, they could be overridden on the command line.
                // When that is done, they will need to be in scope here.
                val delays = federate.dependsOn.get(upstreamFederate)
                if (delays !== null) {
                    // There is at least one delay, so find the minimum.
                    // If there is no delay at all, this is encoded as NEVER.
                    pr(rtiCode, '''
                        candidate_tmp = FOREVER;
                    ''')
                    for (delay : delays) {
                        if (delay === null) {
                            // Use NEVER to encode no delay at all.
                            pr(rtiCode, '''
                                candidate_tmp = NEVER;
                            ''')
                        } else {
                            var delayTime = delay.getTargetTime
                            if (delay.parameter !== null) {
                                // The delay is given as a parameter reference. Find its value.
                                delayTime = ASTUtils.getInitialTimeValue(delay.parameter).timeInTargetLanguage
                            }
                            pr(rtiCode, '''
                                if («delayTime» < candidate_tmp) {
                                    candidate_tmp = «delayTime»;
                                }
                            ''')
                        }
                    }
                    pr(rtiCode, '''                            
                        encode_int64((int64_t)candidate_tmp, &(buffer_to_send[message_head]));
                        message_head += sizeof(int64_t);
                    ''')
                } else {
                    // Use NEVER to encode no delay at all.
                    pr(rtiCode, '''
                        encode_int64(NEVER, &(buffer_to_send[message_head]));
                        message_head += sizeof(int64_t);
                    ''')
                }
            }
        }
        
        // Next, set up the downstream array.
        if (!federate.sendsTo.keySet.isEmpty) {
            // Next, populate the array.
            // Find the minimum delay in the process.
            // FIXME: Zero delay is not really the same as a microstep delay.
            for (downstreamFederate : federate.sendsTo.keySet) {
                pr(rtiCode, '''
                    encode_uint16(«downstreamFederate.id», &(buffer_to_send[message_head]));
                    message_head += sizeof(uint16_t);
                ''')
            }
        }
        
        pr(rtiCode, '''
            write_to_socket_errexit(
                rti_socket, 
                buffer_size,
                buffer_to_send,
                "Failed to send the neighbor structure message to the RTI."
            );
        ''')

        unindent(rtiCode)
        pr(rtiCode, "}")

        return rtiCode;
    }
    
    /** 
     * Generate a reactor class definition for the specified federate.
     * A class definition has four parts:
     * 
     * * Preamble code, if any, specified in the Lingua Franca file.
     * * A "self" struct type definition (see the class documentation above).
     * * A function for each reaction.
     * * A constructor for creating an instance.
     * * A destructor
     *  for deleting an instance.
     * 
     * If the reactor is the main reactor, then
     * the generated code may be customized. Specifically,
     * if the main reactor has reactions, these reactions
     * will not be generated if they are triggered by or send
     * data to contained reactors that are not in the federate.
     * @param reactor The parsed reactor data structure.
     * @param federate A federate name, or null to unconditionally generate.
     */
    def generateReactorFederated(ReactorDecl reactor, FederateInstance federate) {
        // FIXME: Currently we're not reusing definitions for declarations that point to the same definition.
        
        val defn = reactor.toDefinition
        
        if (reactor instanceof Reactor) {
            pr("// =============== START reactor class " + reactor.name)
        } else {
            pr("// =============== START reactor class " + defn.name + " as " + reactor.name)
        }
        
        // Preamble code contains state declarations with static initializers.
        generateUserPreamblesForReactor(defn)
            
        // Some of the following methods create lines of code that need to
        // go into the constructor.  Collect those lines of code here:
        val constructorCode = new StringBuilder()
        val destructorCode = new StringBuilder()
        generateAuxiliaryStructs(reactor, federate)
        generateSelfStruct(reactor, federate, constructorCode, destructorCode)
        generateReactions(reactor, federate)
        generateConstructor(reactor, federate, constructorCode)
        generateDestructor(reactor, federate, destructorCode)

        pr("// =============== END reactor class " + reactor.name)
        pr("")
    }
    
    /**
     * Generates preambles defined by user for a given reactor
     * @param reactor The given reactor
     */
    def generateUserPreamblesForReactor(Reactor reactor) {
        for (p : reactor.preambles ?: emptyList) {
            pr("// *********** From the preamble, verbatim:")
            prSourceLineNumber(p.code)
            pr(p.code.toText)
            pr("\n// *********** End of preamble.")
        }
    }
    
    /**
     * Generate a constructor for the specified reactor in the specified federate.
     * @param reactor The parsed reactor data structure.
     * @param federate A federate name, or null to unconditionally generate.
     * @param constructorCode Lines of code previously generated that need to
     *  go into the constructor.
     */
    protected def generateConstructor(
        ReactorDecl reactor, FederateInstance federate, StringBuilder constructorCode
    ) {
        val structType = selfStructType(reactor)
        pr('''
            «structType»* new_«reactor.name»() {
                «structType»* self = («structType»*)calloc(1, sizeof(«structType»));
                «constructorCode.toString»
                return self;
            }
        ''')
    }

    /**
     * Generate a destructor for the specified reactor in the specified federate.
     * @param decl AST node that represents the declaration of the reactor.
     * @param federate A federate name, or null to unconditionally generate.
     * @param destructorCode Lines of code previously generated that need to
     *  go into the destructor.
     */
    protected def generateDestructor(
        ReactorDecl decl, FederateInstance federate, StringBuilder destructorCode
    ) {
        // Append to the destructor code freeing the trigger arrays for each reaction.
        var reactor = decl.toDefinition
        var reactionCount = 0
        for (reaction : reactor.reactions) {
            if (federate === null || federate.containsReaction(reaction)) {
                pr(destructorCode, '''
                    for(int i = 0; i < self->___reaction_«reactionCount».num_outputs; i++) {
                        free(self->___reaction_«reactionCount».triggers[i]);
                    }
                ''')
            }
            // Increment the reaction count even if not in the federate for consistency.
            reactionCount++;
        }
        
        val structType = selfStructType(decl)
        pr('''
            void delete_«decl.name»(«structType»* self) {
                «destructorCode.toString»
                free(self);
            }
        ''')
    }
    
    /**
     * Generate the struct type definitions for inputs, outputs, and
     * actions of the specified reactor in the specified federate.
     * @param reactor The parsed reactor data structure.
     * @param federate A federate name, or null to unconditionally generate.
     */
    protected def generateAuxiliaryStructs(
        ReactorDecl decl, FederateInstance federate
    ) {
        val reactor = decl.toDefinition
        // In the case where there are incoming
        // p2p logical connections in decentralized
        // federated execution, there will be an
        // intended_tag field added to accommodate
        // the case where a reaction triggered by a
        // port or action is late due to network 
        // latency, etc..
        var StringBuilder federatedExtension = new StringBuilder();    
        if (isFederatedAndDecentralized) {
            federatedExtension.append('''
                «targetTagType» intended_tag;
            ''');
        }
        if (isFederated) {
            federatedExtension.append('''                
                «targetTimeType» physical_time_of_arrival;
            ''');
        }
        // First, handle inputs.
        for (input : reactor.allInputs) {
            if (federate === null || federate.containsPort(input as Port)) {
                var token = ''
                if (input.inferredType.isTokenType) {
                    token = '''
                        lf_token_t* token;
                        int length;
                    '''
                }
                pr(input, code, '''
                    typedef struct {
                        «input.valueDeclaration»
                        bool is_present;
                        int num_destinations;
                        «token»
                        «federatedExtension.toString»
                    } «variableStructType(input, decl)»;
                ''')
            }
            
        }
        // Next, handle outputs.
        for (output : reactor.allOutputs) {
            if (federate === null || federate.containsPort(output as Port)) {
                var token = ''
                if (output.inferredType.isTokenType) {
                     token = '''
                        lf_token_t* token;
                        int length;
                     '''
                }
                pr(output, code, '''
                    typedef struct {
                        «output.valueDeclaration»
                        bool is_present;
                        int num_destinations;
                        «token»
                        «federatedExtension.toString»
                    } «variableStructType(output, decl)»;
                ''')
            }

        }
        // Finally, handle actions.
        // The very first item on this struct needs to be
        // a trigger_t* because the struct will be cast to (trigger_t*)
        // by the schedule() functions to get to the trigger.
        for (action : reactor.allActions) {
            if (federate === null || federate.containsAction(action)) {
                pr(action, code, '''
                    typedef struct {
                        trigger_t* trigger;
                        «action.valueDeclaration»
                        bool is_present;
                        bool has_value;
                        lf_token_t* token;
                        «federatedExtension.toString»
                    } «variableStructType(action, decl)»;
                ''')
            }
            
        }
    }

    /**
     * For the specified port, return a declaration for port struct to
     * contain the value of the port. A multiport output with width 4 and
     * type int[10], for example, will result in this:
     * ```
     *     int value[10];
     * ```
     * There will be an array of size 4 of structs, each containing this value 
     * array.
     * @param port The port.
     * @return A string providing the value field of the port struct.
     */
    protected def valueDeclaration(Port port) {
        if (port.type === null && target.requiresTypes === true) {
            // This should have been caught by the validator.
            errorReporter.reportError(port, "Port is required to have a type: " + port.name)
            return ''
        }
        // Do not convert to lf_token_t* using lfTypeToTokenType because there
        // will be a separate field pointing to the token.
        // val portType = lfTypeToTokenType(port.inferredType)
        val portType = port.inferredType.targetType
        // If the port type has the form type[number], then treat it specially
        // to get a valid C type.
        val matcher = arrayPatternFixed.matcher(portType)
        if (matcher.find()) {
            // for int[10], the first match is int, the second [10].
            // The following results in: int* __foo[10];
            // if the port is an input and not a multiport.
            // An output multiport will result in, for example
            // int __out[4][10];
            return '''«matcher.group(1)» value«matcher.group(2)»;''';
        } else {
            return '''«portType» value;'''
        }
    }

    /**
     * For the specified action, return a declaration for action struct to
     * contain the value of the action. An action of
     * type int[10], for example, will result in this:
     * ```
     *     int* value;
     * ```
     * This will return an empty string for an action with no type.
     * @param action The action.
     * @return A string providing the value field of the action struct.
     */
    protected def valueDeclaration(Action action) {
        if (action.type === null && target.requiresTypes === true) {
            return ''
        }
        // Do not convert to lf_token_t* using lfTypeToTokenType because there
        // will be a separate field pointing to the token.
        val actionType = action.inferredType.targetType
        // If the input type has the form type[number], then treat it specially
        // to get a valid C type.
        val matcher = arrayPatternFixed.matcher(actionType)
        if (matcher.find()) {
            // for int[10], the first match is int, the second [10].
            // The following results in: int* foo;
            return '''«matcher.group(1)»* value;''';
        } else {
            val matcher2 = arrayPatternVariable.matcher(actionType)
            if (matcher2.find()) {
                // for int[], the first match is int.
                // The following results in: int* foo;
                return '''«matcher2.group(1)»* value;''';
            }
            return '''«actionType» value;'''
        }
    }

    /**
     * Generate the self struct type definition for the specified reactor
     * in the specified federate.
     * @param reactor The parsed reactor data structure.
     * @param federate A federate name, or null to unconditionally generate.
     * @param constructorCode Place to put lines of code that need to
     *  go into the constructor.
     * @param destructorCode Place to put lines of code that need to
     *  go into the destructor.
     */
    protected def generateSelfStruct(
        ReactorDecl decl,
        FederateInstance federate,
        StringBuilder constructorCode,
        StringBuilder destructorCode
    ) {
        val reactor = decl.toDefinition
        val selfType = selfStructType(decl)
        
        // Construct the typedef for the "self" struct.
        // Create a type name for the self struct.
        
        var body = new StringBuilder()
        
        // Extensions can add functionality to the CGenerator
        generateSelfStructExtension(body, decl, federate, constructorCode, destructorCode)
        
        // Next handle parameters.
        generateParametersForReactor(body, reactor)
        
        // Next handle states.
        generateStateVariablesForReactor(body, reactor)
        
        // Next handle actions.
        for (action : reactor.allActions) {
            if (federate === null || federate.containsAction(action)) {
                pr(action, body, '''
                    «variableStructType(action, decl)» __«action.name»;
                ''')
                // Initialize the trigger pointer in the action.
                pr(action, constructorCode, '''
                    self->__«action.name».trigger = &self->___«action.name»;
                ''')
            }
        }
        
        // Next handle inputs.
        for (input : reactor.allInputs) {
            if (federate === null || federate.containsPort(input as Port)) {
                // If the port is a multiport, the input field is an array of
                // pointers that will be allocated separately for each instance
                // because the sizes may be different. Otherwise, it is a simple
                // pointer.
                if (input.isMultiport) {
                    pr(input, body, '''
                        // Multiport input array will be malloc'd later.
                        «variableStructType(input, decl)»** __«input.name»;
                        int __«input.name»__width;
                        // Default input (in case it does not get connected)
                        «variableStructType(input, decl)» __default__«input.name»;
                    ''')
                    // Add to the destructor code to free the malloc'd memory.
                    pr(input, destructorCode, '''
                        free(self->__«input.name»);
                    ''')
                } else {
                    // input is not a multiport.
                    pr(input, body, '''
                        «variableStructType(input, decl)»* __«input.name»;
                        // width of -2 indicates that it is not a multiport.
                        int __«input.name»__width;
                        // Default input (in case it does not get connected)
                        «variableStructType(input, decl)» __default__«input.name»;
                    ''')
    
                    pr(input, constructorCode, '''
                        // Set input by default to an always absent default input.
                        self->__«input.name» = &self->__default__«input.name»;
                    ''')
                }
            }
        }

        // Next handle outputs.
        for (output : reactor.allOutputs) {
            if (federate === null || federate.containsPort(output as Port)) {
                // If the port is a multiport, create an array to be allocated
                // at instantiation.
                if (output.isMultiport) {
                    pr(output, body, '''
                        // Array of output ports.
                        «variableStructType(output, decl)»* __«output.name»;
                        int __«output.name»__width;
                    ''')
                    // Add to the destructor code to free the malloc'd memory.
                    pr(output, destructorCode, '''
                        free(self->__«output.name»);
                    ''')
                } else {
                    pr(output, body, '''
                        «variableStructType(output, decl)» __«output.name»;
                        int __«output.name»__width;
                    ''')
                }
            }
        }
        
        // If there are contained reactors that either receive inputs
        // from reactions of this reactor or produce outputs that trigger
        // reactions of this reactor, then we need to create a struct
        // inside the self struct for each contained reactor. That
        // struct has a place to hold the data produced by this reactor's
        // reactions and a place to put pointers to data produced by
        // the contained reactors.
        generateInteractingContainedReactors(reactor, federate, body, constructorCode, destructorCode);
                
        // Next, generate the fields needed for each reaction.
        generateReactionAndTriggerStructs(body, decl, constructorCode, destructorCode, federate)
        
        // Next, generate fields for modes
        if (!reactor.allModes.empty) {
            // Reactor's mode instances and its state.
            pr(null, body, '''
                reactor_mode_t ___modes[«reactor.modes.size»];
                reactor_mode_state_t ___mode_state;
            ''')
            
            // Initialize the mode instances
            pr(null, constructorCode, '''
                // Initialize modes
            ''')
            for (modeAndIdx : reactor.allModes.indexed) {
                val mode = modeAndIdx.value
                pr(mode, constructorCode, '''
                    self->___modes[«modeAndIdx.key»].state = &self->___mode_state;
                    self->___modes[«modeAndIdx.key»].name = "«mode.name»";
                    self->___modes[«modeAndIdx.key»].deactivation_time = 0;
                ''')
            }
            
            // Initialize mode state with initial mode active upon start
            pr(null, constructorCode, '''
                // Initialize mode state
                self->___mode_state.parent_mode = NULL;
                self->___mode_state.initial_mode = &self->___modes[«reactor.modes.indexed.findFirst[it.value.initial].key»];
                self->___mode_state.active_mode = self->___mode_state.initial_mode;
                self->___mode_state.next_mode = NULL;
                self->___mode_state.mode_change = 0;
            ''')
        }
        
        // Generate code
        if (body.length > 0) {
            pr('''
                typedef struct {
                    «body.toString»
                } «selfType»;
            ''')
        } else {
            // There are no fields for the self struct.
            // C compilers complain about empty structs, so we generate a placeholder.
            pr('''
                typedef struct {
                    bool hasContents;
                } «selfType»;
            ''')
        }
    }
    
    /**
     * Generate structs and associated code for contained reactors that
     * send or receive data to or from the container's reactions.
     * 
     * If there are contained reactors that either receive inputs
     * from reactions of this reactor or produce outputs that trigger
     * reactions of this reactor, then we need to create a struct
     * inside the self struct of the container for each contained reactor.
     * That struct has a place to hold the data produced by the container reactor's
     * reactions and a place to put pointers to data produced by
     * the contained reactors.
     * 
     * @param reactor The reactor.
     * @param federate The federate instance.
     * @param body The place to put the struct definition for the contained reactors.
     * @param constructorCode The place to put matching code that goes in the container's constructor.
     * @param destructorCode The place to put matching code that goes in the container's destructor.
     */
    private def generateInteractingContainedReactors(
        Reactor reactor,
        FederateInstance federate,
        StringBuilder body,
        StringBuilder constructorCode,
        StringBuilder destructorCode
    ) {
        // The contents of the struct will be collected first so that
        // we avoid duplicate entries and then the struct will be constructed.
        val contained = new InteractingContainedReactors(reactor, federate);
        // Next generate the relevant code.
        for (containedReactor : contained.containedReactors) {
            // First define an _width variable in case it is a bank.
            var array = "";
            var width = -2;
            // If the instantiation is a bank, find the maximum bank width
            // to define an array.
            if (containedReactor.widthSpec !== null) {
                width = maxContainedReactorBankWidth(containedReactor, null, 0);
                array = "[" + width + "]";
            }
            // NOTE: The following needs to be done for each instance
            // so that the width can be parameter, not in the constructor.
            // Here, we conservatively use a width that is the largest of all isntances.
            pr(constructorCode, '''
                // Set the _width variable for all cases. This will be -2
                // if the reactor is not a bank of reactors.
                self->__«containedReactor.name»_width = «width»;
            ''')

            // Generate one struct for each contained reactor that interacts.
            pr(body, "struct {")
            indent(body)
            for (port : contained.portsOfInstance(containedReactor)) {
                if (port instanceof Input) {
                    // If the variable is a multiport, then the place to store the data has
                    // to be malloc'd at initialization.
                    if (!port.isMultiport) {
                        // Not a multiport.
                        pr(port, body, '''
                            «variableStructType(port, containedReactor.reactorClass)» «port.name»;
                        ''')
                    } else {
                        // Is a multiport.
                        // Memory will be malloc'd in initialization.
                        pr(port, body, '''
                            «variableStructType(port, containedReactor.reactorClass)»** «port.name»;
                            int «port.name»__width;
                        ''')
                    }
                } else {
                    // Must be an output entry.
                    // Outputs of contained reactors are pointers to the source of data on the
                    // self struct of the container.
                    if (!port.isMultiport) {
                        // Not a multiport.
                        pr(port, body, '''
                            «variableStructType(port, containedReactor.reactorClass)»* «port.name»;
                        ''')
                    } else {
                        // Is a multiport.
                        // Here, we will use an array of pointers.
                        // Memory will be malloc'd in initialization.
                        pr(port, body, '''
                            «variableStructType(port, containedReactor.reactorClass)»** «port.name»;
                            int «port.name»__width;
                        ''')
                    }
                    pr(port, body, '''
                        trigger_t «port.name»_trigger;
                    ''')
                    var reactorIndex = ''
                    if (containedReactor.widthSpec !== null) {
                        reactorIndex = '[reactorIndex]'
                        pr(constructorCode, '''
                            for (int reactorIndex = 0; reactorIndex < self->__«containedReactor.name»_width; reactorIndex++) {
                        ''')
                        indent(constructorCode)
                    }
                    if (isFederatedAndDecentralized) {
                        pr(port, constructorCode, '''
                            self->__«containedReactor.name»«reactorIndex».«port.name»_trigger.intended_tag = (tag_t) { .time = NEVER, .microstep = 0u};
                        ''')
                    }
                    val triggered = contained.reactionsTriggered(containedReactor, port)
                    if (triggered.size > 0) {
                        pr(port, body, '''
                            reaction_t* «port.name»_reactions[«triggered.size»];
                        ''')
                        var triggeredCount = 0
                        for (index : triggered) {
                            pr(port, constructorCode, '''
                                self->__«containedReactor.name»«reactorIndex».«port.name»_reactions[«triggeredCount++»] = &self->___reaction_«index»;
                            ''')
                        }
                        pr(port, constructorCode, '''
                            self->__«containedReactor.name»«reactorIndex».«port.name»_trigger.reactions = self->__«containedReactor.name»«reactorIndex».«port.name»_reactions;
                        ''')
                    } else {
                        // Since the self struct is created using calloc, there is no need to set
                        // self->__«containedReactor.name».«port.name»_trigger.reactions = NULL
                    }
                    // Since the self struct is created using calloc, there is no need to set
                    // self->__«containedReactor.name».«port.name»_trigger.token = NULL;
                    // self->__«containedReactor.name».«port.name»_trigger.is_present = false;
                    // self->__«containedReactor.name».«port.name»_trigger.is_timer = false;
                    // self->__«containedReactor.name».«port.name»_trigger.is_physical = false;
                    // self->__«containedReactor.name».«port.name»_trigger.drop = false;
                    // self->__«containedReactor.name».«port.name»_trigger.element_size = 0;
                    // self->__«containedReactor.name».«port.name»_trigger.intended_tag = (0, 0);
                    pr(port, constructorCode, '''
                        self->__«containedReactor.name»«reactorIndex».«port.name»_trigger.last = NULL;
                        self->__«containedReactor.name»«reactorIndex».«port.name»_trigger.number_of_reactions = «triggered.size»;
                    ''')
                    
                    if (isFederated) {
                        // Set the physical_time_of_arrival
                        pr(port, constructorCode, '''
                            self->__«containedReactor.name»«reactorIndex».«port.name»_trigger.physical_time_of_arrival = NEVER;
                        ''')
                    }
                    if (containedReactor.widthSpec !== null) {
                        unindent(constructorCode)
                        pr(constructorCode, "}")
                    }
                }
                if (port.isMultiport) {
                    // Add to the destructor code to free the malloc'd memory.
                    if (containedReactor.widthSpec !== null) {
                        pr(port, destructorCode, '''
                            for (int j = 0; j < self->__«containedReactor.name»_width; j++) {
                                for (int i = 0; i < self->__«containedReactor.name»[j].«port.name»__width; i++) {
                                    free(self->__«containedReactor.name»[j].«port.name»[i]);
                                }
                            }
                        ''')
                    } else {
                        pr(port, destructorCode, '''
                            for (int i = 0; i < self->__«containedReactor.name».«port.name»__width; i++) {
                                free(self->__«containedReactor.name».«port.name»[i]);
                            }
                        ''')
                    }
                }
            }
            unindent(body)
            pr(body, '''
                } __«containedReactor.name»«array»;
                int __«containedReactor.name»_width;
            ''');
            
        }
    }
    
    /**
     * This function is provided to allow extensions of the CGenerator to append the structure of the self struct
     * @param body The body of the self struct
     * @param decl The reactor declaration for the self struct
     * @param instance The current federate instance
     * @param constructorCode Code that is executed when the reactor is instantiated
     * @param destructorCode Code that is executed when the reactor instance is freed
     */
    def void generateSelfStructExtension(StringBuilder selfStructBody, ReactorDecl decl, FederateInstance instance, StringBuilder constructorCode, StringBuilder destructorCode) {
        // Do nothing
    }
    
    /**
     * Generate code for parameters variables of a reactor in the form "parameter.type parameter.name;"
     * @param reactor The reactor
     * @param builder The StringBuilder that the generated code is appended to
     * @return 
     */
    def generateParametersForReactor(StringBuilder builder, Reactor reactor) {
        for (parameter : reactor.allParameters) {
            prSourceLineNumber(builder, parameter)
            pr(builder, parameter.getInferredType.targetType + ' ' + parameter.name + ';');
        }
    }
    
    /**
     * Generate code for state variables of a reactor in the form "stateVar.type stateVar.name;"
     * @param reactor The reactor
     * @param builder The StringBuilder that the generated code is appended to
     * @return 
     */
    def generateStateVariablesForReactor(StringBuilder builder, Reactor reactor) {        
        for (stateVar : reactor.allStateVars) {            
            prSourceLineNumber(builder, stateVar)
            pr(builder, stateVar.getInferredType.targetType + ' ' + stateVar.name + ';');
        }
    }
    
    /**
     * Generate the fields of the self struct and statements for the constructor
     * to create and initialize a reaction_t struct for each reaction in the
     * specified reactor and a trigger_t struct for each trigger (input, action,
     * timer, or output of a contained reactor).
     * @param body The place to put the code for the self struct.
     * @param reactor The reactor.
     * @param constructorCode The place to put the constructor code.
     * @param constructorCode The place to put the destructor code.
     * @param federate The federate instance, or null if there is no federation.
     */
    protected def void generateReactionAndTriggerStructs(
        StringBuilder body, 
        ReactorDecl decl, 
        StringBuilder constructorCode, 
        StringBuilder destructorCode, 
        FederateInstance federate
    ) {
        var reactionCount = 0;
        val reactor = decl.toDefinition
        // Iterate over reactions and create initialize the reaction_t struct
        // on the self struct. Also, collect a map from triggers to the reactions
        // that are triggered by that trigger. Also, collect a set of sources
        // that are read by reactions but do not trigger reactions.
        // Finally, collect a set of triggers and sources that are outputs
        // of contained reactors. 
        val triggerMap = new LinkedHashMap<Variable,LinkedList<Integer>>()
        val sourceSet = new LinkedHashSet<Variable>()
        val outputsOfContainedReactors = new LinkedHashMap<Variable,Instantiation>
        val startupReactions = new LinkedHashSet<Integer>
        val shutdownReactions = new LinkedHashSet<Integer>
        for (reaction : reactor.allReactions) {
            if (federate === null || federate.containsReaction(reaction)) {
                // Create the reaction_t struct.
                pr(reaction, body, '''reaction_t ___reaction_«reactionCount»;''')
                
                // Create the map of triggers to reactions.
                for (trigger : reaction.triggers) {
                    // trigger may not be a VarRef (it could be "startup" or "shutdown").
                    if (trigger instanceof VarRef) {
                        var reactionList = triggerMap.get(trigger.variable)
                        if (reactionList === null) {
                            reactionList = new LinkedList<Integer>()
                            triggerMap.put(trigger.variable, reactionList)
                        }
                        reactionList.add(reactionCount)
                        if (trigger.container !== null) {
                            outputsOfContainedReactors.put(trigger.variable, trigger.container)
                        }
                    }
                    if (trigger.isStartup) {
                        startupReactions.add(reactionCount)
                    }
                    if (trigger.isShutdown) {
                        shutdownReactions.add(reactionCount)
                    }
                }
                // Create the set of sources read but not triggering.
                for (source : reaction.sources) {
                    sourceSet.add(source.variable)
                    if (source.container !== null) {
                        outputsOfContainedReactors.put(source.variable, source.container)
                    }
                }

                pr(destructorCode, '''
                    if (self->___reaction_«reactionCount».output_produced != NULL) {
                        free(self->___reaction_«reactionCount».output_produced);
                    }
                    if (self->___reaction_«reactionCount».triggers != NULL) {
                        free(self->___reaction_«reactionCount».triggers);
                    }
                    if (self->___reaction_«reactionCount».triggered_sizes != NULL) {
                        free(self->___reaction_«reactionCount».triggered_sizes);
                    }
                ''')

                var deadlineFunctionPointer = "NULL"
                if (reaction.deadline !== null) {
                    // The following has to match the name chosen in generateReactions
                    val deadlineFunctionName = decl.name.toLowerCase + '_deadline_function' + reactionCount
                    deadlineFunctionPointer = "&" + deadlineFunctionName
                }
                
                // Assign the STP handler
                var STPFunctionPointer = "NULL"
                if (reaction.stp !== null) {
                    // The following has to match the name chosen in generateReactions
                    val STPFunctionName = decl.name.toLowerCase + '_STP_function' + reactionCount
                    STPFunctionPointer = "&" + STPFunctionName
                }

                // Set the defaults of the reaction_t struct in the constructor.
                // Since the self struct is allocated using calloc, there is no need to set:
                // self->___reaction_«reactionCount».index = 0;
                // self->___reaction_«reactionCount».chain_id = 0;
                // self->___reaction_«reactionCount».pos = 0;
                // self->___reaction_«reactionCount».running = false;
                // self->___reaction_«reactionCount».deadline = 0LL;
                // self->___reaction_«reactionCount».is_STP_violated = false;
                pr(reaction, constructorCode, '''
                    self->___reaction_«reactionCount».number = «reactionCount»;
                    self->___reaction_«reactionCount».function = «reactionFunctionName(decl, reactionCount)»;
                    self->___reaction_«reactionCount».self = self;
                    self->___reaction_«reactionCount».deadline_violation_handler = «deadlineFunctionPointer»;
                    self->___reaction_«reactionCount».STP_handler = «STPFunctionPointer»;
                    self->___reaction_«reactionCount».name = "?";
                    «IF reaction.eContainer instanceof Mode»
                        self->___reaction_«reactionCount».mode = &self->___modes[«reactor.modes.indexOf(reaction.eContainer as Mode)»];
                    «ELSE»
                        self->___reaction_«reactionCount».mode = NULL;
                    «ENDIF»
                ''')

            }
            // Increment the reactionCount even if the reaction is not in the federate
            // so that reaction indices are consistent across federates.
            reactionCount++
        }
        
        // Next, create and initialize the trigger_t objects.
        // Start with the timers.
        for (timer : reactor.allTimers) {
            createTriggerT(body, timer, triggerMap, constructorCode, destructorCode)
            // Since the self struct is allocated using calloc, there is no need to set:
            // self->___«timer.name».is_physical = false;
            // self->___«timer.name».drop = false;
            // self->___«timer.name».element_size = 0;
            pr(constructorCode, '''
                self->___«timer.name».is_timer = true;
            ''')
            if (isFederatedAndDecentralized) {
                pr(constructorCode, '''
                    self->___«timer.name».intended_tag = (tag_t) { .time = NEVER, .microstep = 0u};
                ''')
            }
        }
        
        // Handle startup triggers.
        if (startupReactions.size > 0) {
            pr(body, '''
                trigger_t ___startup;
                reaction_t* ___startup_reactions[«startupReactions.size»];
            ''')
            if (isFederatedAndDecentralized) {
                pr(constructorCode, '''
                    self->___startup.intended_tag = (tag_t) { .time = NEVER, .microstep = 0u};
                ''')
            }
            var i = 0
            for (reactionIndex : startupReactions) {
                pr(constructorCode, '''
                    self->___startup_reactions[«i++»] = &self->___reaction_«reactionIndex»;
                ''')
            }
            pr(constructorCode, '''
                self->___startup.last = NULL;
                self->___startup.reactions = &self->___startup_reactions[0];
                self->___startup.number_of_reactions = «startupReactions.size»;
                self->___startup.is_timer = false;
            ''')
        }
        // Handle shutdown triggers.
        if (shutdownReactions.size > 0) {
            pr(body, '''
                trigger_t ___shutdown;
                reaction_t* ___shutdown_reactions[«shutdownReactions.size»];
            ''')
            if (isFederatedAndDecentralized) {
                pr(constructorCode, '''
                    self->___shutdown.intended_tag = (tag_t) { .time = NEVER, .microstep = 0u};
                ''')
            }
            var i = 0
            for (reactionIndex : shutdownReactions) {
                pr(constructorCode, '''
                    self->___shutdown_reactions[«i++»] = &self->___reaction_«reactionIndex»;
                ''')
            }
            pr(constructorCode, '''
                self->___shutdown.last = NULL;
                self->___shutdown.reactions = &self->___shutdown_reactions[0];
                self->___shutdown.number_of_reactions = «shutdownReactions.size»;
                self->___shutdown.is_timer = false;
            ''')
        }

        // Next handle actions.
        for (action : reactor.allActions) {
            if (federate === null || federate.containsAction(action)) {
                createTriggerT(body, action, triggerMap, constructorCode, destructorCode)
                var isPhysical = "true";
                if (action.origin == ActionOrigin.LOGICAL) {
                    isPhysical = "false";
                }
                var elementSize = "0"
                // If the action type is 'void', we need to avoid generating the code
                // 'sizeof(void)', which some compilers reject.
                if (action.type !== null && action.targetType.rootType != 'void') {
                    elementSize = '''sizeof(«action.targetType.rootType»)'''
                }
    
                // Since the self struct is allocated using calloc, there is no need to set:
                // self->___«action.name».is_timer = false;
                pr(constructorCode, '''
                    self->___«action.name».is_physical = «isPhysical»;
                    «IF !action.policy.isNullOrEmpty»
                    self->___«action.name».policy = «action.policy»;
                    «ENDIF»
                    self->___«action.name».element_size = «elementSize»;
                ''')
            }
        }

        // Next handle inputs.
        for (input : reactor.allInputs) {
            if (federate === null || federate.containsPort(input as Port)) {            
                createTriggerT(body, input, triggerMap, constructorCode, destructorCode)
            }
        }
    }
    
    /**
     * Define the trigger_t object on the self struct, an array of
     * reaction_t pointers pointing to reactions triggered by this variable,
     * and initialize the pointers in the array in the constructor.
     * @param body The place to write the self struct entries.
     * @param variable The trigger variable (Timer, Action, or Input).
     * @param triggerMap A map from Variables to a list of the reaction indices
     *  triggered by the variable.
     * @param constructorCode The place to write the constructor code.
     * @param destructorCode The place to write the destructor code.
     */
    private def void createTriggerT(
        StringBuilder body, 
        Variable variable,
        LinkedHashMap<Variable, LinkedList<Integer>> triggerMap,
        StringBuilder constructorCode,
        StringBuilder destructorCode
    ) {
        // variable is a port, a timer, or an action.
        pr(variable, body, '''
            trigger_t ___«variable.name»;
        ''')
        pr(variable, constructorCode, '''
            self->___«variable.name».last = NULL;
        ''')
        if (isFederatedAndDecentralized) {
            pr(variable, constructorCode, '''
                self->___«variable.name».intended_tag = (tag_t) { .time = NEVER, .microstep = 0u};
            ''')
        }
        // Generate the reactions triggered table.
        val reactionsTriggered = triggerMap.get(variable)
        if (reactionsTriggered !== null) {
            pr(variable, body, '''reaction_t* ___«variable.name»_reactions[«reactionsTriggered.size»];''')
            var count = 0
            for (reactionTriggered : reactionsTriggered) {
                prSourceLineNumber(constructorCode, variable)
                pr(variable, constructorCode, '''
                    self->___«variable.name»_reactions[«count»] = &self->___reaction_«reactionTriggered»;
                ''')
                count++
            }
            // Set up the trigger_t struct's pointer to the reactions.
            pr(variable, constructorCode, '''
                self->___«variable.name».reactions = &self->___«variable.name»_reactions[0];
                self->___«variable.name».number_of_reactions = «count»;
            ''')
            
            if (isFederated) {
                // Set the physical_time_of_arrival
                pr(variable, constructorCode, '''
                    self->___«variable.name».physical_time_of_arrival = NEVER;
                ''')
            }
        }
        if (variable instanceof Input) {
            val rootType = variable.targetType.rootType
            // Since the self struct is allocated using calloc, there is no need to set:
            // self->___«input.name».is_timer = false;
            // self->___«input.name».offset = 0LL;
            // self->___«input.name».period = 0LL;
            // self->___«input.name».is_physical = false;
            // self->___«input.name».drop = false;
            // If the input type is 'void', we need to avoid generating the code
            // 'sizeof(void)', which some compilers reject.
            val size = (rootType == 'void') ? '0' : '''sizeof(«rootType»)'''
            pr(constructorCode, '''
                self->___«variable.name».element_size = «size»;
            ''')
        
            if (isFederated) {
                pr(body,
                    CGeneratorExtension.createPortStatusFieldForInput(variable, this)                    
                );
            }
        
        }
    }    
    
    /** Generate reaction functions definition for a reactor.
     *  These functions have a single argument that is a void* pointing to
     *  a struct that contains parameters, state variables, inputs (triggering or not),
     *  actions (triggering or produced), and outputs.
     *  @param reactor The reactor.
     *  @param federate The federate, or null if this is not
     *   federated or not the main reactor and reactions should be
     *   unconditionally generated.
     */
    def generateReactions(ReactorDecl decl, FederateInstance federate) {
        var reactionIndex = 0;
        val reactor = decl.toDefinition
        for (reaction : reactor.allReactions) {
            if (federate === null || federate.containsReaction(reaction)) {
                generateReaction(reaction, decl, reactionIndex)
            }
            // Increment reaction index even if the reaction is not in the federate
            // so that across federates, the reaction indices are consistent.
            reactionIndex++
        }
    }
    
    /** Generate a reaction function definition for a reactor.
     *  This function will have a single argument that is a void* pointing to
     *  a struct that contains parameters, state variables, inputs (triggering or not),
     *  actions (triggering or produced), and outputs.
     *  @param reaction The reaction.
     *  @param reactor The reactor.
     *  @param reactionIndex The position of the reaction within the reactor. 
     */
    def generateReaction(Reaction reaction, ReactorDecl decl, int reactionIndex) {
        val functionName = reactionFunctionName(decl, reactionIndex)
        
        
        pr('void ' + functionName + '(void* instance_args) {')
        indent()
        var body = reaction.code.toText
        
        generateInitializationForReaction(body, reaction, decl, reactionIndex)
        
        // Code verbatim from 'reaction'
        prSourceLineNumber(reaction.code)
        pr(body)
        unindent()
        pr("}")

        // Now generate code for the late function, if there is one
        // Note that this function can only be defined on reactions
        // in federates that have inputs from a logical connection.
        if (reaction.stp !== null) {
            val lateFunctionName = decl.name.toLowerCase + '_STP_function' + reactionIndex

            pr('void ' + lateFunctionName + '(void* instance_args) {')
            indent();
            generateInitializationForReaction(body, reaction, decl, reactionIndex)
            // Code verbatim from 'late'
            prSourceLineNumber(reaction.stp.code)
            pr(reaction.stp.code.toText)
            unindent()
            pr("}")
        }

        // Now generate code for the deadline violation function, if there is one.
        if (reaction.deadline !== null) {
            // The following name has to match the choice in generateReactionInstances
            val deadlineFunctionName = decl.name.toLowerCase + '_deadline_function' + reactionIndex

            pr('void ' + deadlineFunctionName + '(void* instance_args) {')
            indent();
            generateInitializationForReaction(body, reaction, decl, reactionIndex)
            // Code verbatim from 'deadline'
            prSourceLineNumber(reaction.deadline.code)
            pr(reaction.deadline.code.toText)
            unindent()
            pr("}")
        }
    }
    
    /**
     * Generate code that passes existing intended tag to all output ports
     * and actions. This intended tag is the minimum intended tag of the 
     * triggering inputs of the reaction.
     * 
     * @param body The body of the reaction. Used to check for the DISABLE_REACTION_INITIALIZATION_MARKER.
     * @param reaction The initialization code will be generated for this specific reaction
     * @param decl The reactor that has the reaction
     * @param reactionIndex The index of the reaction relative to other reactions in the reactor, starting from 0
     */
    def generateIntendedTagInheritence(String body, Reaction reaction, ReactorDecl decl, int reactionIndex) {
        // Construct the intended_tag inheritance code to go into
        // the body of the function.
        var StringBuilder intendedTagInheritenceCode = new StringBuilder()
        // Check if the coordination mode is decentralized and if the reaction has any effects to inherit the STP violation
        if (isFederatedAndDecentralized && !reaction.effects.nullOrEmpty) {
            pr(intendedTagInheritenceCode, '''
                #pragma GCC diagnostic push
                #pragma GCC diagnostic ignored "-Wunused-variable"
                if (self->___reaction_«reactionIndex».is_STP_violated == true) {
            ''')
            indent(intendedTagInheritenceCode);            
            pr(intendedTagInheritenceCode, '''            
                // The operations inside this if clause (if any exists) are expensive 
                // and must only be done if the reaction has unhandled STP violation.
                // Otherwise, all intended_tag values are (NEVER, 0) by default.
                
                // Inherited intended tag. This will take the minimum
                // intended_tag of all input triggers
                «targetTagType» inherited_min_intended_tag = («targetTagType») { .time = FOREVER, .microstep = UINT_MAX };
            ''')
            pr(intendedTagInheritenceCode, '''
                // Find the minimum intended tag
            ''')
            // Go through every trigger of the reaction and check the
            // value of intended_tag to choose the minimum.
            for (TriggerRef inputTrigger : reaction.triggers ?: emptyList) {
                if (inputTrigger instanceof VarRef) {
                    if (inputTrigger.variable instanceof Output) {
                        // Output from a contained reactor
                        val outputPort = inputTrigger.variable as Output                        
                        if (outputPort.isMultiport) {
                            pr(intendedTagInheritenceCode, '''
                                for (int i=0; i < «inputTrigger.container.name».«inputTrigger.variable.name»_width; i++) {
                                    if (compare_tags(«inputTrigger.container.name».«inputTrigger.variable.name»[i]->intended_tag,
                                                     inherited_min_intended_tag) < 0) {
                                        inherited_min_intended_tag = «inputTrigger.container.name».«inputTrigger.variable.name»[i]->intended_tag;
                                    }
                                }
                            ''')
                            
                        } else
                            pr(intendedTagInheritenceCode, '''
                                if (compare_tags(«inputTrigger.container.name».«inputTrigger.variable.name»->intended_tag,
                                                 inherited_min_intended_tag) < 0) {
                                    inherited_min_intended_tag = «inputTrigger.container.name».«inputTrigger.variable.name»->intended_tag;
                                }
                            ''')
                    } else if (inputTrigger.variable instanceof Port) {
                        // Input port
                        val inputPort = inputTrigger.variable as Port 
                        if (inputPort.isMultiport) {
                            pr(intendedTagInheritenceCode, '''
                                for (int i=0; i < «inputTrigger.variable.name»_width; i++) {
                                    if (compare_tags(«inputTrigger.variable.name»[i]->intended_tag, inherited_min_intended_tag) < 0) {
                                        inherited_min_intended_tag = «inputTrigger.variable.name»[i]->intended_tag;
                                    }
                                }
                            ''')
                        } else {
                            pr(intendedTagInheritenceCode, '''
                                if (compare_tags(«inputTrigger.variable.name»->intended_tag, inherited_min_intended_tag) < 0) {
                                    inherited_min_intended_tag = «inputTrigger.variable.name»->intended_tag;
                                }
                            ''')
                        }
                    } else if (inputTrigger.variable instanceof Action) {
                        pr(intendedTagInheritenceCode, '''
                            if (compare_tags(«inputTrigger.variable.name»->trigger->intended_tag, inherited_min_intended_tag) < 0) {
                                inherited_min_intended_tag = «inputTrigger.variable.name»->trigger->intended_tag;
                            }
                        ''')
                    }

                }
            }
            if (reaction.triggers === null || reaction.triggers.size === 0) {
                // No triggers are given, which means the reaction would react to any input.
                // We need to check the intended tag for every input.
                // NOTE: this does not include contained outputs. 
                for (input : (reaction.eContainer as Reactor).inputs) {
                    pr(intendedTagInheritenceCode, '''
                        if (compare_tags(«input.name»->intended_tag, inherited_min_intended_tag) > 0) {
                            inherited_min_intended_tag = «input.name»->intended_tag;
                        }
                    ''')
                }
            }
            
            // Once the minimum intended tag has been found,
            // it will be passed down to the port effects
            // of the reaction. Note that the intended tag
            // will not pass on to actions downstream.
            // Last reaction that sets the intended tag for the effect
            // will be seen.
            pr(intendedTagInheritenceCode, '''
                // All effects inherit the minimum intended tag of input triggers
                if (inherited_min_intended_tag.time != NEVER) {
            ''')
            indent(intendedTagInheritenceCode);
            for (effect : reaction.effects ?: emptyList) {
                if (effect.variable instanceof Input) {
                    if ((effect.variable as Port).isMultiport) {
                        pr(intendedTagInheritenceCode, '''
                            for(int i=0; i < «effect.container.name».«effect.variable.name»_width; i++) {
                                «effect.container.name».«effect.variable.name»[i]->intended_tag = inherited_min_intended_tag;
                            }
                        ''')
                    } else {
                        if (effect.container.widthSpec !== null) {
                            // Contained reactor is a bank.
                            pr(intendedTagInheritenceCode, '''
                                for (int bankIndex = 0; bankIndex < self->__«effect.container.name»_width; bankIndex++) {
                                    «effect.container.name»[bankIndex].«effect.variable.name» = &(self->__«effect.container.name»[bankIndex].«effect.variable.name»);
                                }
                            ''')
                        } else {
                            // Input to a contained reaction
                            pr(intendedTagInheritenceCode, '''
                                // Don't reset the intended tag of the output port if it has already been set.
                                «effect.container.name».«effect.variable.name»->intended_tag = inherited_min_intended_tag;
                            ''')                            
                        }
                    }                   
                }
            }
            unindent(intendedTagInheritenceCode);
            pr(intendedTagInheritenceCode, '''
                }
            ''')
            unindent(intendedTagInheritenceCode);
            pr(intendedTagInheritenceCode,'''
            }
            #pragma GCC diagnostic pop
            ''')
            
            // Write the the intended tag inheritance initialization
            // to the main code.
            pr(intendedTagInheritenceCode.toString) 
        }
        return intendedTagInheritenceCode
    }
    
    /**
     * Generate necessary initialization code inside the body of the reaction that belongs to reactor decl.
     * @param body The body of the reaction. Used to check for the DISABLE_REACTION_INITIALIZATION_MARKER.
     * @param reaction The initialization code will be generated for this specific reaction
     * @param decl The reactor that has the reaction
     * @param reactionIndex The index of the reaction relative to other reactions in the reactor, starting from 0
     */
    def generateInitializationForReaction(String body, Reaction reaction, ReactorDecl decl, int reactionIndex) {
        val reactor = decl.toDefinition
        
        // Construct the reactionInitialization code to go into
        // the body of the function before the verbatim code.
        var StringBuilder reactionInitialization = new StringBuilder()

        // Define the "self" struct.
        var structType = selfStructType(decl)
        // A null structType means there are no inputs, state,
        // or anything else. No need to declare it.
        if (structType !== null) {
             pr('''
                 #pragma GCC diagnostic push
                 #pragma GCC diagnostic ignored "-Wunused-variable"
                 «structType»* self = («structType»*)instance_args;
             ''')
        }

        // Do not generate the initialization code if the body is marked
        // to not generate it.
        if (body.startsWith(CGenerator.DISABLE_REACTION_INITIALIZATION_MARKER)) {
             pr('''
                 #pragma GCC diagnostic pop
             ''')
            return;
        }

        // A reaction may send to or receive from multiple ports of
        // a contained reactor. The variables for these ports need to
        // all be declared as fields of the same struct. Hence, we first
        // collect the fields to be defined in the structs and then
        // generate the structs.
        var fieldsForStructsForContainedReactors = new LinkedHashMap<Instantiation, StringBuilder>

        // Actions may appear twice, first as a trigger, then with the outputs.
        // But we need to declare it only once. Collect in this data structure
        // the actions that are declared as triggered so that if they appear
        // again with the outputs, they are not defined a second time.
        // That second redefinition would trigger a compile error.  
        var actionsAsTriggers = new LinkedHashSet<Action>();

        // Next, add the triggers (input and actions; timers are not needed).
        // This defines a local variable in the reaction function whose
        // name matches that of the trigger. The value of the local variable
        // is a struct with a value and is_present field, the latter a boolean
        // that indicates whether the input/action is present.
        // If the trigger is an output, then it is an output of a
        // contained reactor. In this case, a struct with the name
        // of the contained reactor is created with one field that is
        // a pointer to a struct with a value and is_present field.
        // E.g., if the contained reactor is named 'c' and its output
        // port is named 'out', then c.out->value c.out->is_present are
        // defined so that they can be used in the verbatim code.
        for (TriggerRef trigger : reaction.triggers ?: emptyList) {
            if (trigger instanceof VarRef) {
                if (trigger.variable instanceof Port) {
                    generatePortVariablesInReaction(
                        reactionInitialization,
                        fieldsForStructsForContainedReactors,
                        trigger, 
                        decl)
                } else if (trigger.variable instanceof Action) {
                    generateActionVariablesInReaction(
                        reactionInitialization, 
                        trigger.variable as Action, 
                        decl
                    )
                    actionsAsTriggers.add(trigger.variable as Action);
                }
            }
        }
        if (reaction.triggers === null || reaction.triggers.size === 0) {
            // No triggers are given, which means react to any input.
            // Declare an argument for every input.
            // NOTE: this does not include contained outputs. 
            for (input : reactor.inputs) {
                generateInputVariablesInReaction(reactionInitialization, input, decl)
            }
        }
        // Define argument for non-triggering inputs.
        for (VarRef src : reaction.sources ?: emptyList) {
            if (src.variable instanceof Port) {
                generatePortVariablesInReaction(reactionInitialization, fieldsForStructsForContainedReactors, src, decl)
            } else if (src.variable instanceof Action) {
                // It's a bit odd to read but not be triggered by an action, but
                // OK, I guess we allow it.
                generateActionVariablesInReaction(
                    reactionInitialization,
                    src.variable as Action,
                    decl
                )
                actionsAsTriggers.add(src.variable as Action);
            }
        }

        // Define variables for each declared output or action.
        // In the case of outputs, the variable is a pointer to where the
        // output is stored. This gives the reaction code access to any previous
        // value that may have been written to that output in an earlier reaction.
        if (reaction.effects !== null) {
            for (effect : reaction.effects) {
                if (effect.variable instanceof Action) {
                    // It is an action, not an output.
                    // If it has already appeared as trigger, do not redefine it.
                    if (!actionsAsTriggers.contains(effect.variable)) {
                        pr(reactionInitialization, '''
                            «variableStructType(effect.variable, decl)»* «effect.variable.name» = &self->__«effect.variable.name»;
                        ''')
                    }
                } else if (effect.variable instanceof Mode) {
                    // Mode change effect
                    val idx = reactor.allModes.indexOf(effect.variable as Mode)
                    if (idx >= 0) {
                        pr(reactionInitialization, '''
                            reactor_mode_t* «effect.variable.name» = &self->___modes[«idx»];
                            char _«effect.variable.name»_change_type = «effect.modeTransitionType === ModeTransitionTypes.HISTORY ? 2 : 1»;
                        ''')
                    } else {
                        errorReporter.reportError(
                            reaction,
                            "In generateReaction(): " + effect.variable.name + " not a valid mode of this reactor."
                        )
                    }
                } else {
                    if (effect.variable instanceof Output) {
                        generateOutputVariablesInReaction(
                            reactionInitialization, 
                            effect,
                            decl
                        )
                    } else if (effect.variable instanceof Input) {
                        // It is the input of a contained reactor.
                        generateVariablesForSendingToContainedReactors(
                            reactionInitialization,
                            fieldsForStructsForContainedReactors,
                            effect.container,
                            effect.variable as Input
                        )
                    } else {
                        errorReporter.reportError(
                            reaction,
                            "In generateReaction(): " + effect.variable.name + " is neither an input nor an output."
                        )
                    }
                }
            }
        }
        // Before the reaction initialization,
        // generate the structs used for communication to and from contained reactors.
        for (containedReactor : fieldsForStructsForContainedReactors.keySet) {
            var array = "";
            if (containedReactor.widthSpec !== null) {
                pr('''
                    int «containedReactor.name»_width = self->__«containedReactor.name»_width;
                ''')
                array = '''[«containedReactor.name»_width]''';
            }
            pr('''
                struct «containedReactor.name» {
                    «fieldsForStructsForContainedReactors.get(containedReactor)»
                } «containedReactor.name»«array»;
            ''')
        }
        // Next generate all the collected setup code.
        pr(reactionInitialization.toString)
        pr('''
            #pragma GCC diagnostic pop
        ''')

        if (reaction.stp === null) {
            // Pass down the intended_tag to all input and output effects
            // downstream if the current reaction does not have a STP
            // handler.
            generateIntendedTagInheritence(body, reaction, decl, reactionIndex)
        }
    }
    
    /**
     * Return the maximum bank width for the given instantiation within all
     * instantiations of its parent reactor.
     * On the first call to this method, the breadcrumbs should be null and the max
     * argument should be zero. On recursive calls, breadcrumbs is a list of nested
     * instantiations, the max is the maximum width found so far.  The search for
     * instances of the parent reactor will begin with the last instantiation
     * in the specified list.
     * 
     * This rather complicated method is used when a reaction sends or receives data
     * to or from a bank of contained reactors. There will be an array of structs on
     * the self struct of the parent, and the size of the array is conservatively set
     * to the maximum of all the identified bank widths.  This is a bit wasteful of
     * memory, but it avoids having to malloc the array for each instance, and in
     * typical usage, there will be few instances or instances that are all the same
     * width.
     * 
     * @param containedReactor The contained reactor instantiation.
     * @param breadcrumbs null on first call (non-recursive).
     * @param max 0 on first call.
     */
    private def int maxContainedReactorBankWidth(
        Instantiation containedReactor, 
        LinkedList<Instantiation> breadcrumbs,
        int max
    ) {
        // If the instantiation is not a bank, return 1.
        if (containedReactor.widthSpec === null) {
            return 1
        }
        // If there is no main, then we just use the default width.
        if (mainDef === null) {
            return ASTUtils.width(containedReactor.widthSpec, null)
        }
        var nestedBreadcrumbs = breadcrumbs
        if (nestedBreadcrumbs === null) {
            nestedBreadcrumbs = new LinkedList<Instantiation>
            nestedBreadcrumbs.add(mainDef)
        }
        var result = max
        var parent = containedReactor.eContainer as Reactor
        if (parent == mainDef.reactorClass.toDefinition) {
            // The parent is main, so there can't be any other instantiations of it.
            return ASTUtils.width(containedReactor.widthSpec, null)
        }
        // Search for instances of the parent within the tail of the breadcrumbs list.
        val container = nestedBreadcrumbs.first.reactorClass.toDefinition
        for (instantiation: container.instantiations) {
            // Put this new instantation at the head of the list.
            nestedBreadcrumbs.add(0, instantiation)
            if (instantiation.reactorClass.toDefinition == parent) {
                // Found a matching instantiation of the parent.
                // Evaluate the original width specification in this context.
                val candidate = ASTUtils.width(containedReactor.widthSpec, nestedBreadcrumbs)
                if (candidate > result) {
                    result = candidate
                }
            } else {
                // Found some other instantiation, not the parent.
                // Search within it for instantiations of the parent.
                // Note that we assume here that the parent cannot contain
                // instances of itself.
                val candidate = maxContainedReactorBankWidth(containedReactor, nestedBreadcrumbs, result)
                if (candidate > result) {
                    result = candidate
                }
            }
            nestedBreadcrumbs.remove
        }
        return result
    }

    /** 
     * Generate code to create the trigger table for each reaction of the
     * specified reactor.  Each table lists the triggers that the reaction's
     * execution may trigger. Each table is an array of arrays
     * of pointers to the trigger_t structs representing the downstream inputs
     * (or outputs of the container reactor) that are triggered by the reaction.
     * Each trigger table goes into the reaction's reaction_t triggers field.
     * That reaction_t struct is assumed to be on the self struct of the reactor
     * instance with name "___reaction_i", where i is the index of the reaction.
     * The generated code will also set the values of the triggered_sizes array
     * on the reaction_t struct to indicate the size of each array of trigger_t
     * pointers. The generated code will malloc each of these arrays, and the
     * destructor for the reactor instance will free them.
     * The generated code goes into the __initialize_trigger_objects() function.
     * @param reactorIntance The reactor instance.
     * @param federate The federate name or null if no federation.
     */
    def generateRemoteTriggerTable(ReactorInstance reactorInstance, FederateInstance federate) {
        val selfStruct = selfStructName(reactorInstance)
        var reactionCount = 0
        for (reaction : reactorInstance.reactions) {
            if (federate === null || federate.containsReaction(
                reaction.definition
            )) {
                var Collection<PortInstance> destinationPorts = null

                var portCount = 0
                // Record the number of reactions that this reaction depends on.
                // This is used for optimization. When that number is 1, the reaction can
                // be executed immediately when its triggering reaction has completed.
                var dominatingReaction = this.reactionGraph.findSingleDominatingReaction(reaction)
                // The dominating reaction may not be included in this federate, in which case, we need to keep searching.
                while (dominatingReaction !== null 
                    && (federate !== null && 
                        !federate.containsReaction(
                            dominatingReaction.definition
                            )
                        )
                ) {
                    dominatingReaction = this.reactionGraph.findSingleDominatingReaction(dominatingReaction);
                }
                if (dominatingReaction !== null
                    && (federate !== null 
                        && federate.containsReaction(
                            dominatingReaction.definition
                            )
                        )
                ) {
                    val upstreamReaction =
                        '''«selfStructName(dominatingReaction.parent)»->___reaction_«dominatingReaction.reactionIndex»'''
                    pr(initializeTriggerObjectsEnd, '''
                        // Reaction «reactionCount» of «reactorInstance.getFullName» depends on one maximal upstream reaction.
                        «selfStruct»->___reaction_«reactionCount».last_enabling_reaction = &(«upstreamReaction»);
                    ''')
                } else {
                    pr(initializeTriggerObjectsEnd, '''
                        // Reaction «reactionCount» of «reactorInstance.getFullName» does not depend on one maximal upstream reaction.
                        «selfStruct»->___reaction_«reactionCount».last_enabling_reaction = NULL;
                    ''')
                }
                if (targetConfig.logLevel >= LogLevel.LOG) {
                    pr(initializeTriggerObjectsEnd, '''
                        // Reaction «reactionCount» of «reactorInstance.getFullName»'s name.
                        «selfStruct»->___reaction_«reactionCount».name = "«reactorInstance.fullName» reaction «reactionCount»";
                    ''')
                }
                                
                for (port : reaction.effects.filter(PortInstance)) {
                    // Skip multiports and handle the component ports instead.
                    if (!(port instanceof MultiportInstance)) {
                        // Also skip ports whose parent is not in the federation.
                        // This can happen with reactions in the top-level that have
                        // as an effect a port in a bank.
                        if (federate === null || federate.contains(port.parent)) {
                            // Port is not within a multiport.
                            // The port to which the reaction writes may have dependent
                            // reactions in the container. If so, we list that port here.
                            var portsWithDependentReactions = new LinkedHashSet<PortInstance>()

                            // The size of the array to be inserted into the triggers array of
                            // the reaction is the sum of the number of destination ports and
                            // the number of destination reactions (reactions of the container
                            // sensitive to this port.
                            var numberOfTriggerTObjects = 0

                            // Collect the destinations for each output port.
                            if (port.definition instanceof Output) {
                                // For each output, obtain the destinations from the parent.
                                // Pointers to the destination trigger_t objects will be collected into
                                // an array. 
                                var parent = reactorInstance.parent
                                if (parent !== null) {
                                    destinationPorts = parent.transitiveClosure(port)
                                } else {
                                    // At the top level, where there cannot be any destinations
                                    // for an output port.
                                    destinationPorts = new LinkedList<PortInstance>()
                                }

                                // The port may also have dependent reactions, which are
                                // reactions in the container of this port's container.
                                if (port.dependentReactions.size > 0) {
                                    portsWithDependentReactions.add(port)
                                    // There will be only one trigger object for all these dependent reactions
                                    // because they will all be triggered by the same trigger object.
                                    numberOfTriggerTObjects += 1
                                }
                            } else {
                                // The port is the input port of a contained reactor,
                                // use that reactor instance to compute the transitive closure.
                                destinationPorts = port.parent.transitiveClosure(port)
                            }

                            numberOfTriggerTObjects += destinationPorts.size

                            // Record this array size in reaction's reaction_t triggered_sizes array.
                            pr(initializeTriggerObjectsEnd, '''
                                // Reaction «reactionCount» of «reactorInstance.getFullName» triggers «numberOfTriggerTObjects»
                                // downstream reactions through port «port.getFullName».
                                «selfStruct»->___reaction_«reactionCount».triggered_sizes[«portCount»] = «numberOfTriggerTObjects»;
                            ''')
                            if (numberOfTriggerTObjects > 0) {
                                // Next, malloc the memory for the trigger array and record its location.
                                // NOTE: Need a unique name for the pointer to the malloc'd array because some of the
                                // initialization has to occur at the end of __initialize_trigger_objects(), after
                                // all reactor instances have been created.
                                var bankIndex = ""
                                if (reactorInstance.bankIndex >= 0) {
                                    bankIndex = '_' + reactorInstance.bankIndex + '_'
                                }
                                val triggerArray = '''«reactorInstance.uniqueID»«bankIndex»_«reaction.reactionIndex»_«portCount»'''
                                pr(initializeTriggerObjectsEnd, '''
                                    // For reaction «reactionCount» of «reactorInstance.getFullName», allocate an
                                    // array of trigger pointers for downstream reactions through port «port.getFullName»
                                    trigger_t** «triggerArray» = (trigger_t**)malloc(«numberOfTriggerTObjects» * sizeof(trigger_t*));
                                    «selfStruct»->___reaction_«reactionCount».triggers[«portCount»] = «triggerArray»;
                                ''')

                                // Next, initialize the newly created array.
                                var destinationCount = 0;
                                for (destination : destinationPorts) {
                                    // If the destination of a connection is an input
                                    // port of a reactor that has no reactions to that input,
                                    // then this trigger struct will not have been created.
                                    // In that case, we want NULL.
                                    // If the destination is an output port, however, then
                                    // the dependentReactions.size reflects the number of downstream
                                    // reactions, including possible reactions in the container.
                                    if (destination.isOutput) {
                                        if (destination.dependentReactions.size === 0) {
                                            pr(initializeTriggerObjectsEnd, '''
                                                // Destination port «destination.getFullName» itself has no reactions.
                                                «triggerArray»[«destinationCount++»] = NULL;
                                            ''')
                                        } else {
                                            // Add to portsWithDependentReactions. This occurs if the destination is
                                            // output port of the container, and that output port triggers reactions in
                                            // its container.
                                            portsWithDependentReactions.add(destination)
                                        }
                                    } else if (destination.dependentReactions.size === 0) {
                                        pr(initializeTriggerObjectsEnd, '''
                                            // Destination port «destination.getFullName» itself has no reactions.
                                            «triggerArray»[«destinationCount++»] = NULL;
                                        ''')
                                    } else if (!(destination instanceof MultiportInstance)) { // Skip multiports.
                                    // Instead, the component ports are handled.
                                        pr(initializeTriggerObjectsEnd, '''
                                            // Point to destination port «destination.getFullName»'s trigger struct.
                                            «triggerArray»[«destinationCount++»] = &«triggerStructName(destination)»;
                                        ''')
                                    }
                                    if (destinationCount > numberOfTriggerTObjects) {
                                        // This should not happen, but rather than generate incorrect code, throw an exception.
                                        throw new Exception("Internal error: Assigning a trigger beyond the end of the array!")
                                    }
                                }
                                for (portWithDependentReactions : portsWithDependentReactions) {
                                    // Check whether at least one reaction belongs to this federate.
                                    var belongs = false
                                    for (destinationReaction : portWithDependentReactions.dependentReactions) {
                                        if (reactorBelongsToFederate(destinationReaction.parent, federate)) {
                                            belongs = true
                                        }
                                    }
                                    if (belongs) {
                                        pr(initializeTriggerObjectsEnd, '''
                                            // Port «port.getFullName» has reactions in its parent's parent.
                                            // Point to the trigger struct for those reactions.
                                            «triggerArray»[«destinationCount++»] = &«triggerStructName(
                                                portWithDependentReactions, 
                                                portWithDependentReactions.parent.parent
                                            )»;
                                        ''')
                                    }
                                    if (destinationCount > numberOfTriggerTObjects) {
                                        // This should not happen, but rather than generate incorrect code, throw an exception.
                                        throw new Exception("Internal error 2: Assigning a trigger beyond the end of the array!")
                                    }
                                }
                            }
                        }
                        // Count the port even if it is not contained in the federate because effect
                        // may be a bank (it can't be an instance of a bank), so an empty placeholder
                        // will be needed for each member of the bank that is not in the federate.
                        portCount++
                    }
                }
            }
            // Increment reaction count even if it is not in the federate for consistency.
            reactionCount++
        }
    }
    
    /** 
     * Generate code to set up the tables used in __start_time_step to decrement reference
     * counts and mark outputs absent between time steps. This function puts the code
     * into startTimeStep.
     */
    def generateStartTimeStep(ReactorInstance instance, FederateInstance federate) {
        // First, set up to decrement reference counts for each token type
        // input of a contained reactor that is present.
        for (child : instance.children) {
            if (reactorBelongsToFederate(child, federate)) {
                var nameOfSelfStruct = selfStructName(child)
                for (input : child.inputs) {
                    if (isTokenType((input.definition as Input).inferredType)) {
                        if (input instanceof MultiportInstance) {
                            pr(startTimeStep, '''
                                for (int i = 0; i < «input.width»; i++) {
                                    __tokens_with_ref_count[«startTimeStepTokens» + i].token
                                            = &«nameOfSelfStruct»->__«input.name»[i]->token;
                                    __tokens_with_ref_count[«startTimeStepTokens» + i].status
                                            = (port_status_t*)&«nameOfSelfStruct»->__«input.name»[i]->is_present;
                                    __tokens_with_ref_count[«startTimeStepTokens» + i].reset_is_present = false;
                                }
                            ''')
                            startTimeStepTokens += input.width
                        } else {
                            pr(startTimeStep, '''
                                __tokens_with_ref_count[«startTimeStepTokens»].token
                                        = &«nameOfSelfStruct»->__«input.name»->token;
                                __tokens_with_ref_count[«startTimeStepTokens»].status
                                        = (port_status_t*)&«nameOfSelfStruct»->__«input.name»->is_present;
                                __tokens_with_ref_count[«startTimeStepTokens»].reset_is_present = false;
                            ''')
                            startTimeStepTokens++
                        }
                    }
                }
            }
        }
        var containerSelfStructName = selfStructName(instance)
        // Handle inputs that get sent data from a reaction rather than from
        // another contained reactor and reactions that are triggered by an
        // output of a contained reactor.
        // Note that there may be more than one reaction reacting to the same
        // port so we have to avoid listing the port more than once.
        val portsSeen = new LinkedHashSet<PortInstance>();
        for (reaction : instance.reactions) {
            if (federate === null || federate.containsReaction(
                reaction.definition
            )) {
                for (port : reaction.effects.filter(PortInstance)) {
                    // Skip any actual multiports if they are listed. Only count the individual ports.
                    if (port.definition instanceof Input  && !(port instanceof MultiportInstance)) {
                        // This reaction is sending to an input. Must be
                        // the input of a contained reactor in the federate.
                        val sourcePort = sourcePort(port)
                        if (reactorBelongsToFederate(sourcePort.parent, federate)) {
                            // If this is a multiport, then the port struct on the self
                            // struct is a pointer. Otherwise, it is the struct itself.
                            var multiportIndex = stackStructOperator // '.'
                            if (sourcePort.multiportIndex >= 0) {
                                multiportIndex = '[' + sourcePort.multiportIndex + ']->'
                            }
                            pr(startTimeStep, '''
                                // Add port «sourcePort.getFullName» to array of is_present fields.
                                __is_present_fields[«startTimeStepIsPresentCount»] 
                                        = &«containerSelfStructName»->__«sourcePort.parent.name».«sourcePort.name»«multiportIndex»is_present;
                            ''')
                            if (isFederatedAndDecentralized) {
                                // Intended_tag is only applicable to ports in federated execution.
                                pr(startTimeStep, '''
                                    // Add port «sourcePort.getFullName» to array of is_present fields.
                                    __intended_tag_fields[«startTimeStepIsPresentCount»] 
                                            = &«containerSelfStructName»->__«sourcePort.parent.name».«sourcePort.name»«multiportIndex»intended_tag;
                                ''')
                            }
                            startTimeStepIsPresentCount++
                        }
                    }
                }
                // Find outputs of contained reactors that have token types and therefore
                // need to have their reference counts decremented.
                for (port : reaction.sources) {
                    if (port.definition instanceof Output && !portsSeen.contains(port)) {
                        portsSeen.add(port as PortInstance)
                        // This reaction is receiving data from the port.
                        if (isTokenType((port.definition as Output).inferredType)) {
                            if (port instanceof MultiportInstance) {
                                pr(startTimeStep, '''
                                    for (int i = 0; i < «port.width»; i++) {
                                        __tokens_with_ref_count[«startTimeStepTokens» + i].token
                                                = &«containerSelfStructName»->__«port.parent.name».«port.name»[i]->token;
                                        __tokens_with_ref_count[«startTimeStepTokens» + i].status
                                                = (port_status_t*)&«containerSelfStructName»->__«port.parent.name».«port.name»[i]->is_present;
                                        __tokens_with_ref_count[«startTimeStepTokens» + i].reset_is_present = false;
                                    }
                                ''')
                                startTimeStepTokens += port.width
                            } else {
                                pr(startTimeStep, '''
                                    __tokens_with_ref_count[«startTimeStepTokens»].token
                                            = &«containerSelfStructName»->__«port.parent.name».«port.name»->token;
                                    __tokens_with_ref_count[«startTimeStepTokens»].status
                                            = (port_status_t*)&«containerSelfStructName»->__«port.parent.name».«port.name»->is_present;
                                    __tokens_with_ref_count[«startTimeStepTokens»].reset_is_present = false;
                                ''')
                                startTimeStepTokens++
                            }
                        }
                    }
                }
            }
        }
        // Next, set up the table to mark each output of each contained reactor absent.
        for (child : instance.children) {
            if (reactorBelongsToFederate(child, federate)) {
                var nameOfSelfStruct = selfStructName(child)
                for (output : child.outputs) {
                    if (output instanceof MultiportInstance) {
                        var j = 0
                        for (multiportInstance : output.instances) {
                            pr(startTimeStep, '''
                                // Add port «output.getFullName» to array of is_present fields.
                                __is_present_fields[«startTimeStepIsPresentCount»] = &«nameOfSelfStruct»->«getStackPortMember('''__«output.name»[«j»]''', "is_present")»;
                            ''')
                            if (isFederatedAndDecentralized) {
                                // Intended_tag is only applicable to ports in federated execution with decentralized coordination.
                                pr(startTimeStep, '''
                                    // Add port «output.getFullName» to array of intended_tag fields.
                                    __intended_tag_fields[«startTimeStepIsPresentCount»] = &«nameOfSelfStruct»->«getStackPortMember('''__«output.name»[«j»]''', "intended_tag")»;
                                ''')
                            }
                            startTimeStepIsPresentCount++
                            j++
                        }
                    } else {
                        pr(startTimeStep, '''
                            // Add port «output.getFullName» to array of is_present fields.
                            __is_present_fields[«startTimeStepIsPresentCount»] = &«nameOfSelfStruct»->«getStackPortMember('''__«output.name»''', "is_present")»;
                        ''')
                        if (isFederatedAndDecentralized) {                            
                            // Intended_tag is only applicable to ports in federated execution with decentralized coordination.
                            pr(startTimeStep, '''
                                // Add port «output.getFullName» to array of Intended_tag fields.
                                __intended_tag_fields[«startTimeStepIsPresentCount»] = &«nameOfSelfStruct»->«getStackPortMember('''__«output.name»''', "intended_tag")»;
                            ''')                            
                        }
                        startTimeStepIsPresentCount++
                    }
                }
            }
        }
        for (action : instance.actions) {
            if (federate === null || federate.containsAction(action.definition)) {
                pr(startTimeStep, '''
                    // Add action «action.getFullName» to array of is_present fields.
                    __is_present_fields[«startTimeStepIsPresentCount»] 
                            = &«containerSelfStructName»->__«action.name».is_present;
                ''')
                if (isFederatedAndDecentralized) {
                    // Intended_tag is only applicable to actions in federated execution with decentralized coordination.
                    pr(startTimeStep, '''
                        // Add action «action.getFullName» to array of intended_tag fields.
                        __intended_tag_fields[«startTimeStepIsPresentCount»] 
                                = &«containerSelfStructName»->__«action.name».intended_tag;
                    ''')
                }
                startTimeStepIsPresentCount++
            }
        }
    }
    
    /**
     * For each timer and action in the specified reactor instance, generate
     * initialization code for the offset and period fields. This code goes into
     * __initialize_trigger_objects(). This has to be done separately for each
     * instance, rather than by the constructor, because the values of the offset
     * and period may be given by parameters, so the values are potentially
     * different for each instance.
     * 
     * This method will also populate the global __timer_triggers array, which is
     * used to start all timers at the start of execution.
     * 
     * @param reactorInstance The instance for which we are generating trigger objects.
     * @return A map of trigger names to the name of the trigger struct.
     */
    def generateOffsetAndPeriodInitializations(ReactorInstance reactorInstance, FederateInstance federate) {
        var count = 0
        // Iterate over triggers (input ports, actions, and timers that trigger reactions).
        for (triggerInstance : reactorInstance.triggersAndReads) {
            var trigger = triggerInstance.definition
            var triggerStructName = triggerStructName(triggerInstance)
            if (trigger instanceof Timer && !triggerInstance.isStartup) {
                val offset = timeInTargetLanguage((triggerInstance as TimerInstance).offset)
                val period = timeInTargetLanguage((triggerInstance as TimerInstance).period)
                pr(initializeTriggerObjects, '''
                    «triggerStructName».offset = «offset»;
                    «triggerStructName».period = «period»;
                    __timer_triggers[«timerCount»] = &«triggerStructName»;
                ''')
                timerCount++
            } else if (trigger instanceof Action && !triggerInstance.isShutdown) {
                if (federate === null ||
                    federate.containsAction(triggerInstance.definition as Action)) {
                    var minDelay = (triggerInstance as ActionInstance).minDelay
                    var minSpacing = (triggerInstance as ActionInstance).minSpacing
                    pr(initializeTriggerObjects, '''
                        «triggerStructName».offset = «timeInTargetLanguage(minDelay)»;
                        «IF minSpacing !== null»
                            «triggerStructName».period = «timeInTargetLanguage(minSpacing)»;
                        «ELSE»
                            «triggerStructName».period = «CGenerator.UNDEFINED_MIN_SPACING»;
                        «ENDIF»
                    ''')
                }
            } else {
                // The trigger is either a port or a startup or shutdown trigger.
                // Nothing to do in initialize_trigger_objects
            }
            if (trigger instanceof Timer || trigger instanceof Action) {
                // Establish connection to enclosing mode
                val mode = triggerInstance.getMode(false)
                if (mode !== null) {
                    val modeRef = '''&«selfStructName(mode.parent)»->___modes[«mode.parent.modes.indexOf(mode)»];'''
                    pr(initializeTriggerObjects, '''«triggerStructName».mode = «modeRef»;''')
                } else {
                    pr(initializeTriggerObjects, '''«triggerStructName».mode = NULL;''')
                }
            }
            count++
            triggerCount++
        }
    }

    /**
     * Process a given .proto file.
     * 
     * Run, if possible, the proto-c protocol buffer code generator to produce
     * the required .h and .c files.
     * @param filename Name of the file to process.
     */
     def processProtoFile(String filename) {
        val protoc = commandFactory.createCommand(
            "protoc-c",
            #['''--c_out=«this.fileConfig.getSrcGenPath»''', filename],
            fileConfig.srcPath)
        if (protoc === null) {
            errorReporter.reportError("Processing .proto files requires proto-c >= 1.3.3.")
            return
        }
        val returnCode = protoc.run()
        if (returnCode == 0) {
            val nameSansProto = filename.substring(0, filename.length - 6)
            targetConfig.compileAdditionalSources.add(
                this.fileConfig.getSrcGenPath.resolve(nameSansProto + ".pb-c.c").toString
            )
            
            targetConfig.compileLibraries.add('-l')
            targetConfig.compileLibraries.add('protobuf-c')
            targetConfig.compilerFlags.add('-lprotobuf-c');  
        } else {
            errorReporter.reportError("protoc-c returns error code " + returnCode)
        }
    }
    
    /**
     * Return a string that defines the log level.
     */
    static def String defineLogLevel(GeneratorBase generator) {
        // FIXME: if we align the levels with the ordinals of the
        // enum (see CppGenerator), then we don't need this function.
        switch(generator.targetConfig.logLevel) {
            case ERROR: '''
                #define LOG_LEVEL 0
            '''
            case WARN: '''
                #define LOG_LEVEL 1
            '''
            case INFO: '''
                #define LOG_LEVEL 2
            ''' 
            case LOG: '''
                #define LOG_LEVEL 3
            '''
            case DEBUG: '''
                #define LOG_LEVEL 4
            '''
        }
    }
    
    /**
     * Return a string for referencing the struct with the value and is_present
     * fields of the specified port. This is used for establishing the destination of
     * data for a connection between ports.
     * This will have one of the following forms:
     * 
     * * selfStruct->__portName
     * * selfStruct->__portName[i]
     * 
     * @param port An instance of a destination input port.
     */
    static def destinationReference(PortInstance port) {
        var destStruct = selfStructName(port.parent)

        // If the destination is in a multiport, find its index.
        var destinationIndexSpec = ''
        if (port.multiportIndex >= 0) {
            destinationIndexSpec = '[' + port.multiportIndex + ']'
        }
                
        if (port.isInput) {
            return '''«destStruct»->__«port.name»«destinationIndexSpec»'''
        } else {
            throw new Exception("INTERNAL ERROR: destinationReference() should only be called on input ports.")
        }        
    }
 
    /**
     * Return a string for referencing the port struct with the value
     * and is_present fields in a self struct that receives data from
     * the specified output port to be used by a reaction.
     * The output port is contained by a contained reactor.
     * This will have one of the following forms:
     * 
     * * selfStruct->__reactorName.portName
     * * selfStruct->__reactorName.portName[i]
     * 
     * The selfStruct is that of the container of reactor that
     * contains the port. If the port is in a multiport, then i is
     * the index of the port within the multiport.
     * 
     * @param port An instance of a destination port.
     */
    static def reactionReference(PortInstance port) {
         var destStruct = selfStructName(port.parent.parent)

        // If the destination is in a multiport, find its index.
        var destinationIndexSpec = ''
        if (port.multiportIndex >= 0) {
            destinationIndexSpec = '[' + port.multiportIndex + ']'
        }
                
        if (port.isOutput) {
            return '''«destStruct»->__«port.parent.name».«port.name»«destinationIndexSpec»'''
        } else {
            return '// Nothing to do. Port is an input.'
        }
    }
 
    /**
     * Return a string for referencing the data or is_present value of
     * the specified port. This is used for establishing the source of
     * data for a connection between ports.
     * This will have one of the following forms:
     * 
     * * &selfStruct->__portName
     * * &selfStruct->__parentName.portName
     * * &selfStruct->__portName[i]
     * * selfStruct->__parentName.portName[i]
     * 
     * If the port depends on another port, then this will reference
     * the eventual upstream port where the data is store. E.g., it is an input that
     * connected to upstream output, then portName will be the name
     * of the upstream output and the selfStruct will be that of the
     * upstream reactor. If the port is an input port that is written to
     * by a reaction of the parent of the port's parent, then the selfStruct
     * will be that of the parent of the port's parent, and parentName
     * will the name of the port's parent.
     * If the port is an output, then selfStruct will be the parent's
     * selfStruct and the portName will be the name of the port.
     * If the port is a multiport, then one of the last two forms will
     * be used, where i is the index of the multiport.
     * 
     * @param port An instance of the port to be referenced.
     */
    static def sourceReference(PortInstance port) {
        // If the port depends on another port, find the ultimate source port,
        // which could be the input port if it is written to by a reaction
        // or it could be an upstream output port. 
        var eventualSource = sourcePort(port)
        
        // If it is in a multiport, find its index.          
        var sourceIndexSpec = ''
        var indirection = '&'
        if (eventualSource.multiportIndex >= 0) {
            sourceIndexSpec = '[' + eventualSource.multiportIndex + ']'
            if (eventualSource.isInput) {
                indirection = ''
            }
        }
                
        if (eventualSource.isOutput) {
            val sourceStruct = selfStructName(eventualSource.parent)
            return '''«indirection»«sourceStruct»->__«eventualSource.name»«sourceIndexSpec»'''
        } else {
            val sourceStruct = selfStructName(eventualSource.parent.parent)
            return '''«indirection»«sourceStruct»->__«eventualSource.parent.name».«eventualSource.name»«sourceIndexSpec»'''
        }
    }

    /** Return the unique name for the "self" struct of the specified
     *  reactor instance from the instance ID. If the instance is a member
     *  of a bank of reactors, this returns something of the form
     *  name_self[index], where the index is the position within the bank.
     *  @param instance The reactor instance.
     *  @return The name of the self struct.
     */
    static def selfStructName(ReactorInstance instance) {
        var result = instance.uniqueID + "_self"
        // If this reactor is a member of a bank of reactors, then change
        // the name of its self struct to append [index].
        if (instance.bankIndex >= 0) {
            result += "[" + instance.bankIndex + "]"
        }
        return result
    }

    /** Construct a unique type for the "self" struct of the specified
     *  reactor class from the reactor class.
     *  @param reactor The reactor class.
     *  @return The name of the self struct.
     */
    def selfStructType(ReactorDecl reactor) {
        return reactor.name.toLowerCase + "_self_t"
    }
    
    /** Construct a unique type for the struct of the specified
     *  typed variable (port or action) of the specified reactor class.
     *  @param variable The variable.
     *  @param reactor The reactor class.
     *  @return The name of the self struct.
     */
    def variableStructType(Variable variable, ReactorDecl reactor) {
        '''«reactor.name.toLowerCase»_«variable.name»_t'''
    }
    
    /** Return the function name for specified reaction of the
     *  specified reactor.
     *  @param reactor The reactor
     *  @param reactionIndex The reaction index.
     *  @return The function name for the reaction.
     */
    def reactionFunctionName(ReactorDecl reactor, int reactionIndex) {
          reactor.name.toLowerCase + "reaction_function_" + reactionIndex
    }

    /** Return a reference to the trigger_t struct of the specified
     *  trigger instance (input port or action). This trigger_t struct
     *  is on the self struct.
     *  @param instance The port or action instance.
     *  @return The name of the trigger struct.
     */
    static def triggerStructName(TriggerInstance<? extends Variable> instance) {
        return selfStructName(instance.parent) 
                + '->___'
                + instance.name
    }
    
    /** Return a reference to the trigger_t struct for the specified output
     *  port of a contained reactor that triggers a reaction in the specified reactor.
     *  @param port The output port of a contained reactor.
     *  @param reaction The reaction triggered by this port.
     *  @return The name of the trigger struct, which is in the self struct
     *   of the container of the reaction.
     */
    static def triggerStructName(PortInstance port, ReactorInstance reactor) {
        return '''«selfStructName(reactor)»->__«port.parent.name».«port.name»_trigger'''
    }
    
    /**
     * Generates C code to retrieve port->member
     * This function is used for clarity and is called whenever struct is allocated on heap memory.
     * @param portName The name of the port in string
     * @param member The member's name (e.g., is_present)
     * @return Generated code
     */
    def getHeapPortMember(String portName, String member) '''
        «portName»->«member»
    '''
    
    
    /**
     * Return the operator used to retrieve struct members
     */
    def getStackStructOperator() '''
    .
    '''
    
    /**
     * Generates C code to retrieve port.member
     * This function is used for clarity and is called whenever struct is allocated on stack memory.
     * @param portName The name of the port in string
     * @param member The member's name(e.g., is_present)
     * @return Generated code
     */
    def getStackPortMember(String portName, String member) '''«portName».«member»'''
    
    /**
     * Return the full name of the specified instance without
     * the leading name of the top-level reactor, unless this
     * is the top-level reactor, in which case return its name.
     * @param instance The instance.
     * @return A shortened instance name.
     */
    def getShortenedName(ReactorInstance instance) {
        var description = instance.getFullName
        // If not at the top level, strip off the name of the top level.
        val period = description.indexOf(".")
        if (period > 0) {
            description = description.substring(period + 1)
        }
        return description
    }
    
    /**
     * If tracing is turned on, then generate code that records
     * the full name of the specified reactor instance in the
     * trace table. If tracing is not turned on, do nothing.
     * @param instance The reactor instance.
     * @param builder The place to put the generated code.
     * @param federate A federate instance to conditionally generate code for actions
     *  and timers
     */
    def void generateTraceTableEntries(ReactorInstance instance, StringBuilder builder, FederateInstance federate) {
        // If tracing is turned on, record the address of this reaction
        // in the _lf_trace_object_descriptions table that is used to generate
        // the header information in the trace file.
        if (targetConfig.tracing !== null) {
            var description = getShortenedName(instance)
            var nameOfSelfStruct = selfStructName(instance)
            pr(builder, '''
                _lf_register_trace_event(«nameOfSelfStruct», NULL, trace_reactor, "«description»");
            ''')
            for (action : instance.actions) {
                if (federate === null || federate.containsAction(action.definition)) {
                    pr(builder, '''
                        _lf_register_trace_event(«nameOfSelfStruct», &(«nameOfSelfStruct»->___«action.name»), trace_trigger, "«description».«action.name»");
                    ''')
                }
            }
            for (timer : instance.timers) {
                pr(builder, '''
                    _lf_register_trace_event(«nameOfSelfStruct», &(«nameOfSelfStruct»->___«timer.name»), trace_trigger, "«description».«timer.name»");
                ''')
            }
        }
    } 

    /** 
     * Generate code to instantiate the specified reactor instance and
     * initialize it.
     * @param instance A reactor instance.
     * @param federate A federate instance to conditionally generate code by
     *  contained reactors or null if there are no federates.
     */
    def void generateReactorInstance(ReactorInstance instance, FederateInstance federate) {
        // If this is not the main reactor and is not in the federate, nothing to do.
        if (instance !== this.main && !reactorBelongsToFederate(instance, federate)) {
            return
        }
        var reactorClass = instance.definition.reactorClass
        var fullName = instance.fullName
        pr(initializeTriggerObjects, '// ************* Instance ' + fullName + ' of class ' +
            reactorClass.name)
            
        var nameOfSelfStruct = selfStructName(instance)
        var structType = selfStructType(reactorClass)
        
        // If this reactor is a placeholder for a bank of reactors, then generate
        // an array of instances of reactors and return.
        if (instance.bankMembers !== null) {
            pr(initializeTriggerObjects, '''
                «structType»* «nameOfSelfStruct»[«instance.bankMembers.size»];
            ''')
            return
        }

        // If this reactor is an instance in a bank of federates, then only generate an
        // instance if the bank index of the reactor matches the bank index of the federate.
        if (federate.instantiation === instance.definition    // Is a top-level federate.
            && federate.instantiation.widthSpec !== null      // Is in a bank of federates.
            && federate.bankIndex != instance.bankIndex    // Bank position does not match.
        ) {
            return;
        }

        // Generate the instance self struct containing parameters, state variables,
        // and outputs (the "self" struct). The form is slightly different
        // depending on whether its in a bank of reactors.
        if (instance.bankIndex >= 0) {
            pr(initializeTriggerObjects, '''
                «nameOfSelfStruct» = new_«reactorClass.name»();
            ''')
        } else {
            pr(initializeTriggerObjects, '''
                «structType»* «nameOfSelfStruct» = new_«reactorClass.name»();
            ''')
        }
        
        generateTraceTableEntries(instance, initializeTriggerObjects, federate)
              
        generateReactorInstanceExtension(initializeTriggerObjects, instance, federate)

        // Generate code to initialize the "self" struct in the
        // __initialize_trigger_objects function.
        pr(initializeTriggerObjects, "//***** Start initializing " + fullName)

        // Start with parameters.
        generateParameterInitialization(initializeTriggerObjects, instance)
        
        // Once parameters are done, we can allocate memory for any multiports.
        // Allocate memory for outputs.
        for (output : reactorClass.toDefinition.outputs) {
            if (federate === null || 
                federate.containsPort(output as Port)
            ) {
                // If the port is a multiport, create an array.
                if (output.isMultiport) {
                    initializeOutputMultiport(initializeTriggerObjects, output, nameOfSelfStruct, instance)
                } else {
                    pr(initializeTriggerObjects, '''
                        // width of -2 indicates that it is not a multiport.
                        «nameOfSelfStruct»->__«output.name»__width = -2;
                    ''')
                }            
            }
        }

        // For each reaction instance, allocate the arrays that will be used to
        // trigger downstream reactions.
        // Avoid allocating more than once (in case a port is in the
        // effects field of more than once reactor).
        val portAllocatedAlready = new LinkedHashSet<PortInstance>()
        var reactionCount = 0
        for (reaction : instance.reactions) {
            if (federate === null || federate.containsReaction(reaction.definition)) {
                generateReactionOutputs(reaction, portAllocatedAlready);

                // Next handle triggers of the reaction that come from a multiport output
                // of a contained reactor.  Also, handle startup and shutdown triggers.
                // FIXME: This does not handle triggers that come from a contained bank of reactors.
                for (trigger : reaction.triggers) {
                    if (trigger instanceof PortInstance) {
                        // If the port is a multiport, then we need to create an entry for each
                        // individual port.
                        if (trigger instanceof MultiportInstance && trigger.parent !== null && trigger.isOutput) {
                            // If the width is given as a numeric constant, then add that constant
                            // to the output count. Otherwise, assume it is a reference to one or more parameters.
                            val width = (trigger as MultiportInstance).width;
                            val containerName = trigger.parent.name
                            val portStructType = variableStructType(trigger.definition,
                                trigger.parent.definition.reactorClass)

                            pr(initializeTriggerObjectsEnd, '''
                                «nameOfSelfStruct»->__«containerName».«trigger.name»__width = «width»;
                                // Allocate memory to store pointers to the multiport outputs of a contained reactor.
                                «nameOfSelfStruct»->__«containerName».«trigger.name» = («portStructType»**)malloc(sizeof(«portStructType»*) 
                                        * «nameOfSelfStruct»->__«containerName».«trigger.name»__width);
                            ''')
                        }
                    }
                    if (trigger.isStartup) {
                        pr(initializeTriggerObjects, '''
                            __startup_reactions[«startupReactionCount++»] = &«nameOfSelfStruct»->___reaction_«reactionCount»;
                        ''')
                    } else if (trigger.isShutdown) {
                        pr(initializeTriggerObjects, '''
                            __shutdown_reactions[«shutdownReactionCount++»] = &«nameOfSelfStruct»->___reaction_«reactionCount»;
                        ''')

                        if (targetConfig.tracing !== null) {
                            val description = getShortenedName(instance)
                            pr(initializeTriggerObjects, '''
                                _lf_register_trace_event(«nameOfSelfStruct», &(«nameOfSelfStruct»->___shutdown),
                                        trace_trigger, "«description».shutdown");
                            ''')
                        }
                    }
                }
            }
            // Increment the reactionCount even if the reaction is not in the federate
            // so that reaction indices are consistent across federates.
            reactionCount++
        }
        
        // Next, allocate memory for input. 
        for (input : reactorClass.toDefinition.inputs) {
            if (federate === null || 
                federate.containsPort(input as Port)
            ) {
                // If the port is a multiport, create an array.
                if (input.isMultiport) {
                    pr(initializeTriggerObjects, '''
                        «nameOfSelfStruct»->__«input.name»__width = «multiportWidthSpecInC(input, null, instance)»;
                        // Allocate memory for multiport inputs.
                        «nameOfSelfStruct»->__«input.name» = («variableStructType(input, reactorClass)»**)malloc(sizeof(«variableStructType(input, reactorClass)»*) * «nameOfSelfStruct»->__«input.name»__width); 
                        // Set inputs by default to an always absent default input.
                        for (int i = 0; i < «nameOfSelfStruct»->__«input.name»__width; i++) {
                            «nameOfSelfStruct»->__«input.name»[i] = &«nameOfSelfStruct»->__default__«input.name»;
                        }
                    ''')
                } else {
                    pr(initializeTriggerObjects, '''
                        // width of -2 indicates that it is not a multiport.
                        «nameOfSelfStruct»->__«input.name»__width = -2;
                    ''')
                }
            }           
        }

        // Next, initialize the "self" struct with state variables.
        // These values may be expressions that refer to the parameter values defined above.        
        generateStateVariableInitializations(instance)

        // Generate reaction structs for the instance.
        generateRemoteTriggerTable(instance, federate)

        // Generate trigger objects for the instance.
        generateOffsetAndPeriodInitializations(instance, federate)

        // Next, set the number of destinations,
        // which is used to initialize reference counts.
        // Reference counts are decremented by each destination reactor
        // at the conclusion of a time step. Hence, the initial reference
        // count should equal the number of destination _reactors_, not the
        // number of destination ports nor the number of destination reactions.
        // One of the destination reactors may be the container of this
        // instance because it may have a reaction to an output of this instance. 
        for (output : instance.outputs) {
            if (federate === null || federate.containsPort(output.definition)) {
                if (output instanceof MultiportInstance) {
                    var j = 0
                    for (multiportInstance : output.instances) {
                        var numDestinations = multiportInstance.numDestinationReactors
                        pr(initializeTriggerObjectsEnd, '''
                            «nameOfSelfStruct»->«getStackPortMember('''__«output.name»[«j»]''', "num_destinations")» = «numDestinations»;
                        ''')
                        j++
                    }
                } else {
                    var numDestinations = output.numDestinationReactors
                    pr(initializeTriggerObjectsEnd, '''
                        «nameOfSelfStruct»->«getStackPortMember('''__«output.name»''', "num_destinations")» = «numDestinations»;
                    ''')
                }
            }
        }
        
        // Do the same for inputs of contained reactors that are sent data by reactions
        // of this reactor.
        for (reaction : instance.reactions) {
            if (federate === null || federate.containsReaction(
                reaction.definition
            )) {
                // Handle reactions that produce outputs sent to inputs
                // of contained reactors.  An input port can have only
                // one source, so we can immediately generate the initialization.
                for (port : reaction.effects.filter(PortInstance)) {
                    // Skip multiport destinations and instead handle the ports within the multiport.
                    if (port.isInput && !(port instanceof MultiportInstance)) {
                        var numDestinations = 0
                        if(!port.dependentReactions.isEmpty) numDestinations = 1
                        numDestinations += port.dependentPorts.size
                        // If it is a multiport, then the struct port object is a pointer.
                        // Otherwise, it is the actual port struct.
                        var portIndex = stackStructOperator // '.'
                        if (port.multiportIndex >= 0) {
                            portIndex = '[' + port.multiportIndex + ']->'
                        }
                        pr(initializeTriggerObjectsEnd, '''
                            «nameOfSelfStruct»->__«port.parent.name».«port.name»«portIndex»num_destinations = «numDestinations»;
                        ''')
                    }
                }
            }
        }

        // Next, initialize actions by creating a lf_token_t in the self struct.
        // This has the information required to allocate memory for the action payload.
        // Skip any action that is not actually used as a trigger.
        val triggersInUse = instance.triggers
        for (action : instance.actions) {
            // Skip this step if the action is not in use. 
            if (triggersInUse.contains(action) && 
                (federate === null || federate.containsAction(action.definition))
            ) {
                var type = action.definition.inferredType
                var payloadSize = "0"
                
                if (!type.isUndefined) {
                    var String typeStr = type.targetType
                    if (isTokenType(type)) {
                        typeStr = typeStr.rootType
                    } else {
                        typeStr = type.targetType
                    }
                    if (typeStr !== null && !typeStr.equals("") && !typeStr.equals("void")) {
                        payloadSize = '''sizeof(«typeStr»)'''
                    }    
                }
            
                // Create a reference token initialized to the payload size.
                // This token is marked to not be freed so that the trigger_t struct
                // always has a reference token.
                pr(initializeTriggerObjects,
                    '''
                    «nameOfSelfStruct»->___«action.name».token = __create_token(«payloadSize»);
                    «nameOfSelfStruct»->___«action.name».status = absent;
                    '''
                )
                // At the start of each time step, we need to initialize the is_present field
                // of each action's trigger object to false and free a previously
                // allocated token if appropriate. This code sets up the table that does that.
                pr(initializeTriggerObjects, '''
                    __tokens_with_ref_count[«startTimeStepTokens»].token
                            = &«nameOfSelfStruct»->___«action.name».token;
                    __tokens_with_ref_count[«startTimeStepTokens»].status
                            = &«nameOfSelfStruct»->___«action.name».status;
                    __tokens_with_ref_count[«startTimeStepTokens»].reset_is_present = true;
                ''')
                startTimeStepTokens++
            }
        }
        // Handle reaction local deadlines.
        reactionCount = 0
        for (reaction : instance.reactions) {
            if (federate === null || federate.containsReaction(
                reaction.definition
            )) {
                if (reaction.declaredDeadline !== null) {
                    var deadline = reaction.declaredDeadline.maxDelay
                    val reactionStructName = '''«selfStructName(reaction.parent)»->___reaction_«reactionCount»'''
                    pr(initializeTriggerObjects, '''
                        «reactionStructName».deadline = «timeInTargetLanguage(deadline)»;
                    ''')
                }
            }
            // Increment the reaction count even if not in the federate for consistency.
            reactionCount++;
        }
        
        // Initialize modes
        val parentMode = instance.getMode(false);
        // If this instance is enclosed in another mode
        if (parentMode !== null) {
            val parentModeRef = '''&«selfStructName(parentMode.parent)»->___modes[«parentMode.parent.modes.indexOf(parentMode)»]'''
            pr(initializeTriggerObjects, "// Setup relation to enclosing mode")
            
            // If this reactor does not have its own modes, all reactions must be linked to enclosing mode
            if (instance.modes.empty) {
                for (reaction : instance.reactions.indexed) {
                    pr(initializeTriggerObjects, '''
                        «selfStructName(reaction.value.parent)»->___reaction_«reaction.key».mode = «parentModeRef»;
                    ''')
                }
            } else { // Otherwise, only reactions outside modes must be linked and the mode state itself gets a parent relation
                pr(initializeTriggerObjects, '''
                    «nameOfSelfStruct»->___mode_state.parent_mode = «parentModeRef»;
                ''')
                for (reaction : instance.reactions.filter[it.getMode(true) === null]) {
                    pr(initializeTriggerObjects, '''
                        «selfStructName(reaction.parent)»->___reaction_«instance.reactions.indexOf(reaction)».mode = «parentModeRef»;
                    ''')
                }
            }
        }
        // If this reactor has modes, register for mode change handling
        if (!instance.modes.empty) {
            pr(initializeTriggerObjects, '''
                // Register for transition handling
                __modal_reactor_states[«modalReactorCount++»] = &«nameOfSelfStruct»->___mode_state;
            ''')
        }
        
        // Handle children
        for (child : instance.children) {
            if (reactorBelongsToFederate(child, federate)) {
                generateReactorInstance(child, federate)
            }
        }
        
        // If this program is federated with centralized coordination and this reactor
        // instance is a federate, then check
        // for outputs that depend on physical actions so that null messages can be
        // sent to the RTI.
        if (isFederatedAndCentralized && instance.definition === federate.instantiation) {
            val outputDelayMap = federate.findOutputsConnectedToPhysicalActions(instance)
            var minDelay = TimeValue.MAX_VALUE;
            var outputFound = null as Output;
            for (output : outputDelayMap.keySet) {
                val outputDelay = outputDelayMap.get(output)
                if (outputDelay.isEarlierThan(minDelay)) {
                    minDelay = outputDelay
                    outputFound = output
                }
            }
            if (minDelay != TimeValue.MAX_VALUE) {
                // Unless silenced, issue a warning.
                if (targetConfig.coordinationOptions.advance_message_interval === null) {
                    errorReporter.reportWarning(outputFound, '''
                            Found a path from a physical action to output for reactor "«instance.name»". 
                            The amount of delay is «minDelay.toString()».
                            With centralized coordination, this can result in a large number of messages to the RTI.
                            Consider refactoring the code so that the output does not depend on the physical action,
                            or consider using decentralized coordination. To silence this warning, set the target
                            parameter cooridiation-options with a value like {advance-message-interval: 10 msec}"''')
                }
                pr(initializeTriggerObjects, '''
                    _fed.min_delay_from_physical_action_to_federate_output = «minDelay.timeInTargetLanguage»;
                ''')
            }
        }
        
        // For this instance, define what must be done at the start of
        // each time step. This sets up the tables that are used by the
        // __start_time_step() function in reactor_common.c.
        // Note that this function is also run once at the end
        // so that it can deallocate any memory.
        generateStartTimeStep(instance, federate)
        pr(initializeTriggerObjects, "//***** End initializing " + fullName)
    }
    
    /**
     * For the specified reaction, for output ports that it writes to,
     * set up the arrays that store the output values (if necessary) and
     * that are used to trigger downstream reactions if an output is actually
     * produced.
     * 
     * NOTE: This method is quite complicated because of the possibility that
     * that the reaction is writing to a multiport output or to an
     * input port of a contained reactor, and the possibility that that
     * the contained reactor is a bank of reactors and that its input port may
     * be a multiport.
     * 
     * @param The reaction instance.
     * @param portAllocatedAlready A set of ports that have already had memory allocated by previous reactions.
     */
    private def void generateReactionOutputs(
        ReactionInstance reaction, 
        LinkedHashSet<PortInstance> portAllocatedAlready
    ) {
        val nameOfSelfStruct = selfStructName(reaction.parent);

        // Count the output ports and inputs of contained reactors that
        // may be set by this reaction. This ignores actions in the effects.
        // Collect initialization statements for the output_produced array for the reaction
        // to point to the is_present field of the appropriate output.
        // These statements must be inserted after the array is malloc'd,
        // but we construct them while we are counting outputs.
        var outputCount = 0;
        val initialization = new StringBuilder()
        // The reaction.effects does not contain multiports, but rather the individual
        // ports of the multiport. We handle each multiport only once using this set.
        val handledMultiports = new LinkedHashSet<MultiportInstance>();
        for (effect : reaction.effects) {
            if (effect instanceof PortInstance) {
                // Effect is a port. There are six cases.
                // 1. The port is an ordinary port contained by the same reactor that contains this reaction.
                // 2. The port is a multiport contained by the same reactor that contains reaction.
                // 3. The port is an ordinary input port contained by a contained reactor.
                // 4. The port is a multiport input contained by a contained reactor.
                // 5. The port is an ordinary port contained by a contained bank of reactors.
                // 6. The port is an multiport contained by a contained bank of reactors.
                // Create the entry in the output_produced array for this port.
                // If the port is a multiport, then we need to create an entry for each
                // individual port.
                if (effect.getMultiportInstance() !== null && !handledMultiports.contains(effect.getMultiportInstance())) {
                    // The effect is a port within a multiport that has not been handled yet.
                    handledMultiports.add(effect.getMultiportInstance());
                    var allocate = false
                    if (!portAllocatedAlready.contains(effect.getMultiportInstance())) {
                        // Prevent allocating memory more than once for the same port.
                        // It may have been allocated by a previous reaction that also
                        // has this port as an effect.
                        portAllocatedAlready.add(effect.getMultiportInstance())
                        allocate = true
                    }
                    // Allocate memory where the data produced by the reaction will be stored
                    // and made available to the input of the contained reactor.
                    // This is done differently for ports like "c.in" than "out".
                    // This has to go at the end of the initialize_trigger_objects() function
                    // because the self struct of contained reactors has not yet been defined.
                    // FIXME: The following mallocs are not freed by the destructor!
                    if (effect.parent === reaction.parent) {
                        // The port belongs to the same reactor as the reaction.
                        val portStructType = variableStructType(
                            effect.definition,
                            reaction.parent.definition.reactorClass
                        )
                        if (allocate) {
                            pr(initializeTriggerObjectsEnd, '''
                                «nameOfSelfStruct»->__«effect.name»__width = «effect.getMultiportInstance().width»;
                                // Allocate memory to store output of reaction.
                                «nameOfSelfStruct»->__«effect.name» = («portStructType»*)malloc(sizeof(«portStructType») 
                                    * «nameOfSelfStruct»->__«effect.name»__width); 
                            ''')
                        }
                        pr(initialization, '''
                            for (int i = 0; i < «effect.getMultiportInstance().width»; i++) {
                                «nameOfSelfStruct»->___reaction_«reaction.reactionIndex».output_produced[«outputCount» + i]
                                        = &«nameOfSelfStruct»->«getStackPortMember('''__«effect.name»[i]''', "is_present")»;
                            }
                        ''')
                    } else {
                        // The port belongs to a contained reactor.
                        val containerName = effect.parent.name
                        val portStructType = variableStructType(effect.definition,
                            effect.parent.definition.reactorClass)
                        if (allocate) {
                            pr(initializeTriggerObjectsEnd, '''
                                «nameOfSelfStruct»->__«containerName».«effect.name»__width = «effect.getMultiportInstance().width»;
                                // Allocate memory for to store output of reaction feeding a multiport input of a contained reactor.
                                «nameOfSelfStruct»->__«containerName».«effect.name» = («portStructType»**)malloc(sizeof(«portStructType»*) 
                                    * «nameOfSelfStruct»->__«containerName».«effect.name»__width);
                                for (int i = 0; i < «nameOfSelfStruct»->__«containerName».«effect.name»__width; i++) {
                                    «nameOfSelfStruct»->__«containerName».«effect.name»[i] = («portStructType»*)malloc(sizeof(«portStructType»));
                                }
                            ''')
                        }
                        pr(initialization, '''
                            for (int i = 0; i < «nameOfSelfStruct»->__«containerName».«effect.name»__width; i++) {
                                «nameOfSelfStruct»->___reaction_«reaction.reactionIndex».output_produced[«outputCount» + i]
                                        = &«nameOfSelfStruct»->__«containerName».«effect.name»[i]->is_present;
                            }
                        ''')
                    }
                    outputCount += effect.getMultiportInstance().getWidth();
                } else if (effect.getMultiportInstance() === null && !(effect instanceof MultiportInstance)) {
                    // The effect is not a multiport nor a port contained by a multiport.
                    if (effect.parent === reaction.parent) {
                        // The port belongs to the same reactor as the reaction.
                        pr(initialization, '''
                            «nameOfSelfStruct»->___reaction_«reaction.reactionIndex».output_produced[«outputCount»]
                                    = &«nameOfSelfStruct»->«getStackPortMember('''__«effect.name»''', "is_present")»;
                        ''')
                    } else {
                        // The port belongs to a contained reactor.
                        pr(initialization, '''
                            «nameOfSelfStruct»->___reaction_«reaction.reactionIndex».output_produced[«outputCount»]
                                    = &«nameOfSelfStruct»->«getStackPortMember('''__«effect.parent.name».«effect.name»''', "is_present")»;
                        ''')
                    }
                    outputCount++
                }
            }
        }
        pr(initializeTriggerObjectsEnd, '''
            // Total number of outputs produced by the reaction.
            «nameOfSelfStruct»->___reaction_«reaction.reactionIndex».num_outputs = «outputCount»;
            // Allocate arrays for triggering downstream reactions.
            if («nameOfSelfStruct»->___reaction_«reaction.reactionIndex».num_outputs > 0) {
                «nameOfSelfStruct»->___reaction_«reaction.reactionIndex».output_produced 
                        = (bool**)malloc(sizeof(bool*) * «nameOfSelfStruct»->___reaction_«reaction.reactionIndex».num_outputs);
                «nameOfSelfStruct»->___reaction_«reaction.reactionIndex».triggers 
                        = (trigger_t***)malloc(sizeof(trigger_t**) * «nameOfSelfStruct»->___reaction_«reaction.reactionIndex».num_outputs);
                «nameOfSelfStruct»->___reaction_«reaction.reactionIndex».triggered_sizes 
                        = (int*)malloc(sizeof(int) * «nameOfSelfStruct»->___reaction_«reaction.reactionIndex».num_outputs);
            }
        ''')
        pr(initializeTriggerObjectsEnd, '''
            // Initialize the output_produced array.
            «initialization.toString»
        ''')
    } 
    
    /**
     * Generate code that is executed while the reactor instance is being initialized
     * @param initializationCode The StringBuilder appended to __initialize_trigger_objects()
     * @param instance The reactor instance
     * @param federate The federate instance
     */
    def void generateReactorInstanceExtension(StringBuilder initializationCode, ReactorInstance instance, FederateInstance federate) {
        // Do nothing
    }
    
    /**
     * Generate code that initializes the state variables for a given instance.
     * Unlike parameters, state variables are uniformly initialized for all instances
     * of the same reactor.
     * @param instance The reactor class instance
     * @return Initialization code fore state variables of instance
     */
    def generateStateVariableInitializations(ReactorInstance instance) {
        val reactorClass = instance.definition.reactorClass
        val nameOfSelfStruct = selfStructName(instance)
        for (stateVar : reactorClass.toDefinition.stateVars) {

            val initializer = getInitializer(stateVar, instance)
            if (stateVar.initialized) {
                if (stateVar.isOfTimeType) {
                    pr(initializeTriggerObjects, nameOfSelfStruct + "->" + stateVar.name + " = " + initializer + ";")
                } else {
                    // If the state is initialized with a parameter, then do not use
                    // a temporary variable. Otherwise, do, because
                    // static initializers for arrays and structs have to be handled
                    // this way, and there is no way to tell whether the type of the array
                    // is a struct.
                    if (stateVar.isParameterized && stateVar.init.size > 0) {
                        pr(initializeTriggerObjects,
                            nameOfSelfStruct + "->" + stateVar.name + " = " + initializer + ";")
                    } else {
                        var temporaryVariableName = instance.uniqueID + '_initial_' + stateVar.name
                        // To ensure uniqueness, if this reactor is in a bank, append the bank member index.
                        if (instance.getBank() !== null) {
                            temporaryVariableName += "_" + instance.bankIndex
                        }
                        // Array type has to be handled specially because C doesn't accept
                        // type[] as a type designator.
                        // Use the superclass to avoid [] being replaced by *.
                        var type = super.getTargetType(stateVar.inferredType)
                        val matcher = arrayPatternVariable.matcher(type)
                        if (matcher.find()) {
                            // If the state type ends in [], then we have to move the []
                            // because C is very picky about where this goes. It has to go
                            // after the variable name.
                            pr(
                                initializeTriggerObjects,
                                "static " + matcher.group(1) + " " + temporaryVariableName + "[] = " + initializer + ";"
                            )
                        } else {
                            pr(
                                initializeTriggerObjects,
                                "static " + type + " " + temporaryVariableName + " = " + initializer + ";"
                            )
                        }
                        pr(
                            initializeTriggerObjects,
                            nameOfSelfStruct + "->" + stateVar.name + " = " + temporaryVariableName + ";"
                        )
                    }
                }
            }
        }
    }
        
    /**
     * Generate runtime initialization code for parameters of a given reactor instance
     * @param builder The StringBuilder used to append the initialization code to
     * @param instance The reactor instance
     * @return initialization code
     */
    def generateParameterInitialization(StringBuilder builder, ReactorInstance instance) {
        var nameOfSelfStruct = selfStructName(instance)
        // Array type parameters have to be handled specially.
        // Use the superclass getTargetType to avoid replacing the [] with *.
        for (parameter : instance.parameters) {
            // NOTE: we now use the resolved literal value. For better efficiency, we could
            // store constants in a global array and refer to its elements to avoid duplicate
            // memory allocations.
            val targetType = super.getTargetType(parameter.type)
            val matcher = arrayPatternVariable.matcher(targetType)
            if (matcher.find()) {
                // Use an intermediate temporary variable so that parameter dependencies
                // are resolved correctly.
                val temporaryVariableName = parameter.uniqueID
                pr(builder, '''
                    static «matcher.group(1)» «temporaryVariableName»[] = «parameter.getInitializer»;
                    «nameOfSelfStruct»->«parameter.name» = «temporaryVariableName»;
                ''')
            } else {
                pr(builder, '''
                    «nameOfSelfStruct»->«parameter.name» = «parameter.getInitializer»; 
                ''')
            }

        }
    }
    
    /**
     * Generate code that malloc's memory for an output multiport.
     * @param builder The generated code is put into builder
     * @param output The output port to be initialized
     * @name
     */
    def initializeOutputMultiport(StringBuilder builder, Output output, String nameOfSelfStruct, ReactorInstance instance) {
        val reactor = instance.definition.reactorClass
        pr(builder, '''
            «nameOfSelfStruct»->__«output.name»__width = «multiportWidthSpecInC(output, null, instance)»;
            // Allocate memory for multiport output.
            «nameOfSelfStruct»->__«output.name» = («variableStructType(output, reactor)»*)malloc(sizeof(«variableStructType(output, reactor)») * «nameOfSelfStruct»->__«output.name»__width); 
        ''')
    }
    
    /**
     * If the argument is a multiport, return a string that is a valid
     * C expression consisting of an (optional) integer added to any number of
     * parameter references on the specified self struct.
     * @param port The port.
     * @param contained If the port belongs to a contained reactor, then
     *  the contained reactor's instantiation. Otherwise, null.
     * @param reactorInstance The reactor referring to this port.
     * @return The width expression for a multiport or an empty string if it is
     *  not a multiport.
     */
    protected def String multiportWidthSpecInC(Port port, Instantiation contained, ReactorInstance reactorInstance) {
        var result = new StringBuilder()
        var count = 0
        // Caution: If port belongs to a contained reactor, the self struct needs to be that
        // of the contained reactor instance, not this container.
        var selfStruct = selfStructName(reactorInstance)
        if (contained !== null) {
            selfStruct = selfStructName(reactorInstance.getChildReactorInstance(contained))
        }
        if (port.widthSpec !== null) {
            if (!port.widthSpec.ofVariableLength) {
                for (term : port.widthSpec.terms) {
                    if (term.parameter !== null) {
                        result.append(selfStruct)
                        result.append('->')
                        result.append(getTargetReference(term.parameter))
                    } else {
                        count += term.width
                    }
                }
            }
        }
        if (count > 0) {
            if (result.length > 0) {
                result.append(' + ')
            }
            result.append(count)
        }
        return result.toString
    }
    
    protected def getInitializer(StateVar state, ReactorInstance parent) {
        var list = new LinkedList<String>();

        for (i : state?.init) {
            if (i.parameter !== null) {
                list.add(parent.selfStructName + "->" + i.parameter.name)
            } else if (state.isOfTimeType) {
                list.add(i.targetTime)
            } else {
                list.add(i.targetValue)
            }
        }
        
        if (list.size == 1)
            return list.get(0)
        else
            return list.join('{', ', ', '}', [it])
    }
    
    /** 
     * Return true if the specified reactor instance belongs to the specified
     * federate. This always returns true if the specified federate is
     * null or a singleton. Otherwise, it returns true only if the
     * instance is contained within the specified federate. 
     * 
     * @param instance A reactor instance.
     * @param federate A federate or null if there are no federates.
     */
    def reactorBelongsToFederate(ReactorInstance instance, FederateInstance federate) {
        return (federate === null || federate.contains(instance));
    }

    /** Set the reaction priorities based on dependency analysis.
     *  @param reactor The reactor on which to do this.
     *  @param federate A federate to conditionally generate code for
     *   contained reactors or null if there are no federates.
     */
    def void setReactionPriorities(ReactorInstance reactor, FederateInstance federate) {
        // Use "reactionToReactionTName" property of reactionInstance
        // to set the levels.
        var reactionCount = 0
        for (reactionInstance : reactor.reactions) {
            if (federate === null || federate.containsReaction(
                reactionInstance.definition
            )) {
                val reactionStructName = '''«selfStructName(reactionInstance.parent)»->___reaction_«reactionCount»'''
                val reactionIndex = "0x" + (reactionInstance.deadline.toNanoSeconds.shiftLeft(16)).or(
                    new BigInteger(reactionInstance.level.toString)).toString(16) + "LL"
                pr('''
                    «reactionStructName».chain_id = «reactionInstance.chainID.toString»;
                    // index is the OR of level «reactionInstance.level» and 
                    // deadline «reactionInstance.deadline.toNanoSeconds» shifted left 16 bits.
                    «reactionStructName».index = «reactionIndex»;
                ''')
            }
            // Increment reaction count even if it is not in the federate for consistency.
            reactionCount++;
        }
        for (child : reactor.children) {
            if (reactorBelongsToFederate(child, federate)) {
                setReactionPriorities(child, federate)
            }
        }
    }

    // //////////////////////////////////////////
    // // Protected methods.

    /**
     * Generate code for the body of a reaction that takes an input and
     * schedules an action with the value of that input.
     * @param action The action to schedule
     * @param port The port to read from
     */
    override generateDelayBody(Action action, VarRef port) { 
        val ref = generateVarRef(port);
        // Note that the action.type set by the base class is actually
        // the port type.
        if (action.inferredType.isTokenType) {
            '''
            if («ref»->is_present) {
                // Put the whole token on the event queue, not just the payload.
                // This way, the length and element_size are transported.
                schedule_token(«action.name», 0, «ref»->token);
            }
            '''
        } else {
            '''
            schedule_copy(«action.name», 0, &«ref»->value, 1);  // Length is 1.
            '''
        }
    }
    
    /**
     * Generate code for the body of a reaction that is triggered by the
     * given action and writes its value to the given port. This realizes
     * the receiving end of a logical delay specified with the 'after'
     * keyword.
     * @param action The action that triggers the reaction
     * @param port The port to write to.
     */
    override generateForwardBody(Action action, VarRef port) {
        val outputName = generateVarRef(port)
        if (action.inferredType.isTokenType) {
            // Forward the entire token and prevent freeing.
            // Increment the ref_count because it will be decremented
            // by both the action handling code and the input handling code.
            '''
            «DISABLE_REACTION_INITIALIZATION_MARKER»
            self->__«outputName».value = («action.inferredType.targetType»)self->___«action.name».token->value;
            self->__«outputName».token = (lf_token_t*)self->___«action.name».token;
            ((lf_token_t*)self->___«action.name».token)->ref_count++;
            self->«getStackPortMember('''__«outputName»''', "is_present")» = true;
            '''
        } else {
            '''
            SET(«outputName», «action.name»->value);
            '''
        }
    }

    /**
     * Generate code for the body of a reaction that handles the
     * action that is triggered by receiving a message from a remote
     * federate.
     * @param action The action.
     * @param sendingPort The output port providing the data to send.
     * @param receivingPort The ID of the destination port.
     * @param receivingPortID The ID of the destination port.
     * @param sendingFed The sending federate.
     * @param receivingFed The destination federate.
     * @param receivingBankIndex The receiving federate's bank index, if it is in a bank.
     * @param receivingChannelIndex The receiving federate's channel index, if it is a multiport.
     * @param type The type.
     * @param isPhysical Indicates whether or not the connection is physical
     * @param serializer The serializer used on the connection.
     */
    override generateNetworkReceiverBody(
        Action action,
        VarRef sendingPort,
        VarRef receivingPort,
        int receivingPortID, 
        FederateInstance sendingFed,
        FederateInstance receivingFed,
        int receivingBankIndex,
        int receivingChannelIndex,
        InferredType type,
        boolean isPhysical,
        SupportedSerializers serializer
    ) {
        // Adjust the type of the action and the receivingPort.
        // If it is "string", then change it to "char*".
        // This string is dynamically allocated, and type 'string' is to be
        // used only for statically allocated strings.
        if (action.type.targetType == "string") {
            action.type.code = null
            action.type.id = "char*"
        }
        if ((receivingPort.variable as Port).type.targetType == "string") {
            (receivingPort.variable as Port).type.code = null
            (receivingPort.variable as Port).type.id = "char*"
        }

        var receiveRef = generatePortRef(receivingPort, receivingBankIndex, receivingChannelIndex)
        val result = new StringBuilder()
      
        // Transfer the physical time of arrival from the action to the port
        result.append('''
            «receiveRef»->physical_time_of_arrival = self->___«action.name».physical_time_of_arrival;
        ''')
        
        
        var value = "";
        switch (serializer) {
            case SupportedSerializers.NATIVE: {
                // NOTE: Docs say that malloc'd char* is freed on conclusion of the time step.
                // So passing it downstream should be OK.
                value = '''«action.name»->value''';
                if (isTokenType(type)) {
                    result.append('''
                        SET_TOKEN(«receiveRef», «action.name»->token);
                    ''')
                } else {                        
                    result.append('''
                        SET(«receiveRef», «value»);
                    ''')
                }
            }
            case SupportedSerializers.PROTO: {
                throw new UnsupportedOperationException("Protbuf serialization is not supported yet.");
            }
            case SupportedSerializers.ROS2: {
                val portType = (receivingPort.variable as Port).inferredType
                var portTypeStr = portType.targetType
                if (isTokenType(portType)) {
                    throw new UnsupportedOperationException("Cannot handle ROS serialization when ports are pointers.");
                } else if (isSharedPtrType(portType)) {
                    val matcher = sharedPointerVariable.matcher(portType.targetType)
                    if (matcher.find()) {
                        portTypeStr = matcher.group(1);
                    }
                }
                val ROSDeserializer = new FedROS2CPPSerialization()
                value = FedROS2CPPSerialization.deserializedVarName;
                result.append(
                    ROSDeserializer.generateNetworkDeserializerCode(
                        '''self->___«action.name»''',
                        portTypeStr
                    )
                );
                if (isSharedPtrType(portType)) {                                     
                    result.append('''
                        auto msg_shared_ptr = std::make_shared<«portTypeStr»>(«value»);
                        SET(«receiveRef», msg_shared_ptr);
                    ''')                    
                } else {                                      
                    result.append('''
                        SET(«receiveRef», std::move(«value»));
                    ''')
                }
            }
            
        }
        
        return result.toString
    }

    /**
     * Generate code for the body of a reaction that handles an output
     * that is to be sent over the network.
     * @param sendingPort The output port providing the data to send.
     * @param receivingPort The variable reference to the destination port.
     * @param receivingPortID The ID of the destination port.
     * @param sendingFed The sending federate.
     * @param sendingBankIndex The bank index of the sending federate, if it is a bank.
     * @param sendingChannelIndex The channel index of the sending port, if it is a multiport.
     * @param receivingFed The destination federate.
     * @param type The type.
     * @param isPhysical Indicates whether the connection is physical or not
     * @param delay The delay value imposed on the connection using after
     * @param serializer The serializer used on the connection.
     */
    override generateNetworkSenderBody(
        VarRef sendingPort,
        VarRef receivingPort,
        int receivingPortID, 
        FederateInstance sendingFed,
        int sendingBankIndex,
        int sendingChannelIndex,
        FederateInstance receivingFed,
        InferredType type,
        boolean isPhysical,
        Delay delay,
        SupportedSerializers serializer
    ) { 
        var sendRef = generatePortRef(sendingPort, sendingBankIndex, sendingChannelIndex);
        val receiveRef = generateVarRef(receivingPort); // Used for comments only, so no need for bank/multiport index.
        val result = new StringBuilder()
        result.append('''
            // Sending from «sendRef» in federate «sendingFed.name» to «receiveRef» in federate «receivingFed.name»
        ''')
        // If the connection is physical and the receiving federate is remote, send it directly on a socket.
        // If the connection is logical and the coordination mode is centralized, send via RTI.
        // If the connection is logical and the coordination mode is decentralized, send directly
        var String messageType;
        // Name of the next immediate destination of this message
        var String next_destination_name = '''"federate «receivingFed.id»"'''
        
        // Get the delay literal
        var String additionalDelayString = 
            CGeneratorExtension.getNetworkDelayLiteral(
                delay, 
                this
            );
        
        if (isPhysical) {
            messageType = "MSG_TYPE_P2P_MESSAGE"
        } else if (targetConfig.coordination === CoordinationType.DECENTRALIZED) {
            messageType = "MSG_TYPE_P2P_TAGGED_MESSAGE"
        } else {
            // Logical connection
            // Send the message via rti
            messageType = "MSG_TYPE_TAGGED_MESSAGE"
            next_destination_name = '''"federate «receivingFed.id» via the RTI"'''
        }
        
        
        var String sendingFunction = '''send_timed_message'''
        var String commonArgs = '''«additionalDelayString», 
                   «messageType»,
                   «receivingPortID»,
                   «receivingFed.id»,
                   «next_destination_name»,
                   message_length'''
        if (isPhysical) {
            // Messages going on a physical connection do not
            // carry a timestamp or require the delay;
            sendingFunction = '''send_message'''            
            commonArgs = '''«messageType», «receivingPortID», «receivingFed.id»,
                   «next_destination_name», message_length'''
        }
        
        var lengthExpression = "";
        var pointerExpression = "";
        switch (serializer) {
            case SupportedSerializers.NATIVE: {
                // Handle native types.
                if (isTokenType(type)) {
                    // NOTE: Transporting token types this way is likely to only work if the sender and receiver
                    // both have the same endianess. Otherwise, you have to use protobufs or some other serialization scheme.
                    result.append('''
                        size_t message_length = «sendRef»->token->length * «sendRef»->token->element_size;
                        «sendingFunction»(«commonArgs», (unsigned char*) «sendRef»->value);
                    ''')
                } else {
                    // string types need to be dealt with specially because they are hidden pointers.
                    // void type is odd, but it avoids generating non-standard expression sizeof(void),
                    // which some compilers reject.
                    lengthExpression = switch(type.targetType) {
                        case 'string': '''strlen(«sendRef»->value) + 1'''
                        case 'void': '0'
                        default: '''sizeof(«type.targetType»)'''
                    }
                    pointerExpression = switch(type.targetType) {
                        case 'string': '''(unsigned char*) «sendRef»->value'''
                        default: '''(unsigned char*)&«sendRef»->value'''
                    }
                    result.append('''
                        size_t message_length = «lengthExpression»;
                        «sendingFunction»(«commonArgs», «pointerExpression»);
                    ''')
                }
            }
            case SupportedSerializers.PROTO: {
                throw new UnsupportedOperationException("Protbuf serialization is not supported yet.");
            }
            case SupportedSerializers.ROS2: {
                var variableToSerialize = sendRef;
                var typeStr = type.targetType
                if (isTokenType(type)) {
                    throw new UnsupportedOperationException("Cannot handle ROS serialization when ports are pointers.");
                } else if (isSharedPtrType(type)) {
                    val matcher = sharedPointerVariable.matcher(type.targetType)
                    if (matcher.find()) {
                        typeStr = matcher.group(1);
                    }
                }
                val ROSSerializer = new FedROS2CPPSerialization();
                lengthExpression = ROSSerializer.serializedBufferLength();
                pointerExpression = ROSSerializer.seializedBufferVar();
                result.append(
                    ROSSerializer.generateNetworkSerializerCode(variableToSerialize, typeStr, isSharedPtrType(type))
                );
                result.append('''
                    size_t message_length = «lengthExpression»;
                    «sendingFunction»(«commonArgs», «pointerExpression»);
                ''')
            }
            
        }
        return result.toString
    }
    
    /**
     * Generate code for the body of a reaction that decides whether the trigger for the given
     * port is going to be present or absent for the current logical time.
     * This reaction is put just before the first reaction that is triggered by the network
     * input port "port" or has it in its sources. If there are only connections to contained 
     * reactors, in the top-level reactor.
     * 
     * @param port The port to generate the control reaction for
     * @param maxSTP The maximum value of STP is assigned to reactions (if any)
     *  that have port as their trigger or source
     */
    override generateNetworkInputControlReactionBody(
        int receivingPortID,
        TimeValue maxSTP
    ) {
        // Store the code
        val result = new StringBuilder()
        
        result.append('''
                interval_t max_STP = 0LL;
        ''');
        
        // Find the maximum STP for decentralized coordination
        if(isFederatedAndDecentralized) {
            result.append('''
                max_STP = «maxSTP.timeInTargetLanguage»;
            ''')  
        }
        
        result.append('''
            // Wait until the port status is known
            wait_until_port_status_known(«receivingPortID», max_STP);
        ''')
        
        return result.toString        
    }

    /**
     * Generate code for the body of a reaction that sends a port status message for the given
     * port if it is absent.
     * 
     * @param port The port to generate the control reaction for
     * @param portID The ID assigned to the port in the AST transformation
     * @param receivingFederateID The ID of the receiving federate
     * @param sendingBankIndex The bank index of the sending federate, if it is in a bank.
     * @param sendingChannelIndex The channel if a multiport
     * @param delay The delay value imposed on the connection using after
     */
    override generateNetworkOutputControlReactionBody(
        VarRef port,
        int portID,
        int receivingFederateID,
        int sendingBankIndex,
        int sendingChannelIndex,
        Delay delay
    ) {
        // Store the code
        val result = new StringBuilder();
        var sendRef = generatePortRef(port, sendingBankIndex, sendingChannelIndex);
        
        // Get the delay literal
        var String additionalDelayString = 
            CGeneratorExtension.getNetworkDelayLiteral(
                delay, 
                this
            );
        
        result.append('''
            // If the output port has not been SET for the current logical time,
            // send an ABSENT message to the receiving federate            
            LOG_PRINT("Contemplating whether to send port "
                       "absent for port %d to federate %d.", 
                       «portID», «receivingFederateID»);
            if (!«sendRef»->is_present) {
                send_port_absent_to_federate(«additionalDelayString», «portID», «receivingFederateID»);
            }
        ''')
        
        
        return result.toString();
               
    }
    
    /**
     * Add necessary code to the source and necessary build supports to
     * enable the requested serializer in 'enabledSerializers'
     */  
    override enableSupportForSerialization() {
        for (serializer : enabledSerializers) {
            switch (serializer) {
                case SupportedSerializers.NATIVE: {
                    // No need to do anything at this point.
                }
                case SupportedSerializers.PROTO: {
                    // Handle .proto files.
                    for (file : targetConfig.protoFiles) {
                        this.processProtoFile(file)
                        val dotIndex = file.lastIndexOf('.')
                        var rootFilename = file
                        if (dotIndex > 0) {
                            rootFilename = file.substring(0, dotIndex)
                        }
                        pr('#include "' + rootFilename + '.pb-c.h"')
                    }
                }
                case SupportedSerializers.ROS2: {
                    if(!CCppMode) {
                        throw new UnsupportedOperationException(
                            "To use the ROS 2 serializer, please use the CCpp target."
                            )
                    }
                    if (targetConfig.useCmake === false) {
                        throw new UnsupportedOperationException(
                            "Invalid target property \"cmake: false\"" +
                            "To use the ROS 2 serializer, please use the CMake build system (default)"
                            )
                    }
                    val ROSSerializer = new FedROS2CPPSerialization();
                    pr(ROSSerializer.generatePreambleForSupport.toString);
                    cMakeExtras = '''
                        «cMakeExtras»
                        «ROSSerializer.generateCompilerExtensionForSupport»
                    '''
                }
                
            }
        }
    }

    /** Generate #include of pqueue.c and either reactor.c or reactor_threaded.c
     *  depending on whether threads are specified in target directive.
     *  As a side effect, this populates the runCommand and compileCommand
     *  private variables if such commands are specified in the target directive.
     */
    override generatePreamble() {
        pr(this.defineLogLevel)
        
        if (isFederated) {
            // FIXME: Instead of checking
            // #ifdef FEDERATED, we could
            // use #if (NUMBER_OF_FEDERATES > 1)
            // To me, the former is more accurate.
            pr('''
                #define FEDERATED
            ''')
            if (targetConfig.coordination === CoordinationType.CENTRALIZED) {
                // The coordination is centralized.
                pr('''
                    #define FEDERATED_CENTRALIZED
                ''')                
            } else if (targetConfig.coordination === CoordinationType.DECENTRALIZED) {
                // The coordination is decentralized
                pr('''
                    #define FEDERATED_DECENTRALIZED
                ''')
            }
        }
        if (hasModalReactors) {
            pr('''
                #define MODAL_REACTORS
            ''')
        }
        
        includeTargetLanguageHeaders()

        pr('#define NUMBER_OF_FEDERATES ' + federates.size);
        
        pr('#define TARGET_FILES_DIRECTORY "' + fileConfig.srcGenPath + '"');
        
        if (targetConfig.coordinationOptions.advance_message_interval !== null) {
            pr('#define ADVANCE_MESSAGE_INTERVAL ' + targetConfig.coordinationOptions.advance_message_interval.timeInTargetLanguage)
        }
                        
        // Handle target parameters.
        // First, if there are federates, then ensure that threading is enabled.
        if (isFederated) {
            for (federate : federates) {
                // The number of threads needs to be at least one larger than the input ports
                // to allow the federate to wait on all input ports while allowing an additional
                // worker thread to process incoming messages.
                if (targetConfig.threads < federate.networkMessageActions.size + 1) {
                    targetConfig.threads = federate.networkMessageActions.size + 1;
                }            
            }
        }
        
        includeTargetLanguageSourceFiles()
        
        // Do this after the above includes so that the preamble can
        // call built-in functions.
        super.generatePreamble()

        parseTargetParameters()
        
        // Make sure src-gen directory exists.
        fileConfig.getSrcGenPath.toFile.mkdirs
        
        // FIXME: Probably not the best place to do 
        // this.
        if (!targetConfig.protoFiles.isNullOrEmpty) {
            // Enable support for proto serialization
            enabledSerializers.add(SupportedSerializers.PROTO)
        }
    }
    
    /**
     * Parse the target parameters and set flags to the runCommand
     * accordingly.
     */
    def parseTargetParameters() {
        if (targetConfig.fastMode) {
            // The runCommand has a first entry that is ignored but needed.
            if (runCommand.length === 0) {
                runCommand.add(topLevelName)
            }
            runCommand.add("-f")
            runCommand.add("true")
        }
        if (targetConfig.keepalive) {
            // The runCommand has a first entry that is ignored but needed.
            if (runCommand.length === 0) {
                runCommand.add(topLevelName)
            }
            runCommand.add("-k")
            runCommand.add("true")
        }
        if (targetConfig.timeout !== null) {
            // The runCommand has a first entry that is ignored but needed.
            if (runCommand.length === 0) {
                runCommand.add(topLevelName)
            }
            runCommand.add("-o")
            runCommand.add(targetConfig.timeout.time.toString)
            runCommand.add(targetConfig.timeout.unit.toString)
        }
        
    }
    
    /** Add necessary header files specific to the target language.
     *  Note. The core files always need to be (and will be) copied 
     *  uniformly across all target languages.
     */
    protected def includeTargetLanguageHeaders() {
        if (targetConfig.tracing !== null) {
            var filename = "";
            if (targetConfig.tracing.traceFileName !== null) {
                filename = targetConfig.tracing.traceFileName;
            }
            pr('#define LINGUA_FRANCA_TRACE ' + filename)
        }
        
        pr('#include "ctarget.h"')
        if (targetConfig.tracing !== null) {
            pr('#include "core/trace.c"')            
        }
    }
    
    /** Add necessary source files specific to the target language.  */
    protected def includeTargetLanguageSourceFiles() {
        if (targetConfig.threads > 0) {
            // Set this as the default in the generated code,
            // but only if it has not been overridden on the command line.
            pr(startTimers, '''
                if (_lf_number_of_threads == 0) {
                   _lf_number_of_threads = «targetConfig.threads»;
                }
            ''')
            pr("#include \"core/reactor_threaded.c\"")
        } else {
            pr("#include \"core/reactor.c\"")
        }
        if (isFederated) {
            pr("#include \"core/federated/federate.c\"")
        }
    }

    // Regular expression pattern for compiler error messages with resource
    // and line number information. The first match will a resource URI in the
    // form of "file:/path/file.lf". The second match will be a line number.
    // The third match is a character position within the line.
    // The fourth match will be the error message.
    static final Pattern compileErrorPattern = Pattern.compile("^(file:/.*):([0-9]+):([0-9]+):(.*)$");
    
    /** Given a line of text from the output of a compiler, return
     *  an instance of ErrorFileAndLine if the line is recognized as
     *  the first line of an error message. Otherwise, return null.
     *  @param line A line of output from a compiler or other external
     *   tool that might generate errors.
     *  @return If the line is recognized as the start of an error message,
     *   then return a class containing the path to the file on which the
     *   error occurred (or null if there is none), the line number (or the
     *   string "1" if there is none), the character position (or the string
     *   "0" if there is none), and the message (or an empty string if there
     *   is none).
     */
    override parseCommandOutput(String line) {
        val matcher = compileErrorPattern.matcher(line)
        if (matcher.find()) {
            val result = new ErrorFileAndLine()
            result.filepath = matcher.group(1)
            result.line = matcher.group(2)
            result.character = matcher.group(3)
            result.message = matcher.group(4)
            
            if (result.message.toLowerCase.contains("warning:")) {
                result.isError = false
            }
            return result
        }
        return null as ErrorFileAndLine
    }
    
    
    /**
     * Strip all line directives from the given C code.
     * @param code The code to remove # line directives from.
     * @return The code without #line directives.
     */
     def removeLineDirectives(String code) {
        
        val separator = System.getProperty("line.separator")
        val lines = code.split(separator)
        
        val builder = new StringBuilder("")
        
        for(line : lines) {
            val trimmedLine = line.trim()
            if(!trimmedLine.startsWith("#line")) {
                builder.append(line).append(separator)
            }
        }
        return builder.toString()
     }
        
    // //////////////////////////////////////////
    // // Private methods.
    
    /** Perform deferred initializations in initialize_trigger_objects.
     *  @param federate The federate for which we are doing this.
     */
    private def doDeferredInitialize(FederateInstance federate) {
        // First, populate the trigger tables for each output.
        // The entries point to the trigger_t structs for the destination inputs.
        pr('// doDeferredInitialize')

        // For outputs that are not primitive types (of form type* or type[]),
        // create a default token on the self struct.
        createDefaultTokens(main, federate)

        // Next, for every input port, populate its "self" struct
        // fields with pointers to the output port that sends it data.
        connectInputsToOutputs(main, federate)
    }

    /** Generate assignments of pointers in the "self" struct of a destination
     *  port's reactor to the appropriate entries in the "self" struct of the
     *  source reactor.
     *  @param instance The reactor instance.
     *  @param federate The federate for which we are generating code or null
     *   if there is no federation.
     */
    private def void connectInputsToOutputs(ReactorInstance instance, FederateInstance federate) {
        if (!reactorBelongsToFederate(instance, federate)) {
            return;
        }
        pr('''// Connect inputs and outputs for reactor «instance.getFullName».''')
        // For destinations that are multiports, need to count channels
        // in case there is more than one connection.
        var destinationChannelCount = new LinkedHashMap<PortInstance,Integer>()
        for (source : instance.destinations.keySet) {
            // If the source is an input port, find the ultimate source,
            // which could be the input port if it is written to by a reaction
            // or it could be an upstream output port. 
            var eventualSource = sourcePort(source)
            
            // We assume here that all connections across federates have been
            // broken and replaced by reactions handling the communication.
            // Moreover, if the eventual source is an input and it is NOT
            // written to by a reaction, then it is dangling, so we skip it.
            if (reactorBelongsToFederate(eventualSource.parent, federate)
                && (eventualSource.isOutput
                || eventualSource.dependsOnReactions.size > 0)
            ) {
                val destinations = instance.destinations.get(source)
                // For multiports, need to count the channels in case there are multiple
                // destinations.
                var sourceChannelCount = 0
                for (destination : destinations) {
                    // Check to see if the destination reactor belongs to the federate.
                    if (reactorBelongsToFederate(destination.parent, federate)) {
                        // If the destination is an output, then skip this step.
                        // Outputs are handled by finding the transitive closure
                        // (finding the eventual inputs).
                        if (destination.isInput) {
                            var comment = ''
                            if (source !== eventualSource) {
                                comment = ''' (eventual source is «eventualSource.getFullName»)'''
                            }
                            val destStructType = variableStructType(
                                destination.definition as TypedVariable,
                                destination.parent.definition.reactorClass
                            )
                            // There are four cases, depending on whether the source or
                            // destination or both are multiports.
                            if (eventualSource instanceof MultiportInstance) {
                                // Source is a multiport. 
                                // Number of available channels:
                                var width = eventualSource.instances.size - sourceChannelCount
                                // If there are no more available channels, there is nothing to do.
                                if (width > 0) {
                                    if (destination instanceof MultiportInstance) {
                                        // Source and destination are both multiports.
                                        // First, get the first available destination channel.
                                        var destinationChannel = destinationChannelCount.get(destination)
                                        if (destinationChannel === null) {
                                            destinationChannel = 0
                                            destinationChannelCount.put(destination, 1)
                                        } else {
                                            // Add the width of the source to the index of the destination's
                                            // next available channel. This may be out of bounds for the
                                            // destination.
                                            destinationChannelCount.put(destination, destinationChannel + width)
                                        }
                                        // There will be nothing to do if the destination channel index
                                        // is out of bounds.
                                        if (destinationChannel < destination.instances.size) {
                                            // There is at least one available channel at the destination.
                                            // The number of connections now will be the minimum of the
                                            // source width and the number of remaining channels at the
                                            // destination.
                                            if (destination.instances.size - destinationChannel < width) {
                                                width = destination.instances.size - destinationChannel
                                            }
                                            // Finally, we can generate the code to make the connections.
                                            pr('''
                                                // Connect «source.getFullName»«comment» to input port «destination.getFullName»
                                                int j = «sourceChannelCount»;
                                                for (int i = «destinationChannel»; i < «destinationChannel» + «width»; i++) {
                                                    «destinationReference(destination)»[i]
                                                        = («destStructType»*)«sourceReference(eventualSource)»[j++];
                                                }
                                            ''')
                                            sourceChannelCount += width
                                        } else {
                                            pr('''
                                                // No destination channels available for connection from
                                                // «source.getFullName»«comment» to input port «destination.getFullName».
                                            ''')
                                        }
                                    } else {
                                        // Source is a multiport, destination is a single port.
                                        pr('''
                                            // Connect «source.getFullName»«comment» to input port «destination.getFullName»
                                            «destinationReference(destination)»
                                                    = («destStructType»*)«sourceReference(eventualSource)»[«sourceChannelCount»];
                                        ''')
                                        sourceChannelCount++
                                    }
                                } else {
                                    pr('''
                                        // No source channels available for connection from
                                        // «source.getFullName»«comment» to input port «destination.getFullName».
                                    ''')
                                }
                            } else if (destination instanceof MultiportInstance) {
                                // Source is a single port, Destination is a multiport.
                                // First, get the first available destination channel.
                                var destinationChannel = destinationChannelCount.get(destination)
                                if (destinationChannel === null) {
                                    destinationChannel = 0
                                    destinationChannelCount.put(destination, 1)
                                } else {
                                    // Add the width of the source to the index of the destination's
                                    // next available channel. This may be out of bounds for the
                                    // destination.
                                    destinationChannelCount.put(destination, destinationChannel + 1)
                                }
                                // There will be nothing to do if the destination channel index
                                // is out of bounds.
                                if (destinationChannel < destination.instances.size) {
                                    pr('''
                                        // Connect «source.getFullName»«comment» to input port «destination.getFullName»
                                        «destinationReference(destination)»[«destinationChannel»]
                                                = («destStructType»*)«sourceReference(eventualSource)»;
                                    ''')
                                } else {
                                    pr('''
                                        // No destination channels available for connection from
                                        // «source.getFullName»«comment» to input port «destination.getFullName».
                                    ''')
                                }
                            } else {
                                // Both ports are single ports.
                                pr('''
                                    // Connect «source.getFullName»«comment» to input port «destination.getFullName»
                                    «destinationReference(destination)» = («destStructType»*)«sourceReference(eventualSource)»;
                                ''')
                            }
                        }
                    }
                }
            }
        }

        for (child : instance.children) {
            // In case this is a composite, recurse.
            connectInputsToOutputs(child, federate)
        }

        // Handle inputs that get sent data from a reaction rather than from
        // another contained reactor and reactions that are triggered by an
        // output of a contained reactor.
        connectReactionsToPorts(instance, federate)
        
        pr('''// END Connect inputs and outputs for reactor «instance.getFullName».''')
    }
    
    /**
     * Connect inputs that get sent data from a reaction rather than from
     * another contained reactor and reactions that are triggered by an
     * output of a contained reactor.
     * @param instance The reactor instance that contains the reactions.
     * @param fedeate The federate instance.
     */
    private def connectReactionsToPorts(ReactorInstance instance, FederateInstance federate) {
        for (reaction : instance.reactions) {
            for (port : reaction.effects.filter(PortInstance)) {
                if (port.definition instanceof Input && !(port instanceof MultiportInstance)) {
                    // This reaction is sending to an input. Must be
                    // the input of a contained reactor.
                    // It may be deeply contained, however, in which case
                    // we have to trace back to where the data and is_present
                    // variables are.
                    // Skip multiport instances and connect the contained individual ports instead.
                    var sourcePort = sourcePort(port)
                    if (reactorBelongsToFederate(sourcePort.parent, federate)) {
                        val destStructType = variableStructType(
                            port.definition as TypedVariable,
                            port.parent.definition.reactorClass
                        )
                        pr('''
                            // Connect «sourcePort», which gets data from reaction «reaction.reactionIndex»
                            // of «instance.getFullName», to «port.getFullName».
                            «destinationReference(port)» = («destStructType»*)«sourceReference(sourcePort)»;
                        ''')
                    }
                }
            }
            for (port : reaction.sources.filter(PortInstance)) {
                if (port.definition instanceof Output) {
                    // This reaction is receiving data from an output
                    // of a contained reactor. If the contained reactor is
                    // not in the federate, then we don't do anything here.
                    if (reactorBelongsToFederate(port.parent, federate)) {
                        // The port may be deeper in the hierarchy.
                        // Have to check for each instance port if it's a multiport.
                        if (port instanceof MultiportInstance) {
                            for (instancePort : port.instances) {
                                val eventualPort = sourcePort(instancePort)
                                val destStructType = variableStructType(
                                    instancePort.definition as TypedVariable,
                                    instancePort.parent.definition.reactorClass
                                )
                                if (!(eventualPort instanceof MultiportInstance)) {
                                    pr('''
                                        // Record output «eventualPort.getFullName», which triggers reaction «reaction.reactionIndex»
                                        // of «instance.getFullName», on its self struct.
                                        «reactionReference(instancePort)» = («destStructType»*)«sourceReference(eventualPort)»;
                                    ''')
                                } else {
                                    pr('''
                                        // Record output «eventualPort.getFullName», which triggers reaction «reaction.reactionIndex»
                                        // of «instance.getFullName», on its self struct.
                                        for (int i = 0; i < «reactionReference(eventualPort)»__width; i++) {
                                            «reactionReference(instancePort)»[i] = («destStructType»*)«sourceReference(eventualPort)»[i];
                                        }
                                    ''')
                                }
                            }
                        } else {
                            val eventualPort = sourcePort(port)
                            val destStructType = variableStructType(
                                port.definition as TypedVariable,
                                port.parent.definition.reactorClass
                            )
                            if (!(eventualPort instanceof MultiportInstance)) {
                                pr('''
                                    // Record output «eventualPort.getFullName», which triggers reaction «reaction.reactionIndex»
                                    // of «instance.getFullName», on its self struct.
                                    «reactionReference(port)» = («destStructType»*)«sourceReference(eventualPort)»;
                                ''')
                            } else {
                                pr('''
                                    for (int i = 0; i < «reactionReference(eventualPort)»__width; i++) {
                                        «reactionReference(port)»[i] = («destStructType»*)«sourceReference(eventualPort)»[i];
                                    }
                                ''')
                            }
                        }
                    }
                }
            }
        }
    }
    
    /**
     * Given a port instance, if it receives its data from a reaction somewhere up or
     * down in the hierarchy, return the port to which the reaction actually writes.
     * The returned port will be this same port if the parent's parent's reaction
     * writes directly to this port, but if this port is deeper in the hierarchy,
     * then this will be a port belonging to highest parent of this port where
     * the parent is contained by the same reactor whose reaction writes to this
     * port.  This method is useful to find the name of the items on the self
     * struct of the reaction's parent that contain the value being sent
     * and its is_present variable.
     * @param port The input port instance.
     */
    private static def PortInstance sourcePort(PortInstance port) {
        // If the port depends on reactions, then this is the port we are looking for.
        if (port.dependsOnReactions.size > 0) return port
        if (port.dependsOnPort === null) return port
        // If we get here, then this port is fed data from another port.
        // Find the source for that port.
        return sourcePort(port.dependsOnPort)
    }

    /** Generate action variables for a reaction.
     *  @param builder The string builder into which to write the code.
     *  @param action The action.
     *  @param reactor The reactor.
     */
    private def generateActionVariablesInReaction(
        StringBuilder builder,
        Action action,
        ReactorDecl decl
    ) {
        val structType = variableStructType(action, decl)
        // If the action has a type, create variables for accessing the value.
        val type = action.inferredType
        // Pointer to the lf_token_t sent as the payload in the trigger.
        val tokenPointer = '''(self->___«action.name».token)'''
        pr(action, builder, '''
            // Expose the action struct as a local variable whose name matches the action name.
            «structType»* «action.name» = &self->__«action.name»;
            // Set the fields of the action struct to match the current trigger.
            «action.name»->is_present = (bool)self->___«action.name».status;
            «action.name»->has_value = («tokenPointer» != NULL && «tokenPointer»->value != NULL);
            «action.name»->token = «tokenPointer»;
        ''')
        // Set the value field only if there is a type.
        if (!type.isUndefined) {
            // The value field will either be a copy (for primitive types)
            // or a pointer (for types ending in *).
            pr(action, builder, '''
                if («action.name»->has_value) {
                    «IF type.isTokenType»
                        «action.name»->value = («type.targetType»)«tokenPointer»->value;
                    «ELSE»
                        «action.name»->value = *(«type.targetType»*)«tokenPointer»->value;
                    «ENDIF»
                }
            ''')
        }
    }
    
    /** Generate into the specified string builder the code to
     *  initialize local variables for the specified input port
     *  in a reaction function from the "self" struct.
     *  @param builder The string builder.
     *  @param input The input statement from the AST.
     *  @param reactor The reactor.
     */
    private def generateInputVariablesInReaction(
        StringBuilder builder,
        Input input,
        ReactorDecl decl
    ) {
        val structType = variableStructType(input, decl)
        val inputType = input.inferredType
        
        // Create the local variable whose name matches the input name.
        // If the input has not been declared mutable, then this is a pointer
        // to the upstream output. Otherwise, it is a copy of the upstream output,
        // which nevertheless points to the same token and value (hence, as done
        // below, we have to use writable_copy()). There are 8 cases,
        // depending on whether the input is mutable, whether it is a multiport,
        // and whether it is a token type.
        // Easy case first.
        if (!input.isMutable && !inputType.isTokenType && !input.isMultiport) {
            // Non-mutable, non-multiport, primitive type.
            pr(builder, '''
                «structType»* «input.name» = self->__«input.name»;
            ''')
        } else if (input.isMutable && !inputType.isTokenType && !input.isMultiport) {
            // Mutable, non-multiport, primitive type.
            pr(builder, '''
                // Mutable input, so copy the input into a temporary variable.
                // The input value on the struct is a copy.
                «structType» __tmp_«input.name» = *(self->__«input.name»);
                «structType»* «input.name» = &__tmp_«input.name»;
            ''')
        } else if (!input.isMutable && inputType.isTokenType && !input.isMultiport) {
            // Non-mutable, non-multiport, token type.
            pr(builder, '''
                «structType»* «input.name» = self->__«input.name»;
                if («input.name»->is_present) {
                    «input.name»->length = «input.name»->token->length;
                    «input.name»->value = («inputType.targetType»)«input.name»->token->value;
                } else {
                    «input.name»->length = 0;
                }
            ''')
        } else if (input.isMutable && inputType.isTokenType && !input.isMultiport) {
            // Mutable, non-multiport, token type.
            pr(builder, '''
                // Mutable input, so copy the input struct into a temporary variable.
                «structType» __tmp_«input.name» = *(self->__«input.name»);
                «structType»* «input.name» = &__tmp_«input.name»;
                if («input.name»->is_present) {
                    «input.name»->length = «input.name»->token->length;
                    lf_token_t* _lf_input_token = «input.name»->token;
                    «input.name»->token = writable_copy(_lf_input_token);
                    if («input.name»->token != _lf_input_token) {
                        // A copy of the input token has been made.
                        // This needs to be reference counted.
                        «input.name»->token->ref_count = 1;
                        // Repurpose the next_free pointer on the token to add to the list.
                        «input.name»->token->next_free = _lf_more_tokens_with_ref_count;
                        _lf_more_tokens_with_ref_count = «input.name»->token;
                    }
                    «input.name»->value = («inputType.targetType»)«input.name»->token->value;
                } else {
                    «input.name»->length = 0;
                }
            ''')            
        } else if (!input.isMutable && input.isMultiport) {
            // Non-mutable, multiport, primitive or token type.
            pr(builder, '''
                «structType»** «input.name» = self->__«input.name»;
            ''')
        } else if (inputType.isTokenType) {
            // Mutable, multiport, token type
            pr(builder, '''
                // Mutable multiport input, so copy the input structs
                // into an array of temporary variables on the stack.
                «structType» __tmp_«input.name»[«input.multiportWidthExpression»];
                «structType»* «input.name»[«input.multiportWidthExpression»];
                for (int i = 0; i < «input.multiportWidthExpression»; i++) {
                    «input.name»[i] = &__tmp_«input.name»[i];
                    __tmp_«input.name»[i] = *(self->__«input.name»[i]);
                    // If necessary, copy the tokens.
                    if («input.name»[i]->is_present) {
                        «input.name»[i]->length = «input.name»[i]->token->length;
                        lf_token_t* _lf_input_token = «input.name»[i]->token;
                        «input.name»[i]->token = writable_copy(_lf_input_token);
                        if («input.name»[i]->token != _lf_input_token) {
                            // A copy of the input token has been made.
                            // This needs to be reference counted.
                            «input.name»[i]->token->ref_count = 1;
                            // Repurpose the next_free pointer on the token to add to the list.
                            «input.name»[i]->token->next_free = _lf_more_tokens_with_ref_count;
                            _lf_more_tokens_with_ref_count = «input.name»[i]->token;
                        }
                        «input.name»[i]->value = («inputType.targetType»)«input.name»[i]->token->value;
                    } else {
                        «input.name»[i]->length = 0;
                    }
                }
            ''')
        } else {
            // Mutable, multiport, primitive type
            pr(builder, '''
                // Mutable multiport input, so copy the input structs
                // into an array of temporary variables on the stack.
                «structType» __tmp_«input.name»[«input.multiportWidthExpression»];
                «structType»* «input.name»[«input.multiportWidthExpression»];
                for (int i = 0; i < «input.multiportWidthExpression»; i++) {
                    «input.name»[i]  = &__tmp_«input.name»[i];
                    // Copy the struct, which includes the value.
                    __tmp_«input.name»[i] = *(self->__«input.name»[i]);
                }
            ''')
        }
        // Set the _width variable for all cases. This will be -1
        // for a variable-width multiport, which is not currently supported.
        // It will be -2 if it is not multiport.
        pr(builder, '''
            int «input.name»_width = self->__«input.name»__width;
        ''')
    }
    
    /** 
     * Generate into the specified string builder the code to
     * initialize local variables for ports in a reaction function
     * from the "self" struct. The port may be an input of the
     * reactor or an output of a contained reactor. The second
     * argument provides, for each contained reactor, a place to
     * write the declaration of the output of that reactor that
     * is triggering reactions.
     * @param builder The string builder into which to write the code.
     * @param structs A map from reactor instantiations to a place to write
     *  struct fields.
     * @param port The port.
     * @param reactor The reactor or import statement.
     */
    private def generatePortVariablesInReaction(
        StringBuilder builder,
        LinkedHashMap<Instantiation,StringBuilder> structs,
        VarRef port,
        ReactorDecl decl
    ) {
        if (port.variable instanceof Input) {
            generateInputVariablesInReaction(builder, port.variable as Input, decl)
        } else {
            // port is an output of a contained reactor.
            val output = port.variable as Output
            val portStructType = variableStructType(output, port.container.reactorClass)
            
            var structBuilder = structs.get(port.container)
            if (structBuilder === null) {
                structBuilder = new StringBuilder
                structs.put(port.container, structBuilder)
            }
            val reactorName = port.container.name
            // First define the struct containing the output value and indicator
            // of its presence.
            if (!output.isMultiport) {
                // Output is not a multiport.
                pr(structBuilder, '''
                    «portStructType»* «output.name»;
                ''')
            } else {
                // Output is a multiport.
                pr(structBuilder, '''
                    «portStructType»** «output.name»;
                    int «output.name»_width;
                ''')
            }

            // Next, initialize the struct with the current values.
            if (port.container.widthSpec !== null) {
                // Output is in a bank.
                pr(builder, '''
                    for (int i = 0; i < «port.container.name»_width; i++) {
                        «reactorName»[i].«output.name» = self->__«reactorName»[i].«output.name»;
                    }
                ''')
                if (output.isMultiport) {
                    pr(builder, '''
                        for (int i = 0; i < «port.container.name»_width; i++) {
                            «reactorName»[i].«output.name»_width = self->__«reactorName»[i].«output.name»__width;
                        }
                    ''')                    
                }
            } else {
                 // Output is not in a bank.
                pr(builder, '''
                    «reactorName».«output.name» = self->__«reactorName».«output.name»;
                ''')                    
                if (output.isMultiport) {
                    pr(builder, '''
                        «reactorName».«output.name»_width = self->__«reactorName».«output.name»__width;
                    ''')                    
                }
            }
        }
    }

    /** 
     * Generate into the specified string builder the code to
     * initialize local variables for outputs in a reaction function
     * from the "self" struct.
     * @param builder The string builder.
     * @param effect The effect declared by the reaction. This must refer to an output.
     * @param decl The reactor containing the rection or the import statement.
     */
    private def generateOutputVariablesInReaction(
        StringBuilder builder,
        VarRef effect,
        ReactorDecl decl
    ) {
        val output = effect.variable as Output
        if (output.type === null && target.requiresTypes === true) {
            errorReporter.reportError(output, "Output is required to have a type: " + output.name)
        } else {
            // The container of the output may be a contained reactor or
            // the reactor containing the reaction.
            val outputStructType = (effect.container === null) ?
                    variableStructType(output, decl)
                    :
                    variableStructType(output, effect.container.reactorClass)
            // Unfortunately, for the SET macros to work out-of-the-box for
            // multiports, we need an array of *pointers* to the output structs,
            // but what we have on the self struct is an array of output structs.
            // So we have to handle multiports specially here a construct that
            // array of pointers.
            if (!output.isMultiport) {
                // Output port is not a multiport.
                pr(builder, '''
                    «outputStructType»* «output.name» = &self->__«output.name»;
                ''')
            } else {
                // Output port is a multiport.
                // Set the _width variable.
                pr(builder, '''
                    int «output.name»_width = self->__«output.name»__width;
                ''')
                pr(builder, '''
                    «outputStructType»* «output.name»[«output.name»_width];
                    for(int i=0; i < «output.name»_width; i++) {
                         «output.name»[i] = &(self->__«output.name»[i]);
                    }
                ''')
            }
        }
    }

    /** 
     * Generate into the specified string builder the code to
     * initialize local variables for sending data to an input
     * of a contained reactor. This will also, if necessary,
     * generate entries for local struct definitions into the
     * struct argument. These entries point to where the data
     * is stored.
     * 
     * @param builder The string builder.
     * @param structs A map from reactor instantiations to a place to write
     *  struct fields.
     * @param definition AST node defining the reactor within which this occurs
     * @param input Input of the contained reactor.
     */
    private def generateVariablesForSendingToContainedReactors(
        StringBuilder builder,
        LinkedHashMap<Instantiation,StringBuilder> structs,
        Instantiation definition,
        Input input
    ) {
        var structBuilder = structs.get(definition)
        if (structBuilder === null) {
            structBuilder = new StringBuilder
            structs.put(definition, structBuilder)
        }
        val inputStructType = variableStructType(input, definition.reactorClass)
        if (!input.isMultiport) {
            // Contained reactor's input is not a multiport.
            pr(structBuilder, '''
                «inputStructType»* «input.name»;
            ''')
            if (definition.widthSpec !== null) {
                // Contained reactor is a bank.
                pr(builder, '''
                    for (int bankIndex = 0; bankIndex < self->__«definition.name»_width; bankIndex++) {
                        «definition.name»[bankIndex].«input.name» = &(self->__«definition.name»[bankIndex].«input.name»);
                    }
                ''')
            } else {
                // Contained reactor is not a bank.
                pr(builder, '''
                    «definition.name».«input.name» = &(self->__«definition.name».«input.name»);
                ''')
            }
        } else {
            // Contained reactor's input is a multiport.
            pr(structBuilder, '''
                «inputStructType»** «input.name»;
                int «input.name»_width;
            ''')
            // If the contained reactor is a bank, then we have set the
            // pointer for each element of the bank.
            if (definition.widthSpec !== null) {
                pr(builder, '''
                    for (int _i = 0; _i < self->__«definition.name»_width; _i++) {
                        «definition.name»[_i].«input.name» = self->__«definition.name»[_i].«input.name»;
                        «definition.name»[_i].«input.name»_width = self->__«definition.name»[_i].«input.name»__width;
                    }
                ''')
            } else {
                pr(builder, '''
                    «definition.name».«input.name» = self->__«definition.name».«input.name»;
                    «definition.name».«input.name»_width = self->__«definition.name».«input.name»__width;
                ''')
            }
        }
    }

    /**
     * Override the base class to replace a type of form type[] with type*.
     * @param type The type.
     */ 
    override String getTargetType(InferredType type) {
        var result = super.getTargetType(type)
        val matcher = arrayPatternVariable.matcher(result)
        if (matcher.find()) {
            return matcher.group(1) + '*'
        }
        return result
    }
    
    protected def isSharedPtrType(InferredType type) {
        if (type.isUndefined)
            return false
        val targetType = type.targetType
        val matcher = sharedPointerVariable.matcher(targetType)
        if (matcher.find()) {
            true
        } else {
            false
        }
    }
       
    /** Given a type for an input or output, return true if it should be
     *  carried by a lf_token_t struct rather than the type itself.
     *  It should be carried by such a struct if the type ends with *
     *  (it is a pointer) or [] (it is a array with unspecified length).
     *  @param type The type specification.
     */
    protected def isTokenType(InferredType type) {
        if (type.isUndefined)
            return false
        val targetType = type.targetType
        if (targetType.trim.matches("^\\w*\\[\\s*\\]$") || targetType.trim.endsWith('*')) {
            true
        } else {
            false
        }
    }
    
    /** If the type specification of the form type[] or
     *  type*, return the type. Otherwise remove the code delimiter,
     *  if there is one, and otherwise just return the argument
     *  unmodified.
     *  @param type A string describing the type.
     */
    private def rootType(String type) {
        if (type.endsWith(']')) {
            val root = type.indexOf('[')
            type.substring(0, root).trim
        } else if (type.endsWith('*')) {
            type.substring(0, type.length - 1).trim
        } else {
            type.trim
        }
    }

    /** Print the #line compiler directive with the line number of
     *  the specified object.
     *  @param output Where to put the output.
     *  @param eObject The node.
     */
    protected def prSourceLineNumber(StringBuilder output, EObject eObject) {
        var node = NodeModelUtils.getNode(eObject)
        if (node !== null) {
            // For code blocks (delimited by {= ... =}, unfortunately,
            // we have to adjust the offset by the number of newlines before {=.
            // Unfortunately, this is complicated because the code has been
            // tokenized.
            var offset = 0
            if (eObject instanceof Code) {
                offset += 1
            }
            // Extract the filename from eResource, an astonishingly difficult thing to do.
            val resolvedURI = CommonPlugin.resolve(eObject.eResource.URI)
            // pr(output, "#line " + (node.getStartLine() + offset) + ' "' + FileConfig.toFileURI(fileConfig.srcFile) + '"')
            pr(output, "#line " + (node.getStartLine() + offset) + ' "' + resolvedURI + '"')
        }
    }

    /**
     * Print the #line compiler directive with the line number of
     * the specified object.
     * @param eObject The node.
     */
    override prSourceLineNumber(EObject eObject) {
        prSourceLineNumber(code, eObject)
    }

    /**
     * Version of pr() that prints a source line number using a #line
     * prior to each line of the output. Use this when multiple lines of
     * output code are all due to the same source line in the .lf file.
     * @param eObject The AST node that this source line is based on.
     * @param builder The code buffer.
     * @param text The text to append.
     */
    protected def pr(EObject eObject, StringBuilder builder, Object text) {
        var split = text.toString.split("\n")
        for (line : split) {
            prSourceLineNumber(builder, eObject)
            pr(builder, line)
        }
    }

    /** For each output that has a token type (type* or type[]),
     *  create a default token and put it on the self struct.
     *  @param parent The container reactor.
     *  @param federate The federate, or null if there is no federation.
     */
    private def void createDefaultTokens(ReactorInstance parent, FederateInstance federate) {
        for (containedReactor : parent.children) {
            // Do this only for reactors in the federate.
            if (reactorBelongsToFederate(containedReactor, federate)) {
                var nameOfSelfStruct = selfStructName(containedReactor)
                for (output : containedReactor.outputs) {
                    val type = (output.definition as Output).inferredType
                    if (type.isTokenType) {
                        // Create the template token that goes in the trigger struct.
                        // Its reference count is zero, enabling it to be used immediately.
                        var rootType = type.targetType.rootType
                        // If the rootType is 'void', we need to avoid generating the code
                        // 'sizeof(void)', which some compilers reject.
                        val size = (rootType == 'void') ? '0' : '''sizeof(«rootType»)'''
                        if (output instanceof MultiportInstance) {
                            pr('''
                                for (int i = 0; i < «output.width»; i++) {
                                    «nameOfSelfStruct»->__«output.name»[i].token = __create_token(«size»);
                                }
                            ''')
                        } else {
                            pr('''
                                «nameOfSelfStruct»->__«output.name».token = __create_token(«size»);
                            ''')
                        }
                    }
                }
                // In case this is a composite, handle its contained reactors.
                createDefaultTokens(containedReactor, federate)
            }
        }
    }
    
    // Regular expression pattern for array types with specified length.
    // \s is whitespace, \w is a word character (letter, number, or underscore).
    // For example, for "foo[10]", the first match will be "foo" and the second "[10]".
    static final Pattern arrayPatternFixed = Pattern.compile("^\\s*+(\\w+)\\s*(\\[[0-9]+\\])\\s*$");
    
    // Regular expression pattern for array types with unspecified length.
    // \s is whitespace, \w is a word character (letter, number, or underscore).
    // For example, for "foo[]", the first match will be "foo".
    static final Pattern arrayPatternVariable = Pattern.compile("^\\s*+(\\w+)\\s*\\[\\]\\s*$");
    
    // Regular expression pattern for shared_ptr types.
    static final Pattern sharedPointerVariable = Pattern.compile("^std::shared_ptr<(\\S+)>$");
    
    protected static var DISABLE_REACTION_INITIALIZATION_MARKER
        = '// **** Do not include initialization code in this reaction.'
        
    public static var UNDEFINED_MIN_SPACING = -1
    
    /**
     * Extra lines that need to go into the generated CMakeLists.txt.
     */
    var String cMakeExtras = "";
    
       
    /** Returns the Target enum for this generator */
    override getTarget() {
        return Target.C
    }
        
    override getTargetTimeType() '''interval_t'''
    
    override getTargetTagType() '''tag_t'''
    
    override getTargetTagIntervalType() '''tag_interval_t'''

    override getTargetUndefinedType() '''/* «errorReporter.reportError("undefined type")» */'''

    override getTargetFixedSizeListType(String baseType,
        Integer size) '''«baseType»[«size»]'''
        
    override String getTargetVariableSizeListType(
        String baseType) '''«baseType»[]'''
        
        
    override getNetworkBufferType() '''uint8_t*'''
    
    protected def String getInitializer(ParameterInstance p) {
        
            if (p.type.isList && p.init.size > 1) {
                return p.init.join('{', ', ', '}', [it.targetValue])
            } else {
                return p.init.get(0).targetValue
            }
        
    }
    
    override supportsGenerics() {
        return false
    }
    
    override generateDelayGeneric() {
        throw new UnsupportedOperationException("TODO: auto-generated method stub")
    }
    
    /**
     * Data structure that for each instantiation of a contained
     * reactor. This provides a set of input and output ports that trigger
     * reactions of the container, are read by a reaction of the
     * container, or that receive data from a reaction of the container.
     * For each port, this provides a list of reaction indices that
     * are triggered by the port, or an empty list if there are no
     * reactions triggered by the port.
     * @param reactor The contianer.
     * @param federate The federate (used to determine whether a
     *  reaction belongs to the federate).
     */
    private static class InteractingContainedReactors {
        // This horrible data structure is a collection, indexed by instantiation
        // of a contained reactor, of lists, indexed by ports of the contained reactor
        // that are referenced by reactions of the container, of reactions that are
        // triggered by the port of the contained reactor. The list is empty if
        // the port does not trigger reactions but is read by the reaction or
        // is written to by the reaction.
        val portsByContainedReactor = new LinkedHashMap<
            Instantiation,
            LinkedHashMap<
                Port,
                LinkedList<Integer>
            >
        >
        
        /**
         * Scan the reactions of the specified reactor and record which ports are
         * referenced by reactions and which reactions are triggered by such ports.
         */
        new(Reactor reactor, FederateInstance federate) {
            var reactionCount = 0
            for (reaction : reactor.allReactions) {
                if (federate === null || federate.containsReaction(
                    reaction
                )) {
                    // First, handle reactions that produce data sent to inputs
                    // of contained reactors.
                    for (effect : reaction.effects ?: emptyList) {
                        // If an effect is an input, then it must be an input
                        // of a contained reactor.
                        if (effect.variable instanceof Input) {
                            // This reaction is not triggered by the port, so
                            // we do not add it to the list returned by the following.
                            addPort(effect.container, effect.variable as Input)
                        }
                    }
                    // Second, handle reactions that are triggered by outputs
                    // of contained reactors.
                    for (TriggerRef trigger : reaction.triggers ?: emptyList) {
                        if (trigger instanceof VarRef) {
                            // If an trigger is an output, then it must be an output
                            // of a contained reactor.
                            if (trigger.variable instanceof Output) {
                                val list = addPort(trigger.container, trigger.variable as Output)
                                list.add(reactionCount)
                            }
                        }
                    }
                    // Third, handle reading (but not triggered by)
                    // outputs of contained reactors.
                    for (source : reaction.sources ?: emptyList) {
                        if (source.variable instanceof Output) {
                            // If an source is an output, then it must be an output
                            // of a contained reactor.
                            // This reaction is not triggered by the port, so
                            // we do not add it to the list returned by the following.
                            addPort(source.container, source.variable as Output)
                        }
                    }
                }
                // Increment the reaction count even if not in the federate for consistency.
                reactionCount++
            }
        }
        
        /**
         * Return or create the list to which reactions triggered by the specified port
         * are to be added. This also records that the port is referenced by the
         * container's reactions.
         * @param containedReactor The contained reactor.
         * @param port The port.
         */
        def addPort(Instantiation containedReactor, Port port) {
            // Get or create the entry for the containedReactor.
            var containedReactorEntry = portsByContainedReactor.get(containedReactor)
            if (containedReactorEntry === null) {
                containedReactorEntry = new LinkedHashMap<Port,LinkedList<Integer>>
                portsByContainedReactor.put(containedReactor, containedReactorEntry)
            }
            // Get or create the entry for the port.
            var portEntry = containedReactorEntry.get(port)
            if (portEntry === null) {
                portEntry = new LinkedList<Integer>
                containedReactorEntry.put(port, portEntry)
            }
            return portEntry
        }
        
        /**
         * Return the set of contained reactors that have ports that are referenced
         * by reactions of the container reactor.
         */
        def containedReactors() {
            return portsByContainedReactor.keySet()
        }
        
        /**
         * Return the set of ports of the specified contained reactor that are
         * referenced by reactions of the container reactor. Return an empty
         * set if there are none.
         * @param containedReactor The contained reactor.
         */
        def portsOfInstance(Instantiation containedReactor) {
            var result = null as Set<Port>
            val ports = portsByContainedReactor.get(containedReactor)
            if (ports === null) {
                result = new LinkedHashSet<Port>
            } else {
                result = ports.keySet
            }
            return result
        }
        
        /**
         * Return the indices of the reactions triggered by the specified port
         * of the specified contained reactor or an empty list if there are none.
         * @param containedReactor The contained reactor.
         * @param port The port.
         */
        def LinkedList<Integer> reactionsTriggered(Instantiation containedReactor, Port port) {
            val ports = portsByContainedReactor.get(containedReactor)
            if (ports !== null) {
                val list = ports.get(port)
                if (list !== null) {
                    return list
                }
            }
            return new LinkedList<Integer>
        }
    }
}<|MERGE_RESOLUTION|>--- conflicted
+++ resolved
@@ -48,6 +48,7 @@
 import org.lflang.FileConfig
 import org.lflang.InferredType
 import org.lflang.Target
+import org.lflang.TargetConfig
 import org.lflang.TargetProperty
 import org.lflang.TargetProperty.ClockSyncMode
 import org.lflang.TargetProperty.CoordinationType
@@ -56,12 +57,9 @@
 import org.lflang.federated.CGeneratorExtension
 import org.lflang.federated.FedCLauncher
 import org.lflang.federated.FedFileConfig
-<<<<<<< HEAD
-=======
 import org.lflang.federated.FedROS2CPPSerialization
 import org.lflang.federated.FederateInstance
 import org.lflang.federated.SupportedSerializers
->>>>>>> a9f16858
 import org.lflang.generator.ActionInstance
 import org.lflang.generator.GeneratorBase
 import org.lflang.generator.MultiportInstance
@@ -78,12 +76,9 @@
 import org.lflang.lf.Delay
 import org.lflang.lf.Input
 import org.lflang.lf.Instantiation
-<<<<<<< HEAD
 import org.lflang.lf.Mode
 import org.lflang.lf.ModeTransitionTypes
-=======
 import org.lflang.lf.Model
->>>>>>> a9f16858
 import org.lflang.lf.Output
 import org.lflang.lf.Port
 import org.lflang.lf.Reaction
@@ -97,10 +92,6 @@
 import org.lflang.lf.Variable
 
 import static extension org.lflang.ASTUtils.*
-<<<<<<< HEAD
-=======
-import org.lflang.TargetConfig
->>>>>>> a9f16858
 
 /** 
  * Generator for C target. This class generates C code definining each reactor
@@ -317,11 +308,8 @@
  * @author{Mehrdad Niknami <mniknami@berkeley.edu>}
  * @author{Christian Menard <christian.menard@tu-dresden.de>}
  * @author{Matt Weber <matt.weber@berkeley.edu>}
-<<<<<<< HEAD
+ * @author{Soroush Bateni <soroush@utdallas.edu>
  * @author{Alexander Schulz-Rosengarten <als@informatik.uni-kiel.de>}
-=======
- * @author{Soroush Bateni <soroush@utdallas.edu>
->>>>>>> a9f16858
  */
 class CGenerator extends GeneratorBase {
     
@@ -924,13 +912,10 @@
         refreshProject()
     }
     
-<<<<<<< HEAD
     override checkModalReactorSupport(boolean _) {
         // Modal reactors are currently only supported for single threaded non federated applications
         super.checkModalReactorSupport(!isFederated && targetConfig.threads == 0)
     }
-    
-=======
     
     /**
      * Look at the 'reactor' eResource.
@@ -1074,7 +1059,6 @@
      * Add the appropriate platform files to 'coreFiles'. These platform files
      * are specific to the OS/underlying hardware, which is detected here automatically.
      */
->>>>>>> a9f16858
     def addPlatformFiles(ArrayList<String> coreFiles) {
         // Check the operating system
         val OS = System.getProperty("os.name").toLowerCase();
