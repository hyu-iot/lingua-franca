--- conflicted
+++ resolved
@@ -1037,21 +1037,7 @@
             void _lf_initialize_trigger_objects() {
         ''')
         code.indent()
-<<<<<<< HEAD
-
-        if (targetConfig.threading && targetConfig.workers > 0) {
-            // Set this as the default in the generated code,
-            // but only if it has not been overridden on the command line.
-            code.pr('''
-                if (_lf_number_of_threads == 0u) {
-                   _lf_number_of_threads = «targetConfig.workers»u;
-                }
-            ''')
-        }
-
-=======
-        
->>>>>>> 87f8baba
+        
         // Initialize the LF clock.
         code.pr('''
             // Initialize the _lf_clock
@@ -1645,11 +1631,7 @@
                                         .num_reactions_per_level = &num_reactions_per_level[0],
                                         .num_reactions_per_level_size = (size_t) «numReactionsPerLevel.size»};
                 lf_sched_init(
-<<<<<<< HEAD
-                    «targetConfig.workers»,
-=======
                     (size_t)_lf_number_of_workers,
->>>>>>> 87f8baba
                     &sched_params
                 );
             ''')
@@ -4155,12 +4137,6 @@
                 
         if (isFederated) {
             code.pr(CPreambleGenerator.generateFederatedDirective(targetConfig.coordination))
-<<<<<<< HEAD
-            // Handle target parameters.
-            // First, if there are federates, then ensure that threading is enabled.
-            targetConfig.threading = true
-            targetConfig.workers = CUtil.minThreadsToHandleInputPorts(federates)
-=======
             // If the program is federated, then ensure that threading is enabled.
             targetConfig.threading = true
             // Convey to the C runtime the required number of worker threads to 
@@ -4169,7 +4145,6 @@
                 "WORKERS_NEEDED_FOR_FEDERATE", 
                 CUtil.minThreadsToHandleInputPorts(federates).toString
             );
->>>>>>> 87f8baba
         }
         
         if (hasModalReactors) {
