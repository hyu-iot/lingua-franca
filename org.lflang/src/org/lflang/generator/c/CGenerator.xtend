--- conflicted
+++ resolved
@@ -62,13 +62,8 @@
 import org.lflang.federated.serialization.SupportedSerializers
 import org.lflang.generator.ActionInstance
 import org.lflang.generator.GeneratorBase
-<<<<<<< HEAD
-import org.lflang.generator.InvalidSourceException
+import org.lflang.generator.JavaGeneratorUtils
 import org.lflang.generator.ModeInstance
-import org.lflang.generator.MultiportInstance
-=======
-import org.lflang.generator.JavaGeneratorUtils
->>>>>>> d705e8f4
 import org.lflang.generator.ParameterInstance
 import org.lflang.generator.PortInstance
 import org.lflang.generator.ReactionInstance
@@ -3665,6 +3660,15 @@
                         «triggerStructName».period = «CGenerator.UNDEFINED_MIN_SPACING»;
                     «ENDIF»
                 ''')
+                
+                // Establish connection to enclosing mode
+                val mode = action.getMode(false)
+                if (mode !== null) {
+                    val modeRef = '''&«selfStructName(mode.parent)»->_lf__modes[«mode.parent.modes.indexOf(mode)»];'''
+                    pr(initializeTriggerObjects, '''«triggerStructName».mode = «modeRef»;''')
+                } else {
+                    pr(initializeTriggerObjects, '''«triggerStructName».mode = NULL;''')
+                }
             }
             triggerCount++
         }
@@ -3691,11 +3695,9 @@
                     _lf_timer_triggers[«timerCount»] = &«triggerStructName»;
                 ''')
                 timerCount++
-            }
-<<<<<<< HEAD
-            if (trigger instanceof Timer || trigger instanceof Action) {
+                
                 // Establish connection to enclosing mode
-                val mode = triggerInstance.getMode(false)
+                val mode = timer.getMode(false)
                 if (mode !== null) {
                     val modeRef = '''&«selfStructName(mode.parent)»->_lf__modes[«mode.parent.modes.indexOf(mode)»];'''
                     pr(initializeTriggerObjects, '''«triggerStructName».mode = «modeRef»;''')
@@ -3703,9 +3705,6 @@
                     pr(initializeTriggerObjects, '''«triggerStructName».mode = NULL;''')
                 }
             }
-            count++
-=======
->>>>>>> d705e8f4
             triggerCount++
         }
     }
@@ -4159,6 +4158,8 @@
         
         generateInitializeActionToken(instance.actions);
         generateSetDeadline(instance.reactions);
+        
+        generateModeStructure(instance);
 
         // Recursively generate code for the children.
         for (child : instance.children) {
@@ -4300,46 +4301,6 @@
                 }
             }
         }
-<<<<<<< HEAD
-        
-        // Initialize modes
-        val parentMode = instance.getMode(false);
-        // If this instance is enclosed in another mode
-        if (parentMode !== null) {
-            val parentModeRef = '''&«selfStructName(parentMode.parent)»->_lf__modes[«parentMode.parent.modes.indexOf(parentMode)»]'''
-            pr(initializeTriggerObjects, "// Setup relation to enclosing mode")
-            
-            // If this reactor does not have its own modes, all reactions must be linked to enclosing mode
-            if (instance.modes.empty) {
-                for (reaction : instance.reactions.indexed) {
-                    pr(initializeTriggerObjects, '''
-                        «selfStructName(reaction.value.parent)»->_lf__reaction_«reaction.key».mode = «parentModeRef»;
-                    ''')
-                }
-            } else { // Otherwise, only reactions outside modes must be linked and the mode state itself gets a parent relation
-                pr(initializeTriggerObjects, '''
-                    «nameOfSelfStruct»->_lf__mode_state.parent_mode = «parentModeRef»;
-                ''')
-                for (reaction : instance.reactions.filter[it.getMode(true) === null]) {
-                    pr(initializeTriggerObjects, '''
-                        «selfStructName(reaction.parent)»->_lf__reaction_«instance.reactions.indexOf(reaction)».mode = «parentModeRef»;
-                    ''')
-                }
-            }
-        }
-        // If this reactor has modes, register for mode change handling
-        if (!instance.modes.empty) {
-            pr(initializeTriggerObjects, '''
-                // Register for transition handling
-                _lf_modal_reactor_states[«modalReactorCount++»] = &«nameOfSelfStruct»->_lf__mode_state;
-            ''')
-        }
-        
-        // Handle children
-        for (child : instance.children) {
-            if (reactorBelongsToFederate(child, federate)) {
-                generateReactorInstance(child, federate)
-=======
     }
     
     /**
@@ -4387,7 +4348,6 @@
                         }
                     }
                 }
->>>>>>> d705e8f4
             }
         }
     }
@@ -4695,6 +4655,45 @@
                     «reactionStructName».deadline = «timeInTargetLanguage(deadline)»;
                 ''')
             }
+        }
+    }
+    
+    /**
+     * Generate code to initialize modes.
+     * @param instance The reactor instance.
+     */
+    private def void generateModeStructure(ReactorInstance instance) {
+        val parentMode = instance.getMode(false);
+        val nameOfSelfStruct = selfStructName(instance);
+        // If this instance is enclosed in another mode
+        if (parentMode !== null) {
+            val parentModeRef = '''&«selfStructName(parentMode.parent)»->_lf__modes[«parentMode.parent.modes.indexOf(parentMode)»]'''
+            pr(initializeTriggerObjects, "// Setup relation to enclosing mode")
+            
+            // If this reactor does not have its own modes, all reactions must be linked to enclosing mode
+            if (instance.modes.empty) {
+                for (reaction : instance.reactions.indexed) {
+                    pr(initializeTriggerObjects, '''
+                        «selfStructName(reaction.value.parent)»->_lf__reaction_«reaction.key».mode = «parentModeRef»;
+                    ''')
+                }
+            } else { // Otherwise, only reactions outside modes must be linked and the mode state itself gets a parent relation
+                pr(initializeTriggerObjects, '''
+                    «nameOfSelfStruct»->_lf__mode_state.parent_mode = «parentModeRef»;
+                ''')
+                for (reaction : instance.reactions.filter[it.getMode(true) === null]) {
+                    pr(initializeTriggerObjects, '''
+                        «selfStructName(reaction.parent)»->_lf__reaction_«instance.reactions.indexOf(reaction)».mode = «parentModeRef»;
+                    ''')
+                }
+            }
+        }
+        // If this reactor has modes, register for mode change handling
+        if (!instance.modes.empty) {
+            pr(initializeTriggerObjects, '''
+                // Register for transition handling
+                _lf_modal_reactor_states[«modalReactorCount++»] = &«nameOfSelfStruct»->_lf__mode_state;
+            ''')
         }
     }
         
