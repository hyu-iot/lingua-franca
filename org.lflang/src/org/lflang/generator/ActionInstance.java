--- conflicted
+++ resolved
@@ -26,11 +26,9 @@
 
 package org.lflang.generator;
 
-import org.lflang.JavaAstUtils;
 import org.lflang.TimeValue;
 import org.lflang.lf.Action;
 import org.lflang.lf.ActionOrigin;
-import org.lflang.lf.Parameter;
 
 /**
  * Instance of an action.
@@ -67,29 +65,10 @@
         }
         if (definition != null) {
             if (definition.getMinDelay() != null) {
-<<<<<<< HEAD
-                Parameter parm = definition.getMinDelay().getParameter();
-                if (parm != null) {
-                    this.minDelay = ASTUtils.getTimeValue(
-                            parent.initialParameterValue(parm).get(0));
-                } else {
-                    this.minDelay = ASTUtils.getTimeValue(definition.getMinDelay());
-                }
-            }
-            if (definition.getMinSpacing() != null) {
-                Parameter parm = definition.getMinSpacing().getParameter();
-                if (parm != null) {
-                    this.minSpacing = ASTUtils.getTimeValue(
-                            parent.initialParameterValue(parm).get(0));
-                } else {
-                    this.minSpacing = ASTUtils.getTimeValue(definition.getMinSpacing());
-                }
-=======
                 this.minDelay = parent.getTimeValue(definition.getMinDelay());
             }
             if (definition.getMinSpacing() != null) {
                 this.minSpacing = parent.getTimeValue(definition.getMinSpacing());
->>>>>>> 58c44863
             }
             if (definition.getOrigin() == ActionOrigin.PHYSICAL) {
                 physical = true;
