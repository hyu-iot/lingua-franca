/** A data structure for a reactor instance. */

/*************
Copyright (c) 2019, The University of California at Berkeley.

Redistribution and use in source and binary forms, with or without modification,
are permitted provided that the following conditions are met:

1. Redistributions of source code must retain the above copyright notice,
   this list of conditions and the following disclaimer.

2. Redistributions in binary form must reproduce the above copyright notice,
   this list of conditions and the following disclaimer in the documentation
   and/or other materials provided with the distribution.

THIS SOFTWARE IS PROVIDED BY THE COPYRIGHT HOLDERS AND CONTRIBUTORS "AS IS" AND ANY
EXPRESS OR IMPLIED WARRANTIES, INCLUDING, BUT NOT LIMITED TO, THE IMPLIED WARRANTIES OF
MERCHANTABILITY AND FITNESS FOR A PARTICULAR PURPOSE ARE DISCLAIMED. IN NO EVENT SHALL
THE COPYRIGHT HOLDER OR CONTRIBUTORS BE LIABLE FOR ANY DIRECT, INDIRECT, INCIDENTAL,
SPECIAL, EXEMPLARY, OR CONSEQUENTIAL DAMAGES (INCLUDING, BUT NOT LIMITED TO,
PROCUREMENT OF SUBSTITUTE GOODS OR SERVICES; LOSS OF USE, DATA, OR PROFITS; OR BUSINESS
INTERRUPTION) HOWEVER CAUSED AND ON ANY THEORY OF LIABILITY, WHETHER IN CONTRACT,
STRICT LIABILITY, OR TORT (INCLUDING NEGLIGENCE OR OTHERWISE) ARISING IN ANY WAY OUT OF
THE USE OF THIS SOFTWARE, EVEN IF ADVISED OF THE POSSIBILITY OF SUCH DAMAGE.
***************/

package org.lflang.generator

import java.util.ArrayList
import java.util.LinkedHashMap
import java.util.LinkedHashSet
import java.util.LinkedList
import java.util.List
import java.util.Set
import org.eclipse.xtend.lib.annotations.Accessors
import org.lflang.ASTUtils
import org.lflang.ErrorReporter
import org.lflang.generator.TriggerInstance.BuiltinTriggerVariable
import org.lflang.lf.Action
import org.lflang.lf.Connection
import org.lflang.lf.Input
import org.lflang.lf.Instantiation
import org.lflang.lf.Output
import org.lflang.lf.Parameter
import org.lflang.lf.Port
import org.lflang.lf.Reaction
import org.lflang.lf.Reactor
import org.lflang.lf.Timer
import org.lflang.lf.TriggerRef
import org.lflang.lf.Value
import org.lflang.lf.VarRef
import org.lflang.lf.Variable
import org.lflang.lf.WidthSpec

import static extension org.lflang.ASTUtils.*

/**
 * Representation of a runtime instance of a reactor.
 * For the main reactor, which has no parent, once constructed,
 * this object represents the entire Lingua Franca program.
 * The constructor analyzes the graph of dependencies between
 * reactions and throws exception if this graph is cyclic.
 *
 * @author{Marten Lohstroh <marten@berkeley.edu>}
 * @author{Edward A. Lee <eal@berkeley.edu>}
 */
class ReactorInstance extends NamedInstance<Instantiation> {
    
    /**
     * Create a new instantiation hierarchy that starts with the given top-level reactor.
     * @param reactor The top-level reactor.
     * @param reporter The error reporter.
     */
    new(Reactor reactor, ErrorReporter reporter) {
        this(ASTUtils.createInstantiation(reactor), null, reporter, -1, null)
    }

    /**
     * Create a new instantiation hierarchy that starts with the given top-level reactor
     * but only creates contained reactors up to the specified depth.
     * @param reactor The top-level reactor.
     * @param reporter The error reporter.
     * @param desiredDepth The depth to which to go, or -1 to construct the full hierarchy.
     */
    new(Reactor reactor, ErrorReporter reporter, int desiredDepth) {
        this(ASTUtils.createInstantiation(reactor), null, reporter, desiredDepth, null)
    }

    /**
     * Create a new instantiation hierarchy that starts with the given reactor.
     * @param reactor The top-level reactor.
     * @param reporter The error reporter.
     * @param unorderedReactions A list of reactions that should be treated as unordered.
     */
    new(Reactor reactor, ErrorReporter reporter, Set<Reaction> unorderedReactions) {
        this(ASTUtils.createInstantiation(reactor), null, reporter, -1, unorderedReactions)
    }
    
    /** The reactor definition in the AST. */
    public final Reactor reactorDefinition
    
    public final boolean recursive
        
    /**
     * Check for dangling connections and report a warning if there are some.
     * Dangling connections occur when the left and right widths of a connection
     * do not match.
     */
    def checkForDanglingConnections() {
        // FIXME identifies only dangling inputs
        // First, check that each bank index is either 0 (allowed for sources)
        // or equals the width of the bank, meaning all banks were used.
        for (portReference : nextBankTable.keySet) {
            var nextBank = nextBankTable.get(portReference)
            var reactor = this
            if (portReference.container !== null) {
                reactor = getChildReactorInstance(portReference.container)
            }
            // The reactor should be a bank.
            if (nextBank != 0 && nextBank < reactor.bankMembers.size) {
                // Not all the bank members were used.
                reporter.reportWarning(portReference, "Not all bank members are connected.")
            }
        }
        // Next, check multiports.
        for (portInstance : nextPortTable.keySet) {
            var nextPort = nextPortTable.get(portInstance)
            // This port may or may not be a multiport.
            if (portInstance instanceof MultiportInstance) {
                if (nextPort != 0 && nextPort < portInstance.width) {
                    // Not all the ports were used.
                    reporter.reportWarning(portInstance.parent.definition,
                            "Not all multiport input channels are connected.")
                }
            }
        }
    }
    
    /**
     * Populate destinations map and the connectivity information in the port instances.
     * Note that this can only happen _after_ the children and port instances have been created.
     * Unfortunately, we have to do some complicated things here
     * to support multiport-to-multiport, multiport-to-bank,
     * and bank-to-multiport communication.  The principle being followed is:
     * in each connection statement, for each port instance on the left,
     * as obtained by the nextPort() function, connect to the next available
     * port on the right, as obtained by the nextPort() function.
     */
    def establishPortConnections() {
        for (connection : reactorDefinition.allConnections) {
            // For each connection, start fresh with any banks and multiports on the left or right.
            nextBankTable.clear()
            nextPortTable.clear()
            
            var leftPort = connection.leftPorts.get(0)
            var leftPortCount = 1
            for (rightPort : connection.rightPorts) {
                var rightPortInstance = nextPort(rightPort)
                while (rightPortInstance !== null) {
                    var leftPortInstance = nextPort(leftPort)
                    if (leftPortInstance === null) {
                        // We have run out of left ports. We may have also run out of
                        // right ports, so get a new left port only if there is one.
                        // We do not rely on the validator to ensure that the connection is balanced.
                        if (leftPortCount < connection.leftPorts.length) {
                            leftPort = connection.leftPorts.get(leftPortCount++)
                            leftPortInstance = nextPort(leftPort)
                        } else {
                            // If left ports are to be iterated, then start over here.
                            if (connection.isIterated) {
                                leftPort = connection.leftPorts.get(0)
                                // The left port may be in a bank.
                                if (leftPort.container !== null) {
                                    val reactor = getChildReactorInstance(leftPort.container)
                                    if (reactor !== null && reactor.bankMembers !== null) {
                                        for (bankReactor : reactor.bankMembers) {
                                            // Also reset the bank index.
                                            nextBankTable.put(leftPort, 0)
                                            // Since we are starting over with the bank, need to
                                            // remove all portInstances in each bank reactor that
                                            // match the left port.
                                            var portInstance = bankReactor.lookupPortInstance(leftPort.variable as Port)
                                            nextPortTable.remove(portInstance)
                                        }
                                    }
                                }
                                leftPortCount = 1
                                leftPortInstance = nextPort(leftPort)
                            } else {
                                leftPortInstance = null
                                reporter.reportWarning(rightPort, "Unconnected ports on the right.")
                            }
                        }
                    }
                    // Do not make a connection if there is no new left port.
                    if (leftPortInstance !== null) {
                        connectPortInstances(connection, leftPortInstance, rightPortInstance)
                    }
                    rightPortInstance = nextPort(rightPort)
                }
                // At this point, rightPortInstance is null.
                // Go to the next right port if there is one.
            }
            // We are out of right ports.
            // Make sure we are out of left ports also.
            if (nextPort(leftPort) !== null || leftPortCount < connection.leftPorts.length - 1) {
                reporter.reportWarning(leftPort, "Source is wider than the destination. Outputs will be lost.")
            }
        }
    }
    
    /**
     * Given a VarRef for either the left or the right side of a connection
     * statement within this reactor instance, return the next available port instance
     * for that connection. If there are no more available ports, return null.
     * 
     * This handles parallel connections like `a.out, b.out -> c.in, d.in`.
     * Each VarRef on each side may also refer to a port of this reactor, as in
     * `in1, in2 -> b.in`.
     * To realize such connection statements, make connections until one side or
     * the other of the connection statement causes this method to return null,
     * then proceed to the next port on that side.
     * 
     * If the reactor is not a bank of reactors and the
     * port is not a multiport, then the returned port instance will simply
     * be the port referenced, which may be a port of this reactor or a port
     * of a contained reactor, unless that same port was returned by the previous
     * invocation of this method, in which case the returned value will be null.
     * 
     * If the port is a multiport, then this method will iterate through the ports
     * in the multiport, returning a new port each time it is called, until all ports
     * in the multiport have been returned. Then it will return null.
     * 
     * If the reactor is a bank of reactors, then this method will iterate through
     * the bank, returning a new port each time it is called, until all ports in all
     * banks are exhausted, at which time it will return null.
     * 
     * In all cases, upon returning null, if the port is source of data (an input port of
     * this reactor or an output port of a contained reactor), then this will reset the
     * state so that on the next call the first port will again be returned.
     * This allows source ports to be reused, multicasting their outputs.
     * If the port is not a source of data, no reset occurs because it is not
     * legal to make multiple connections to a sink port, whereas it is legal for
     * a source connection. All subsequent calls will return null.
     * 
     * @param portReference The port reference in the connection.
     */
    def PortInstance nextPort(VarRef portReference) {
        // First, figure out which reactor we are dealing with.
        // The reactor we want is the container of the port.
        // It may be a bank, in which case we want next available
        // bank member for the specified port.
        // If the port reference has no container, then the reactor is this one,
        // or if this one is a bank, the next available bank member.
        var reactor = this
        if (portReference.container !== null) {
            reactor = getChildReactorInstance(portReference.container)
            // The above will be null only if there is an error in the code.
            // Tolerate this so that diagram synthesis can complete, but
            // do not return a next port.
            if (reactor === null) {
                return null
            }
        }
        // The reactor may be a bank, in which case, we will also need
        // the member reactor within the bank.
        var memberReactor = reactor
        var bankIdx = -1 // Indicator that this reactor is not a bank.
        if (reactor.bankMembers !== null) {
            // It is a bank.
            bankIdx = nextBankTable.get(portReference)?:0
            // If the bank is exhausted, return null.
            if (bankIdx >= reactor.bankMembers.size) {
                // If it is a source, reset the bank counter.
                if (portReference.isSource) {
                    nextBankTable.put(portReference, 0)
                }
                return null
            }
            memberReactor = reactor.bankMembers.get(bankIdx)
        }
        var portInstance = null as PortInstance
        if (portReference.variable instanceof Port) {
            portInstance = memberReactor.lookupPortInstance(portReference.variable as Port)
        }
        if (portInstance === null) {
            reporter.reportError(portReference, "No such port.")
            return null
        }
        
        // If the port is a multiport, then retrieve the next available port.
        if (portInstance instanceof MultiportInstance) {
            // Do not allow width 0 multiports.
            if (portInstance.width === 0) {
                reporter.reportError(portReference, "Multiport of width zero is not allowed")
                return null
            }
            var portIndex = nextPortTable.get(portInstance)?:0

            if (portIndex >= portInstance.width) {
                // Multiport is exhausted. Will return null unless it's in a bank.
                // If this port is a source, reset port index to allow multicast.
                if (portReference.isSource) {
                    nextPortTable.put(portInstance, 0)
                }
                // If this is a bank, move to the next bank element.
                if (reactor.bankMembers !== null) {
                    bankIdx++
                    nextBankTable.put(portReference, bankIdx)
                    if (bankIdx >= reactor.bankMembers.size) {
                        // Bank is exhausted as well. Will return null.
                        // If this port is a source, reset the bank index.
                        if (portReference.isSource) {
                            nextBankTable.put(portReference, 0)
                        }
                        return null
                    }
                    // Get the bank member reactor.
                    memberReactor = reactor.bankMembers.get(bankIdx)
                    // Have a new port instance.
                    portInstance = memberReactor.lookupPortInstance(portReference.variable as Port)
                    // This should also be a multiport.
                    nextPortTable.put(portInstance, 1)
                    return (portInstance as MultiportInstance).getInstance(0)
                } else {
                    // Not a bank. Will return null.
                    return null
                }
            } else {
                // Multiport is not exhausted.
                nextPortTable.put(portInstance, portIndex + 1)
                return (portInstance as MultiportInstance).getInstance(portIndex)
            }
        } else {
            // The port is not a multiport.
            // If it is a bank, increment the bank counter.
            if (reactor.bankMembers !== null) {
                nextBankTable.put(portReference, bankIdx + 1)
            }
            var portIndex = nextPortTable.get(portInstance)?:0
            if (portIndex > 0) {
                // Port has been used.
                // If it is a source, reset the nextPortTable so it can be reused.
                if (portReference.isSource) {
                    nextPortTable.put(portInstance, 0)
                }
                return null
            }
            nextPortTable.put(portInstance, 1)
            return portInstance
        }
    }
    
    /**
     * Return true if the specified variable reference is a source of data.
     * It is a source of data if it is an output port of a contained reactor
     * or an input port of the current reactor.
     */
    def isSource(VarRef portReference) {
        (portReference.variable instanceof Output && portReference.container !== null)
        || (portReference.variable instanceof Input && portReference.container === null)
    }
    
    /**
     * Connect the given left port instance to the given right port instance.
     * These are both assumed to be single ports, not multiports.
     * @param connection The connection statement creating this connection.
     * @param srcInstance The source instance (the left port).
     * @param dstInstance The destination instance (the right port).
     */
    def connectPortInstances(Connection connection, PortInstance srcInstance, PortInstance dstInstance) {
        srcInstance.dependentPorts.add(dstInstance)
        if (dstInstance.dependsOnPort !== null && dstInstance.dependsOnPort !== srcInstance) {
            reporter.reportError(
                connection,
                "dstInstance port " + dstInstance.getFullName + " is already connected to " +
                    dstInstance.dependsOnPort.getFullName
            )
            return
        }
        dstInstance.dependsOnPort = srcInstance
        var dstInstances = this.destinations.get(srcInstance)
        if (dstInstances === null) {
            dstInstances = new LinkedHashSet<PortInstance>()
            this.destinations.put(srcInstance, dstInstances)
        }
        dstInstances.add(dstInstance)
        
        var destTable = connectionTable.get(srcInstance)
        if (destTable === null) {
            destTable = new LinkedHashMap<PortInstance,Connection>()
            connectionTable.put(srcInstance, destTable)
        }
        destTable.put(dstInstance, connection)
        
        // The diagram package needs to know, for each single port
        // or multiport (not the ports within the multiport), which
        // other single ports or multiports they are connected to.
        // Record that here.
        var src = srcInstance.multiport as PortInstance;
        if (src === null) src = srcInstance; // Not in a multiport.
        
        var dst = dstInstance.multiport as PortInstance;
        if (dst === null) dst = dstInstance; // Not in a multiport.

        // The following is support for the diagram visualization.
        // The source may be at a bank index greater than 0.
        // For visualization, this needs to be converted to the source
        // at bank 0, because only that one is rendered.
        // We want the rendering to represent all connections.
        if (src.isOutput && src.parent.bankIndex > 0) {
            // Replace the source with the corresponding port instance
            // at bank index 0.
            val newParent = src.parent.bankMaster.bankMembers.get(0)
            val name = src.name
            src = newParent.outputs.findFirst [ it.name.equals(name) ]
        }

        var links = connections.get(connection);
        if (links === null) {
            links = new LinkedHashMap<PortInstance,LinkedHashSet<PortInstance>>();
            connections.put(connection, links);
        }
        var destinations = links.get(src);
        if (destinations === null) {
            destinations = new LinkedHashSet<PortInstance>();
            links.put(src, destinations);
        }
        // The destination may be at a bank index greater than 0.
        // For visualization, this needs to be converted to the destination
        // at bank 0, because only that one is rendered.
        // We want the rendering to represent all connections.
        if (dst.isInput && dst.parent.bankIndex > 0) {
            // Replace the destination with the corresponding port instance
            // at bank index 0.
            val newParent = dst.parent.bankMaster.bankMembers.get(0)
            val name = dst.name
            dst = newParent.inputs.findFirst [ it.name.equals(name) ]
        }
        destinations.add(dst);
    }
    
    /**
     * Return the Connection that created the link between the specified source
     * and destination, or null if there is no such link.
     */
    def Connection getConnection(PortInstance source, PortInstance destination) {
        var table = connectionTable.get(source)
        if (table !== null) {
            return table.get(destination)
        }
        return null
    }
    
    /** 
     * Override the base class to return the uniqueID of the bank rather
     * than this member of the bank, if this is a member of a bank of reactors.
     * 
     * @return An identifier for this instance that is guaranteed to be
     *  unique within the top-level parent.
     */
    override uniqueID() {
        if (this.bank !== null) {
            return this.bank.uniqueID
        }
        return super.uniqueID
    }

    // ////////////////////////////////////////////////////
    // // Public fields.
    
    /** The action instances belonging to this reactor instance. */
    public val actions = new LinkedList<ActionInstance>
    
    /** 
     * The contained reactor instances, in order of declaration.
     * For banks of reactors, this includes both the bank definition
     * Reactor (which has bankIndex == -2) followed by each of the
     * bank members (which have bankIndex >= 0).
     */
    public val LinkedList<ReactorInstance> children = new LinkedList<ReactorInstance>()

    /** A map from sources to destinations as specified by the connections
     *  of this reactor instance. Note that this is redundant, because the same
     *  information is available in the port instances of this reactor and its
     *  children, but it is sometimes convenient to have it collected here.
     */
    public val LinkedHashMap<PortInstance, LinkedHashSet<PortInstance>> destinations = new LinkedHashMap();

    /** The input port instances belonging to this reactor instance. */
    public val inputs = new LinkedList<PortInstance>

    /** The output port instances belonging to this reactor instance. */
    public val outputs = new LinkedList<PortInstance>

    /** The parameters of this instance. */
    public val parameters = new LinkedList<ParameterInstance>

    /** List of reaction instances for this reactor instance. */
    public val reactions = new LinkedList<ReactionInstance>();

    /** The timer instances belonging to this reactor instance. */
    public val timers = new LinkedList<TimerInstance>

    // ////////////////////////////////////////////////////
    // // Public methods.
    
    /** 
     * Override the base class to append [index] if this reactpr
     * is in a bank of reactors.
     * 
     * @return The full name of this instance.
     */
    override String getName() {
        var result = this.definition.name
        if (this.bankIndex >= 0) {
            result += "[" + this.bankIndex + "]"
        }
        if (result === null) return "";
        result
    }

    /** 
     * Return the instance of a child rector created by the specified
     * definition or null if there is none.
     * 
     * @param definition The definition of the child reactor ("new" statement).
     * 
     * @return The instance of the child reactor or null if there is no
     *  such "new" statement.
     */
    def getChildReactorInstance(Instantiation definition) {
        for (child : this.children) {
            if (child.definition === definition) {
                return child
            }
        }
        null
    }

    /** 
     * Return the trigger instances (input ports, timers, and actions
     * that trigger reactions) belonging to this reactor instance.
     * 
     * @return The trigger instances belonging to this reactor instance.
     */
    def getTriggers() {
        var triggers = new LinkedHashSet<TriggerInstance<? extends Variable>>
        for (reaction : this.reactions) {
            triggers.addAll(reaction.triggers)
        }
        return triggers
    }

    /** 
     * Return the trigger instances (input ports, timers, and actions
     * that trigger reactions) together the ports that the reaction reads
     * but that don't trigger it.
     * 
     * @return The trigger instances belonging to this reactor instance.
     */
    def getTriggersAndReads() {
        var triggers = new LinkedHashSet<TriggerInstance<? extends Variable>>
        for (reaction : this.reactions) {
            triggers.addAll(reaction.triggers)
            triggers.addAll(reaction.reads)
        }
        return triggers
    }
        
    /**
     * Given a parameter definition for this reactor, return the initial value
     * of the parameter. If the parameter is overridden when instantiating
     * this reactor or any of its containing reactors, use that value.
     * Otherwise, use the default value in the reactor definition.
     * 
     * The returned list of Value objects is such that each element is an
     * instance of Time, String, or Code, never Parameter.
     * For most uses, this list has only one element, but parameter
     * values can be lists of elements, so the returned value is a list.
     * 
     * @param parameter The parameter definition (a syntactic object in the AST).
     * 
     * @return A list of Value objects, or null if the parameter is not found.
     *  Return an empty list if no initial value is given.
     *  Each value is an instance of Literal if a literal value is given,
     *  a Time if a time value was given, or a Code, if a code value was
     *  given (text in the target language delimited by {= ... =}
     */
    def List<Value> initialParameterValue(Parameter parameter) {
        return ASTUtils.initialValue(parameter, instantiations());
    }

    /**
     * Given a parameter definition for this reactor, return the initial integer
     * value of the parameter. If the parameter is overridden when instantiating
     * this reactor or any of its containing reactors, use that value.
     * Otherwise, use the default value in the reactor definition.
     * If the parameter cannot be found or its value is not an integer, return null.
     * 
     * @param parameter The parameter definition (a syntactic object in the AST).
     * 
     * @return An integer value or null.
     */
    def Integer initialIntParameterValue(Parameter parameter) {
        return ASTUtils.initialValueInt(parameter, instantiations());
    }

    /**
     * Return a list of Instantiation objects such that the first object
     * is the AST instantiation that created this reactor instance, the
     * second is the AST instantiation that created the containing
     * reactor instance, and so on until there are no more containing
     * reactor instances. This will return an empty list if this
     * reactor instance is at the top level (is main).
     */
    def List<Instantiation> instantiations() {
        if (_instantiations === null) {
            _instantiations = new LinkedList<Instantiation>();
            if (definition !== null) {
                _instantiations.add(definition);
                if (parent !== null) {
                    _instantiations.addAll(parent.instantiations());
                }
            }
        }
        return _instantiations;
    }
    
    /**
     * {@inheritDoc}
     */
    override ReactorInstance root() {
        if (parent !== null) {
            return parent.root()
        } else {
            return this
        }
    }
    
    /**
     * Returns whether this is a main or federated reactor.
     * @return true if reactor definition is marked as main or federated, false otherwise.
     */
    def boolean isMainOrFederated() {
        val defn = this.reactorDefinition
        return defn !== null && (defn.isMain || defn.isFederated)
    }
    
    /** Return a descriptive string. */
    override toString() {
        "ReactorInstance " + getFullName
    }

    /** 
     * Return the set of all ports that receive data from the 
     * specified source. This includes inputs and outputs at the same level 
     * of hierarchy and input ports deeper in the hierarchy.
     * It does not include inputs or outputs up the hierarchy (i.e., ones
     * that are reached via any output port that it does return).
     * If the argument is an input port, then it is included in the result.
     * No port will appear more than once in the result.
     * 
     * @param source An output or input port.
     */
    def transitiveClosure(PortInstance source) {
        var result = new LinkedHashSet<PortInstance>();
        transitiveClosure(source, result);
        result
    }
    

    /**
     * Returns the startup trigger or create a new one if none exists.
     */
    def getOrCreateStartup(TriggerRef trigger) {
        if (startupTrigger === null) {
            startupTrigger = new TriggerInstance(TriggerInstance.BuiltinTrigger.STARTUP, trigger, this)
        }
        return startupTrigger
    }
    
    /**
     * Returns the shutdown trigger or create a new one if none exists.
     */
    def getOrCreateShutdown(TriggerRef trigger) {
        if (shutdownTrigger === null) {
            shutdownTrigger = new TriggerInstance(TriggerInstance.BuiltinTrigger.SHUTDOWN, trigger, this)
        }
        return shutdownTrigger
    }
    
    ///////////////////////////////////////////////////
    //// Methods for finding instances in this reactor given an AST node.
    
    /** Return the action instance within this reactor 
     *  instance corresponding to the specified action reference.
     *  @param action The action as an AST node.
     *  @return The corresponding action instance or null if the
     *   action does not belong to this reactor.
     */
    def ActionInstance lookupActionInstance(Action action) {
        for (actionInstance : actions) {
            if (actionInstance.name.equals(action.name)) {
                return actionInstance
            }
        }
    }

    /** 
     * Given a parameter definition, return the parameter instance
     * corresponding to that definition, or null if there is
     * no such instance.
     * @param parameter The parameter definition (a syntactic object in the AST).
     * @return A parameter instance, or null if there is none.
     */
    def ParameterInstance lookupParameterInstance(Parameter parameter) {
        return this.parameters.findFirst [
            it.definition === parameter
        ]
    }
    
    /** 
     * Given a port definition, return the port instance
     * corresponding to that definition, or null if there is
     * no such instance.
     * @param port The port definition (a syntactic object in the AST).
     * @return A port instance, or null if there is none.
     */
    def PortInstance lookupPortInstance(Port port) {
        // Search one of the inputs and outputs sets.
        var LinkedList<PortInstance> ports = null
        if (port instanceof Input) {
            ports = this.inputs
        } else if (port instanceof Output) {
            ports = this.outputs
        }
        for (portInstance : ports) {
            if (portInstance.definition === port) {
                return portInstance
            }
        }
        null
    }

    /** Given a reference to a port belonging to this reactor
     *  instance, return the port instance.
     *  Return null if there is no such instance.
     *  @param reference The port reference.
     *  @return A port instance, or null if there is none.
     */
    def lookupPortInstance(VarRef reference) {
        if (!(reference.variable instanceof Port)) {
            // Trying to resolve something that is not a port
            return null
        }
        if (reference.container === null) {
            // Handle local reference
            return lookupPortInstance(reference.variable as Port)
        } else {
            // Handle hierarchical reference
            var containerInstance = this.
                getChildReactorInstance(reference.container)
            if (containerInstance === null) return null
            return containerInstance.lookupPortInstance(reference.variable as Port)
        }
    }

    /** Return the reaction instance within this reactor 
     *  instance corresponding to the specified reaction.
     *  @param reaction The reaction as an AST node.
     *  @return The corresponding reaction instance or null if the
     *   reaction does not belong to this reactor.
     */
    def lookupReactionInstance(Reaction reaction) {
        for (reactionInstance : reactions) {
            if (reactionInstance.definition === reaction) {
                return reactionInstance
            }
        }
    }
    
    /**
     * Return the reactor instance within this reactor
     * that has the specified instantiation. Note that this
     * may be a bank of reactors.
     */
    def lookupReactorInstance(Instantiation instantiation) {
        for (reactorInstance : children) {
            if (reactorInstance.definition === instantiation) {
                return reactorInstance
            }
        }
    }
    
    /** Return the timer instance within this reactor 
     *  instance corresponding to the specified timer reference.
     *  @param timer The timer as an AST node.
     *  @return The corresponding timer instance or null if the
     *   timer does not belong to this reactor.
     */
    def lookupTimerInstance(Timer timer) {
        for (timerInstance : timers) {
            if (timerInstance.name.equals(timer.name)) {
                return timerInstance
            }
        }
    }

    
    ///////////////////////////////////////////////////
    //// Methods for getting widths of ports and banks

    /**
     * For the specified width specification, return the width.
     * This may be for a bank of reactors within this reactor instance or
     * for a port of this reactor instance. If the argument is null, there
     * is no width specification, so return 1. Otherwise, evaluate the
     * width value by determining the value of any referenced parameters.
     * 
     * @param widthSpec The width specification.
     * 
     * @return The width, or -1 if it cannot be determined.
     */
    def width(WidthSpec widthSpec) {
        if (widthSpec.eContainer instanceof Instantiation && parent !== null) {
            // We need the instantiations list of the containing reactor,
            // not this one.
            return ASTUtils.width(widthSpec, parent.instantiations());
        }
        return ASTUtils.width(widthSpec, instantiations());
    }
    
    /**
     * Returns true if this is a bank of reactors.
     * @return true if a reactor is a bank, false otherwise
     */
    def isBank() {
        // FIXME magic number
        return bankIndex == -2
    }
    
    /**
     * If this reactor is in a bank of reactors, return the reactor instance
     * representing the bank. Otherwise, return null.
     */
    def getBankMaster() {
        return bank;
    }
    
    /**
     * Return the size of this bank.
     * @return actual bank size or -1 if this is not a bank master.
     */
    def int getBankSize() {
        if (bankMembers !== null) {
            return bankMembers.size
        }
        return -1
    }
    
    /**
     * Return the index of this reactor within a bank, or -1 if it
     * it is not within a bank, or -2 if it is itself the placeholder
     * for a bank.
     */
    def getBankIndex() {
        bankIndex
    }
    
    /**
     * Return the members of this bank, or null if there are none.
     * @return actual bank size or -1 if this is not a bank master.
     */
    def getBankMembers() {
        bankMembers
    }
    
    /**
     * Return a parameter matching the specified name if the reactor has one
     * and otherwise return null.
     * @param name The parameter name.
     */
    def ParameterInstance getParameter(String name) {
        for (parameter: parameters) {
            if (parameter.name.equals(name)) {
                return parameter;
            }
        }
        return null;
    }

    //////////////////////////////////////////////////////
    //// Protected fields.
    
    /**
     * The LF syntax does not currently support declaring reactions unordered,
     * but unordered reactions are created in the AST transformations handling
     * federated communication and after delays. Unordered reactions can execute
     * in any order and concurrently even though they are in the same reactor.
     * FIXME: Remove this when the language provides syntax.
     */
    protected var Set<Reaction> unorderedReactions = new LinkedHashSet()

    /**
     * If this reactor is in a bank of reactors, then this member
     * refers to the reactor instance defining the bank.
     */
    protected ReactorInstance bank = null
    
    /** 
     * If this reactor instance is a placeholder for a bank of reactors,
     * as created by the new[width] ReactorClass() syntax, then this
     * list will be non-null and will contain the reactor instances in 
     * the bank.
     */
    protected List<ReactorInstance> bankMembers = null
    
    /** 
     * If this reactor is in a bank of reactors, its index, otherwise, -1
     * for an ordinary reactor and -2 for a placeholder for a bank of reactors.
     */
    @Accessors(PUBLIC_GETTER)
    protected int bankIndex = -1

    /** The generator that created this reactor instance. */
    protected ErrorReporter reporter // FIXME: This accumulates a lot of redundant references
    
    /** The startup trigger. Null if not used in any reaction. */
    @Accessors(PUBLIC_GETTER)
    protected var TriggerInstance<BuiltinTriggerVariable> startupTrigger = null
    
    /** The startup trigger. Null if not used in any reaction. */
    @Accessors(PUBLIC_GETTER)
    protected var TriggerInstance<BuiltinTriggerVariable> shutdownTrigger = null

    // ////////////////////////////////////////////////////
    // // Protected methods

    /** Create all the reaction instances of this reactor instance
     *  and record the dependencies and antidependencies
     *  between ports, actions, and timers and reactions.
     *  This also records the dependencies between reactions
     *  that follows from the order in which they are defined.
     */
    protected def createReactionInstances() {
        var reactions = this.reactorDefinition.allReactions
        if (this.reactorDefinition.reactions !== null) {
            
            var count = 0

            // Check for startup and shutdown triggers.
            for (Reaction reaction : reactions) {
                // Create the reaction instance.
                var reactionInstance = new ReactionInstance(reaction, this,
                    unorderedReactions.contains(reaction), count++)
                
                // Add the reaction instance to the map of reactions for this
                // reactor.
                this.reactions.add(reactionInstance);
            }
        }
    }

    /** Add to the specified destinations set all ports that receive data from the 
     *  specified source. This includes inputs and outputs at the same level 
     *  of hierarchy and input ports deeper in the hierarchy.
     *  It does not include inputs or outputs up the hierarchy (i.e., ones
     *  that are reached via any output port that it does return).
     *  @param source A port belonging to this reaction instance or one
     *   of its children.
     *  @param destinations The set of destinations to populate.
     */
    protected def void transitiveClosure(
            PortInstance source,
            LinkedHashSet<PortInstance> destinations
    ) {
        // Check that the specified port belongs to this reactor or one of its children.
        // The following assumes that the main reactor has no ports, or else
        // a NPE will occur.
        if (source.parent !== this && source.parent.parent !== this) {
            throw new Exception(
                "Internal error: port " + source + " does not belong to " +
                    this + " nor any of its children."
            )
        }
        // If the port is a multiport, then iterate over its contained ordinary ports instead.
        if (source instanceof MultiportInstance) {
            for (port : source.instances) {
                transitiveClosure(port, destinations)
            }
        } else {
            // The port is not a multiport.
            // If the port is an input port, then include it in the result.
            if (source.isInput) {
                destinations.add(source)
            }
            var localDestinations = this.destinations.get(source)

            if (localDestinations !== null) {
                for (destination : localDestinations) {
                    if (destination instanceof MultiportInstance) {
                        destinations.addAll(destination.instances)
                    } else {
                        destinations.add(destination)
                        if (destination.isInput) {
                            // Destination may have further destinations lower in the hierarchy.
                            destination.parent.transitiveClosure(destination, destinations)
                        } else if (destination.parent.parent !== null) {
                            // Destination may have further destinations higher in the hierarchy.
                            destination.parent.parent.transitiveClosure(destination, destinations)
                        }
                    }
                }
            }
        }
    }

    /** Collect all reactions that have not been assigned a level and
     *  return the list.
     *  @param reactor The reactor for which to check reactions.
     *  @param result The list to add reactions to.
     *  @return The list of reactions without levels.
     */
    protected def LinkedList<ReactionInstance> reactionsWithoutLevels(
        ReactorInstance reactor,
        LinkedList<ReactionInstance> result
    ) {
        for (reaction : reactor.reactions) {
            if (reaction.level < 0) {
                result.add(reaction)
            }
        }
        for (child : reactor.children) {
            reactionsWithoutLevels(child, result)
        }
        result
    }
    
    ////////////////////////////////////////
    //// Private constructors
    
    /**
     * Create reactor instance resulting from the specified top-level instantiation.
     * @param instance The Instance statement in the AST.
     * @param parent The parent, or null for the main rector.
     * @param reporter The error reporter.
     * @param desiredDepth The depth to which to expand the hierarchy.
     * @param unorderedReactions A list of reactions that should be treated as unordered.
     */
<<<<<<< HEAD
    private new(Instantiation definition, ReactorInstance parent, ErrorReporter reporter, int desiredDepth) {
        // If the reactor is being instantiated with new[width], then pass -2
        // to the constructor, otherwise pass -1.
        this(definition, parent, reporter, (definition.widthSpec !== null)? -2 : -1, 0, desiredDepth)
=======
    private new(
        Instantiation definition, 
        ReactorInstance parent, 
        ErrorReporter generator, 
        int desiredDepth,
        Set<Reaction> unorderedReactions
    ) {
        // If the reactor is being instantiated with new[width], then pass -2
        // to the constructor, otherwise pass -1.
        this(
            definition, 
            parent, 
            generator, 
            (definition.widthSpec !== null)? -2 : -1, 
            0, 
            desiredDepth,
            unorderedReactions
        )
>>>>>>> 8697437b
    }

    /**
     * Create a runtime instance from the specified definition
     * and with the specified parent that instantiated it.
     * @param instance The Instance statement in the AST.
     * @param parent The parent, or null for the main rector.
     * @param generator The generator (for error reporting).
     * @param reactorIndex -1 for an ordinary reactor, -2 for a
     *  placeholder for a bank of reactors, or the index of the
     *  reactor in a bank of reactors otherwise.
     * @param depth The depth of this reactor in the hierarchy.
     * @param desiredDepth The depth to which to expand the hierarchy.
     * @param unorderedReactions A list of reactions that should be treated as unordered.
     *  It can be passed as null.
     */
    private new(
            Instantiation definition, 
            ReactorInstance parent,
            ErrorReporter reporter,
            int reactorIndex,
            int depth,
            int desiredDepth,
            Set<Reaction> unorderedReactions) {
        super(definition, parent)
        this.reporter = reporter
        this.bankIndex = reactorIndex
        this.reactorDefinition = definition.reactorClass.toDefinition
        this.depth = depth
        if (unorderedReactions !== null) {
            this.unorderedReactions = unorderedReactions;
        }
        
        // check for recursive instantiation
        var currentParent = parent
        var foundSelfAsParent = false
        do {
            if (currentParent !== null) {
                if (currentParent.reactorDefinition === this.reactorDefinition) {
                    foundSelfAsParent = true
                    currentParent = null // break
                } else {
                    currentParent = currentParent.parent
                }
            }
        } while(currentParent !== null)
        this.recursive = foundSelfAsParent
        if (recursive) {
            reporter.reportError(definition, "Recursive reactor instantiation.")
        }
        
        // If this reactor is actually a bank of reactors, then instantiate
        // each individual reactor in the bank and skip the rest of the
        // initialization for this reactor instance.
        if (reactorIndex === -2) {
            // If the bank width is variable, then we have to wait until the first connection
            // before instantiating the children.
            var width = width(definition.widthSpec)
            if (width > 0) {
                this.bankMembers = new ArrayList<ReactorInstance>(width)
                for (var index = 0; index < width; index++) {
                    var childInstance = new ReactorInstance(
                        definition, parent, reporter, index, depth, desiredDepth, this.unorderedReactions
                    )
                    this.bankMembers.add(childInstance)
                    childInstance.bank = this
                    childInstance.bankIndex = index
                }
            } else {
                reporter.reportError(definition, "Cannot infer width.")
            }
            return
        }
        
        // If the reactor definition is null, give up here. Otherwise, diagram generation
        // will fail an NPE.
        if (reactorDefinition === null) {
            reporter.reportError(definition, "Reactor instantiation has no matching reactor definition.")
            return
        }
        
        // Apply overrides and instantiate parameters for this reactor instance.
        for (parameter : reactorDefinition.allParameters) {
            this.parameters.add(new ParameterInstance(parameter, this))
        }

        // Instantiate inputs for this reactor instance
        for (inputDecl : reactorDefinition.allInputs) {
            if (inputDecl.widthSpec === null) {
                this.inputs.add(new PortInstance(inputDecl, this))
            } else {
                this.inputs.add(new MultiportInstance(inputDecl, this, reporter))
            }
        }

        // Instantiate outputs for this reactor instance
        for (outputDecl : reactorDefinition.allOutputs) {
            if (outputDecl.widthSpec === null) {
                this.outputs.add(new PortInstance(outputDecl, this))
            } else {
                this.outputs.add(new MultiportInstance(outputDecl, this, reporter))
            }
        }

        // Do not process content (except interface above) if recursive
        if (!recursive && (desiredDepth < 0 || this.depth < desiredDepth)) {
            // Instantiate children for this reactor instance
            for (child : reactorDefinition.allInstantiations) {
                var childInstance = new ReactorInstance(
                    child, 
                    this, 
                    reporter, 
                    (child.widthSpec !== null)? -2 : -1, 
                    depth + 1, 
                    desiredDepth,
                    this.unorderedReactions
                )
                this.children.add(childInstance)
                // If the child is a bank of instances, add all the bank instances.
                // These must be added after the bank itself.
                if (childInstance.bankMembers !== null) {
                    this.children.addAll(childInstance.bankMembers)
                }
            }

            // Instantiate timers for this reactor instance
            for (timerDecl : reactorDefinition.allTimers) {
                this.timers.add(new TimerInstance(timerDecl, this))
            }

            // Instantiate actions for this reactor instance
            for (actionDecl : reactorDefinition.allActions) {
                this.actions.add(new ActionInstance(actionDecl, this))
            }

            establishPortConnections()
        
            // Check for dangling inputs or outputs and issue a warning.
            checkForDanglingConnections()

            // Create the reaction instances in this reactor instance.
            // This also establishes all the implied dependencies.
            // Note that this can only happen _after_ the children, 
            // port, action, and timer instances have been created.
            createReactionInstances()
        }
    }

    ////////////////////////////////////////
    //// Private variables
    
    /** Table recording which connection created a link between a source and destination. */
    var LinkedHashMap<PortInstance,LinkedHashMap<PortInstance,Connection>> connectionTable
            = new LinkedHashMap<PortInstance,LinkedHashMap<PortInstance,Connection>>()
    
    /** The nested list of instantiations that created this reactor instance. */
    var List<Instantiation> _instantiations;
    
    /** 
     * The depth in the hierarchy of this reactor instance.
     * This is 0 for main or federated, 1 for the reactors immediately contained, etc.
     */
    var int depth = 0;

    /** Data structure used by nextPort() to keep track of the next available bank. */
    val nextBankTable = new LinkedHashMap<VarRef,Integer>()

    /** Data structure used by nextPort() to keep track of the next available port. */
    val nextPortTable = new LinkedHashMap<PortInstance,Integer>()
    
    /** 
     * Data structure that maps connections to their connections as they appear
     * in a visualization of the program. For each connection, there is map
     * from source ports (single ports and multiports) on the left side of the
     * connection to a set of destination ports (single ports and multiports)
     * on the right side of the connection. The ports contained by the multiports
     * are not represented.
     */
    @Accessors(PUBLIC_GETTER)
    val connections = new LinkedHashMap<Connection,LinkedHashMap<PortInstance,LinkedHashSet<PortInstance>>>()
}<|MERGE_RESOLUTION|>--- conflicted
+++ resolved
@@ -1048,16 +1048,10 @@
      * @param desiredDepth The depth to which to expand the hierarchy.
      * @param unorderedReactions A list of reactions that should be treated as unordered.
      */
-<<<<<<< HEAD
-    private new(Instantiation definition, ReactorInstance parent, ErrorReporter reporter, int desiredDepth) {
-        // If the reactor is being instantiated with new[width], then pass -2
-        // to the constructor, otherwise pass -1.
-        this(definition, parent, reporter, (definition.widthSpec !== null)? -2 : -1, 0, desiredDepth)
-=======
     private new(
         Instantiation definition, 
         ReactorInstance parent, 
-        ErrorReporter generator, 
+        ErrorReporter reporter, 
         int desiredDepth,
         Set<Reaction> unorderedReactions
     ) {
@@ -1066,13 +1060,12 @@
         this(
             definition, 
             parent, 
-            generator, 
+            reporter, 
             (definition.widthSpec !== null)? -2 : -1, 
             0, 
             desiredDepth,
             unorderedReactions
         )
->>>>>>> 8697437b
     }
 
     /**
