/* Generator for Cpp target. */

/*************
 * Copyright (c) 2019-2021, TU Dresden.

 * Redistribution and use in source and binary forms, with or without modification,
 * are permitted provided that the following conditions are met:

 * 1. Redistributions of source code must retain the above copyright notice,
 *    this list of conditions and the following disclaimer.

 * 2. Redistributions in binary form must reproduce the above copyright notice,
 *    this list of conditions and the following disclaimer in the documentation
 *    and/or other materials provided with the distribution.

 * THIS SOFTWARE IS PROVIDED BY THE COPYRIGHT HOLDERS AND CONTRIBUTORS "AS IS" AND ANY
 * EXPRESS OR IMPLIED WARRANTIES, INCLUDING, BUT NOT LIMITED TO, THE IMPLIED WARRANTIES OF
 * MERCHANTABILITY AND FITNESS FOR A PARTICULAR PURPOSE ARE DISCLAIMED. IN NO EVENT SHALL
 * THE COPYRIGHT HOLDER OR CONTRIBUTORS BE LIABLE FOR ANY DIRECT, INDIRECT, INCIDENTAL,
 * SPECIAL, EXEMPLARY, OR CONSEQUENTIAL DAMAGES (INCLUDING, BUT NOT LIMITED TO,
 * PROCUREMENT OF SUBSTITUTE GOODS OR SERVICES; LOSS OF USE, DATA, OR PROFITS; OR BUSINESS
 * INTERRUPTION) HOWEVER CAUSED AND ON ANY THEORY OF LIABILITY, WHETHER IN CONTRACT,
 * STRICT LIABILITY, OR TORT (INCLUDING NEGLIGENCE OR OTHERWISE) ARISING IN ANY WAY OUT OF
 * THE USE OF THIS SOFTWARE, EVEN IF ADVISED OF THE POSSIBILITY OF SUCH DAMAGE.
 ***************/

package org.lflang.generator.cpp

import org.eclipse.emf.ecore.resource.Resource
import org.eclipse.xtext.generator.IFileSystemAccess2
import org.eclipse.xtext.generator.IGeneratorContext
import org.lflang.*
import org.lflang.Target
import org.lflang.generator.GeneratorBase
import org.lflang.generator.TargetTypes
import org.lflang.lf.Action
import org.lflang.lf.TimeUnit
import org.lflang.lf.VarRef
import org.lflang.scoping.LFGlobalScopeProvider
import java.nio.file.Files
import java.nio.file.Path
import java.nio.file.Paths

class CppGenerator(
    private val cppFileConfig: CppFileConfig,
    errorReporter: ErrorReporter,
    private val scopeProvider: LFGlobalScopeProvider
) :
    GeneratorBase(cppFileConfig, errorReporter),
    TargetTypes by CppTypes {

    companion object {
        /** Path to the Cpp lib directory (relative to class path)  */
        const val libDir = "/lib/Cpp"

        /** Default version of the reactor-cpp runtime to be used during compilation */
        const val defaultRuntimeVersion = "e404a8c7a48f5c8bcca25a82c3ae862ca0d23434"
    }

    override fun doGenerate(resource: Resource, fsa: IFileSystemAccess2, context: IGeneratorContext) {
        super.doGenerate(resource, fsa, context)

        // stop if there are any errors found in the program by doGenerate() in GeneratorBase
        if (errorsOccurred()) return

        // abort if there is no main reactor
        if (mainDef == null) {
            println("WARNING: The given Lingua Franca program does not define a main reactor. Therefore, no code was generated.")
            return
        }

        generateFiles(fsa)

        if (targetConfig.noCompile || errorsOccurred()) {
            println("Exiting before invoking target compiler.")
        } else {
            doCompile()
        }
    }

    private fun generateFiles(fsa: IFileSystemAccess2) {
        val srcGenPath = fileConfig.srcGenPath
        val relSrcGenPath = fileConfig.srcGenBasePath.relativize(srcGenPath)

        val mainReactor = mainDef.reactorClass.toDefinition()

        // copy static library files over to the src-gen directory
        val genIncludeDir = srcGenPath.resolve("__include__")
        copyFileFromClassPath("${libDir}/lfutil.hh", genIncludeDir.resolve("lfutil.hh").toString())
        copyFileFromClassPath("${libDir}/time_parser.hh", genIncludeDir.resolve("time_parser.hh").toString())
        copyFileFromClassPath("${libDir}/3rd-party/CLI11.hpp", genIncludeDir.resolve("CLI").resolve("CLI11.hpp").toString())

        // keep a list of all source files we generate
        val cppSources = mutableListOf<Path>()

        // generate the main source file (containing main())
        val mainGenerator = CppMainGenerator(mainReactor, targetConfig, cppFileConfig)
        val mainFile = Paths.get("main.cc")
        cppSources.add(mainFile)
        fsa.generateFile(relSrcGenPath.resolve(mainFile).toString(), mainGenerator.generateCode())

        // generate header and source files for all reactors
        for (r in reactors) {
            val generator = CppReactorGenerator(r, cppFileConfig, errorReporter)
            val headerFile = cppFileConfig.getReactorHeaderPath(r)
            val sourceFile = if (r.isGeneric) cppFileConfig.getReactorHeaderImplPath(r) else cppFileConfig.getReactorSourcePath(r)
            if (!r.isGeneric)
                cppSources.add(sourceFile)

            fsa.generateFile(relSrcGenPath.resolve(headerFile).toString(), generator.generateHeader())
            fsa.generateFile(relSrcGenPath.resolve(sourceFile).toString(), generator.generateSource())
        }

        // generate file level preambles for all resources
        for (r in resources) {
            val generator = CppPreambleGenerator(r, cppFileConfig, scopeProvider)
            val sourceFile = cppFileConfig.getPreambleSourcePath(r)
            val headerFile = cppFileConfig.getPreambleHeaderPath(r)
            cppSources.add(sourceFile)

            fsa.generateFile(relSrcGenPath.resolve(headerFile).toString(), generator.generateHeader())
            fsa.generateFile(relSrcGenPath.resolve(sourceFile).toString(), generator.generateSource())
        }

        // generate the cmake script
        val cmakeGenerator = CppCmakeGenerator(targetConfig, cppFileConfig)
        fsa.generateFile(relSrcGenPath.resolve("CMakeLists.txt").toString(), cmakeGenerator.generateCode(cppSources))
    }

    fun doCompile() {
        val outPath = fileConfig.outPath

        val buildPath = outPath.resolve("build").resolve(topLevelName)
        val reactorCppPath = outPath.resolve("build").resolve("reactor-cpp")

        // make sure the build directory exists
<<<<<<< HEAD
        buildPath.createDirectories()
=======
        Files.createDirectories(buildPath)
>>>>>>> 62b08157

        val cores = Runtime.getRuntime().availableProcessors()

        val makeCommand = commandFactory.createCommand(
            "cmake",
            listOf(
                "--build", ".", "--target", "install", "--parallel", cores.toString(), "--config",
                targetConfig.cmakeBuildType?.toString() ?: "Release"
            ),
            buildPath
        )

        val cmakeCommand = commandFactory.createCommand(
            "cmake", listOf(
                "-DCMAKE_INSTALL_PREFIX=${outPath.toUnixString()}",
                "-DREACTOR_CPP_BUILD_DIR=${reactorCppPath.toUnixString()}",
                "-DCMAKE_INSTALL_BINDIR=${outPath.relativize(fileConfig.binPath).toUnixString()}",
                fileConfig.srcGenPath.toUnixString()
            ),
            buildPath
        )
        if (makeCommand == null || cmakeCommand == null) {
            errorReporter.reportError(
                "The C++ target requires CMAKE >= 3.02 to compile the generated code. " +
                        "Auto-compiling can be disabled using the \"no-compile: true\" target property."
            )
            return
        }

        // prepare cmake
        if (targetConfig.compiler != null) {
            cmakeCommand.setEnvironmentVariable("CXX", targetConfig.compiler)
        }

        // run cmake
        val cmakeReturnCode = cmakeCommand.run()

        if (cmakeReturnCode == 0) {
            // If cmake succeeded, run make
            val makeReturnCode = makeCommand.run()

            if (makeReturnCode == 0) {
                println("SUCCESS (compiling generated C++ code)")
                println("Generated source code is in ${fileConfig.srcGenPath}")
                println("Compiled binary is in ${fileConfig.binPath}")
            } else {
                errorReporter.reportError("make failed with error code $makeReturnCode")
            }
        } else {
            errorReporter.reportError("cmake failed with error code $cmakeReturnCode")
        }
    }

    /**
     * Generate code for the body of a reaction that takes an input and
     * schedules an action with the value of that input.
     * @param action the action to schedule
     * @param port the port to read from
     */
    override fun generateDelayBody(action: Action, port: VarRef): String {
        // Since we cannot easily decide whether a given type evaluates
        // to void, we leave this job to the target compiler, by calling
        // the template function below.
        return """
        // delay body for ${action.name}
        lfutil::after_delay(&${action.name}, &${port.name});
        """.trimIndent()
    }

    /**
     * Generate code for the body of a reaction that is triggered by the
     * given action and writes its value to the given port.
     * @param action the action that triggers the reaction
     * @param port the port to write to
     */
    override fun generateForwardBody(action: Action, port: VarRef): String {
        // Since we cannot easily decide whether a given type evaluates
        // to void, we leave this job to the target compiler, by calling
        // the template function below.
        return """
        // forward body for ${action.name}
        lfutil::after_forward(&${action.name}, &${port.name});
        """.trimIndent()
    }

    override fun generateDelayGeneric() = "T"

    override fun generateAfterDelaysWithVariableWidth() = false

    override fun getTarget() = Target.CPP
}

object CppTypes : TargetTypes {

    override fun supportsGenerics() = true

    override fun getTargetTimeType() = "reactor::Duration"
    override fun getTargetTagType() = "reactor::Tag"

    override fun getTargetFixedSizeListType(baseType: String, size: Int) = "std::array<$baseType, $size>"
    override fun getTargetVariableSizeListType(baseType: String) = "std::vector<$baseType>"

    override fun getTargetUndefinedType() = "/*undefined type*/"

    override fun getTargetTimeExpression(magnitude: Long, unit: TimeUnit): String =
        if (magnitude == 0L) "reactor::Duration::zero()"
        else magnitude.toString() + unit.cppUnit

}
/** Get a C++ representation of a LF unit. */
val TimeUnit.cppUnit
    get() = when (this) {
        TimeUnit.NSEC    -> "ns"
        TimeUnit.NSECS   -> "ns"
        TimeUnit.USEC    -> "us"
        TimeUnit.USECS   -> "us"
        TimeUnit.MSEC    -> "ms"
        TimeUnit.MSECS   -> "ms"
        TimeUnit.SEC     -> "s"
        TimeUnit.SECS    -> "s"
        TimeUnit.SECOND  -> "s"
        TimeUnit.SECONDS -> "s"
        TimeUnit.MIN     -> "min"
        TimeUnit.MINS    -> "min"
        TimeUnit.MINUTE  -> "min"
        TimeUnit.MINUTES -> "min"
        TimeUnit.HOUR    -> "h"
        TimeUnit.HOURS   -> "h"
        TimeUnit.DAY     -> "d"
        TimeUnit.DAYS    -> "d"
        TimeUnit.WEEK    -> "d*7"
        TimeUnit.WEEKS   -> "d*7"
        TimeUnit.NONE    -> ""
        else             -> ""
    }<|MERGE_RESOLUTION|>--- conflicted
+++ resolved
@@ -134,11 +134,7 @@
         val reactorCppPath = outPath.resolve("build").resolve("reactor-cpp")
 
         // make sure the build directory exists
-<<<<<<< HEAD
-        buildPath.createDirectories()
-=======
         Files.createDirectories(buildPath)
->>>>>>> 62b08157
 
         val cores = Runtime.getRuntime().availableProcessors()
 
