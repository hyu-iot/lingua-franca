--- conflicted
+++ resolved
@@ -3682,13 +3682,8 @@
                 pr(initializeTriggerObjects, '''
                     __tokens_with_ref_count[«startTimeStepTokens»].token
                             = &«nameOfSelfStruct»->___«action.name».token;
-<<<<<<< HEAD
-                    __tokens_with_ref_count[«startTimeStepTokens»].is_present
-                            = (bool*)&«nameOfSelfStruct»->___«action.name».status;
-=======
                     __tokens_with_ref_count[«startTimeStepTokens»].status
                             = &«nameOfSelfStruct»->___«action.name».status;
->>>>>>> c836d5d1
                     __tokens_with_ref_count[«startTimeStepTokens»].reset_is_present = true;
                 ''')
                 startTimeStepTokens++
@@ -4231,19 +4226,6 @@
         val sendRef = generateVarRef(sendingPort) // Used for comments only, so no bank or multiport index.
         var receiveRef = generatePortRef(receivingPort, receivingBankIndex, receivingChannelIndex)
         val result = new StringBuilder()
-<<<<<<< HEAD
-        if (isFederatedAndDecentralized) {
-            result.append('''
-                // Receiving from «sendRef» in federate «sendingFed.name» to «receiveRef» in federate «receivingFed.name»
-                // Transfer the intended tag from the action to the port
-                «receiveRef»->intended_tag = «action.name»->trigger->intended_tag;
-                LOG_PRINT("Received a message with intended tag of (%lld, %u).",
-                    «receiveRef»->intended_tag.time - start_time,
-                    «receiveRef»->intended_tag.microstep);
-            ''')
-        }
-=======
->>>>>>> c836d5d1
         if (isTokenType(type)) {
             result.append('''
                 SET_TOKEN(«receiveRef», «action.name»->token);
