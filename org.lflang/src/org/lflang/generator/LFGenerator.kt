/* Generated by Xtext 2.17.0 and then modified to support specific targets. */
/*************
 * Copyright (c) 2019-2020, The University of California at Berkeley.
 * Redistribution and use in source and binary forms, with or without modification,
 * are permitted provided that the following conditions are met:
 * 1. Redistributions of source code must retain the above copyright notice,
 * this list of conditions and the following disclaimer.
 * 2. Redistributions in binary form must reproduce the above copyright notice,
 * this list of conditions and the following disclaimer in the documentation
 * and/or other materials provided with the distribution.
 * THIS SOFTWARE IS PROVIDED BY THE COPYRIGHT HOLDERS AND CONTRIBUTORS "AS IS" AND ANY
 * EXPRESS OR IMPLIED WARRANTIES, INCLUDING, BUT NOT LIMITED TO, THE IMPLIED WARRANTIES OF
 * MERCHANTABILITY AND FITNESS FOR A PARTICULAR PURPOSE ARE DISCLAIMED. IN NO EVENT SHALL
 * THE COPYRIGHT HOLDER OR CONTRIBUTORS BE LIABLE FOR ANY DIRECT, INDIRECT, INCIDENTAL,
 * SPECIAL, EXEMPLARY, OR CONSEQUENTIAL DAMAGES (INCLUDING, BUT NOT LIMITED TO,
 * PROCUREMENT OF SUBSTITUTE GOODS OR SERVICES; LOSS OF USE, DATA, OR PROFITS; OR BUSINESS
 * INTERRUPTION) HOWEVER CAUSED AND ON ANY THEORY OF LIABILITY, WHETHER IN CONTRACT,
 * STRICT LIABILITY, OR TORT (INCLUDING NEGLIGENCE OR OTHERWISE) ARISING IN ANY WAY OUT OF
 * THE USE OF THIS SOFTWARE, EVEN IF ADVISED OF THE POSSIBILITY OF SUCH DAMAGE.
 */
package org.lflang.generator

import com.google.inject.Inject
import org.eclipse.emf.ecore.resource.Resource
import org.eclipse.xtext.generator.AbstractGenerator
import org.eclipse.xtext.generator.IFileSystemAccess2
import org.eclipse.xtext.generator.IGeneratorContext
import org.lflang.FileConfig
import org.lflang.Target
<<<<<<< HEAD
import org.lflang.generator.cpp.CppGenerator
import org.lflang.generator.rust.RustGenerator
=======
import org.lflang.generator.cpp.CppFileConfig
import org.lflang.generator.cpp.CppGenerator
>>>>>>> c0febe8a
import org.lflang.lf.TargetDecl
import org.lflang.scoping.LFGlobalScopeProvider

/**
 * Generates code from your model files on save.
 *
 * See https://www.eclipse.org/Xtext/documentation/303_runtime_concepts.html#code-generation
 */
class LFGenerator : AbstractGenerator() {

    @Inject
    lateinit var scopeProvider: LFGlobalScopeProvider

    /**
     * Is set if errors occurred in the last call to doGenerate().
     */
    var generatorErrorsOccurred = false
        private set

    override fun doGenerate(resource: Resource, fsa: IFileSystemAccess2, context: IGeneratorContext) {
        this.generatorErrorsOccurred = generateImpl(resource, fsa, context)
    }

<<<<<<< HEAD
    private fun getGenerator(target: Target): GeneratorBase =
        when (target) {
            Target.C      -> CGenerator()
            Target.CCPP   -> CCppGenerator()
            Target.CPP    -> CppGenerator(scopeProvider)
            Target.TS     -> TypeScriptGenerator()
            Target.Python -> PythonGenerator()
            Target.Rust   -> RustGenerator()
=======
    private fun getGenerator(resource: Resource, fsa: IFileSystemAccess2, context: IGeneratorContext): GeneratorBase {
        // Determine which target is desired.
        val targetName = findTargetNameOrThrow(resource)
        val target = Target.forName(targetName) ?: throw AssertionError("Not a target '$targetName'")

        val fileConfig = when (target) {
            Target.CPP -> CppFileConfig(resource, fsa, context)
            Target.TS  -> TypeScriptFileConfig(resource, fsa, context)
            else       -> FileConfig(resource, fsa, context)
>>>>>>> c0febe8a
        }
        val errorReporter = EclipseErrorReporter(fileConfig)

<<<<<<< HEAD
    /** Returns true if some errors occurred. */
    private fun generateImpl(resource: Resource, fsa: IFileSystemAccess2, context: IGeneratorContext): Boolean {
        // Determine which target is desired.
        val targetName = findTargetNameOrThrow(resource)
        val target = Target.forName(targetName) ?: throw AssertionError("Not a target '$targetName'")
        val generator = getGenerator(target)
=======
        return when (target) {
            Target.C      -> CGenerator(fileConfig, errorReporter)
            Target.CCPP   -> CCppGenerator(fileConfig, errorReporter)
            Target.CPP    -> CppGenerator(fileConfig as CppFileConfig, errorReporter, scopeProvider)
            Target.TS     -> TypeScriptGenerator(fileConfig as TypeScriptFileConfig, errorReporter)
            Target.Python -> PythonGenerator(fileConfig, errorReporter)
            // The list above is exhaustive and we actually don't need the else clause, but somehow eclipse still
            // complains... So we add the else to make eclipse happy :)
            else          -> TODO("Unexpected target")
        }
    }

    /** Returns true if some errors occurred. */
    private fun generateImpl(resource: Resource, fsa: IFileSystemAccess2, context: IGeneratorContext): Boolean {
        val generator = getGenerator(resource, fsa, context)
>>>>>>> c0febe8a
        generator.doGenerate(resource, fsa, context)
        return generator.errorsOccurred()
    }

    companion object {

        private fun findTargetNameOrThrow(resource: Resource): String =
            resource.allContents.asSequence()
                .mapNotNull { it as? TargetDecl }
                .firstOrNull()
                ?.name
                ?: throw AssertionError("No target declaration")

    }
}<|MERGE_RESOLUTION|>--- conflicted
+++ resolved
@@ -27,13 +27,10 @@
 import org.eclipse.xtext.generator.IGeneratorContext
 import org.lflang.FileConfig
 import org.lflang.Target
-<<<<<<< HEAD
-import org.lflang.generator.cpp.CppGenerator
-import org.lflang.generator.rust.RustGenerator
-=======
 import org.lflang.generator.cpp.CppFileConfig
 import org.lflang.generator.cpp.CppGenerator
->>>>>>> c0febe8a
+import org.lflang.generator.rust.RustFileConfig
+import org.lflang.generator.rust.RustGenerator
 import org.lflang.lf.TargetDecl
 import org.lflang.scoping.LFGlobalScopeProvider
 
@@ -57,65 +54,47 @@
         this.generatorErrorsOccurred = generateImpl(resource, fsa, context)
     }
 
-<<<<<<< HEAD
-    private fun getGenerator(target: Target): GeneratorBase =
-        when (target) {
-            Target.C      -> CGenerator()
-            Target.CCPP   -> CCppGenerator()
-            Target.CPP    -> CppGenerator(scopeProvider)
-            Target.TS     -> TypeScriptGenerator()
-            Target.Python -> PythonGenerator()
-            Target.Rust   -> RustGenerator()
-=======
+    /** Returns true if some errors occurred. */
     private fun getGenerator(resource: Resource, fsa: IFileSystemAccess2, context: IGeneratorContext): GeneratorBase {
         // Determine which target is desired.
-        val targetName = findTargetNameOrThrow(resource)
+        val targetName = findTargetName(resource) ?: throw AssertionError("No target declaration")
         val target = Target.forName(targetName) ?: throw AssertionError("Not a target '$targetName'")
 
         val fileConfig = when (target) {
-            Target.CPP -> CppFileConfig(resource, fsa, context)
-            Target.TS  -> TypeScriptFileConfig(resource, fsa, context)
-            else       -> FileConfig(resource, fsa, context)
->>>>>>> c0febe8a
+            Target.CPP  -> CppFileConfig(resource, fsa, context)
+            Target.TS   -> TypeScriptFileConfig(resource, fsa, context)
+            Target.Rust -> RustFileConfig(resource, fsa, context)
+            else        -> FileConfig(resource, fsa, context)
         }
         val errorReporter = EclipseErrorReporter(fileConfig)
 
-<<<<<<< HEAD
-    /** Returns true if some errors occurred. */
-    private fun generateImpl(resource: Resource, fsa: IFileSystemAccess2, context: IGeneratorContext): Boolean {
-        // Determine which target is desired.
-        val targetName = findTargetNameOrThrow(resource)
-        val target = Target.forName(targetName) ?: throw AssertionError("Not a target '$targetName'")
-        val generator = getGenerator(target)
-=======
         return when (target) {
             Target.C      -> CGenerator(fileConfig, errorReporter)
             Target.CCPP   -> CCppGenerator(fileConfig, errorReporter)
             Target.CPP    -> CppGenerator(fileConfig as CppFileConfig, errorReporter, scopeProvider)
             Target.TS     -> TypeScriptGenerator(fileConfig as TypeScriptFileConfig, errorReporter)
             Target.Python -> PythonGenerator(fileConfig, errorReporter)
+            Target.Rust   -> RustGenerator(fileConfig as RustFileConfig, errorReporter)
             // The list above is exhaustive and we actually don't need the else clause, but somehow eclipse still
             // complains... So we add the else to make eclipse happy :)
-            else          -> TODO("Unexpected target")
+            else          -> throw AssertionError("Unexpected target '$target'")
         }
     }
 
     /** Returns true if some errors occurred. */
     private fun generateImpl(resource: Resource, fsa: IFileSystemAccess2, context: IGeneratorContext): Boolean {
         val generator = getGenerator(resource, fsa, context)
->>>>>>> c0febe8a
         generator.doGenerate(resource, fsa, context)
         return generator.errorsOccurred()
     }
 
     companion object {
 
-        private fun findTargetNameOrThrow(resource: Resource): String =
+        private fun findTargetName(resource: Resource): String? =
             resource.allContents.asSequence()
                 .mapNotNull { it as? TargetDecl }
                 .firstOrNull()
                 ?.name
-                ?: throw AssertionError("No target declaration")
 
     }
 }