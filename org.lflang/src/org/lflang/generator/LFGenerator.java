package org.lflang.generator;

import java.io.IOException;
import java.lang.reflect.Constructor;
<<<<<<< HEAD
=======
import java.lang.reflect.InvocationTargetException;
>>>>>>> 1b4d24c8

import org.eclipse.emf.ecore.resource.Resource;
import org.eclipse.xtext.generator.AbstractGenerator;
import org.eclipse.xtext.generator.IFileSystemAccess2;
import org.eclipse.xtext.generator.IGeneratorContext;
import org.eclipse.xtext.util.RuntimeIOException;

import org.lflang.ASTUtils;
import org.lflang.ErrorReporter;
import org.lflang.FileConfig;
import org.lflang.Target;
import org.lflang.generator.c.CGenerator;
import org.lflang.scoping.LFGlobalScopeProvider;

import com.google.inject.Inject;

/**
 * Generates code from your model files on save.
 * 
 * See
 * https://www.eclipse.org/Xtext/documentation/303_runtime_concepts.html#code-generation
 */
public class LFGenerator extends AbstractGenerator {

    @Inject
    private LFGlobalScopeProvider scopeProvider;

    // Indicator of whether generator errors occurred.
    protected boolean generatorErrorsOccurred = false;


    private static String getPackageName(Target target) {
        switch (target) {
        case CPP: return "cpp";
        case TS: return "ts";
<<<<<<< HEAD
        case Rust: return "rust";
=======
>>>>>>> 1b4d24c8
        default:
            throw new IllegalArgumentException("Unexpected target '" + target + "'");
        }
    }


    private static String getClassNamePrefix(Target target) {
        switch (target) {
        case CPP: return "Cpp";
        case TS: return "TS";
<<<<<<< HEAD
        case Rust: return "Rust";
=======
>>>>>>> 1b4d24c8
        default:
            throw new IllegalArgumentException("Unexpected target '" + target + "'");
        }
    }


    /**
     * Create a target-specific FileConfig object in Kotlin
     * <p>
     * Since the CppFileConfig and TypeScriptFileConfig class are implemented in Kotlin, the classes are
     * not visible from all contexts. If the RCA is run from within Eclipse via
     * "Run as Eclipse Application", the Kotlin classes are unfortunately not
     * available at runtime due to bugs in the Eclipse Kotlin plugin. (See
     * https://stackoverflow.com/questions/68095816/is-ist-possible-to-build-mixed-kotlin-and-java-applications-with-a-recent-eclips)
     * <p>
     * If the FileConfig class is found, this method returns an instance.
     * Otherwise, it returns an Instance of FileConfig.
     *
     * @return A FileConfig object in Kotlin if the class can be found.
     * @throws IOException If the file config could not be created properly
     */
    private FileConfig createFileConfig(final Target target,
                                        Resource resource,
                                        IFileSystemAccess2 fsa,
                                        IGeneratorContext context) throws IOException {
        // Since our Eclipse Plugin uses code injection via guice, we need to
        // play a few tricks here so that FileConfig does not appear as an
        // import. Instead we look the class up at runtime and instantiate it if
        // found.
        switch (target) {
        case CPP:
<<<<<<< HEAD
        case TS:
        case Rust: {
=======
        case TS: {
>>>>>>> 1b4d24c8
            // These targets use kotlin
            String packageName = getPackageName(target);
            String classNamePrefix = getClassNamePrefix(target);
            String className = "org.lflang.generator." + packageName + "." + classNamePrefix + "FileConfig";
            try {

                return (FileConfig) Class.forName(className)
<<<<<<< HEAD
                    .getDeclaredConstructor(Resource.class, IFileSystemAccess2.class, IGeneratorContext.class)
                    .newInstance(resource, fsa, context);

            } catch (Exception e) {
=======
                                         .getDeclaredConstructor(Resource.class, IFileSystemAccess2.class, IGeneratorContext.class)
                                         .newInstance(resource, fsa, context);

            } catch (InvocationTargetException e) {
                throw new RuntimeException("Exception instantiating " + className, e.getTargetException());
            } catch (ReflectiveOperationException e) {
>>>>>>> 1b4d24c8
                return new FileConfig(resource, fsa, context);
            }
        }
        default: {
            return new FileConfig(resource, fsa, context);
        }
        }
    }

    /**
     *  Create a generator object for the given target.
     *  Returns null if the generator could not be created.
     */
    private GeneratorBase createGenerator(Target target, FileConfig fileConfig,
            ErrorReporter errorReporter) {
        switch (target) {
        case C: return new CGenerator(fileConfig, errorReporter);
        case CCPP: return new CCppGenerator(fileConfig, errorReporter);
        case Python: return new PythonGenerator(fileConfig, errorReporter);
        default:
            return createKotlinGenerator(target, fileConfig, errorReporter);
        }
    }


    /**
     * Create a code generator in Kotlin.
     * <p>
     * Since the CppGenerator and TSGenerator class are implemented in Kotlin, the classes are
     * not visible from all contexts. If the RCA is run from within Eclipse via
     * "Run as Eclipse Application", the Kotlin classes are unfortunately not
     * available at runtime due to bugs in the Eclipse Kotlin plugin. (See
     * https://stackoverflow.com/questions/68095816/is-ist-possible-to-build-mixed-kotlin-and-java-applications-with-a-recent-eclips)
     * In this case, the method returns null
     *
     * @return A Kotlin Generator object if the class can be found
     */
    private GeneratorBase createKotlinGenerator(Target target, FileConfig fileConfig,
                                                ErrorReporter errorReporter) {
        // Since our Eclipse Plugin uses code injection via guice, we need to
        // play a few tricks here so that Kotlin FileConfig and
        // Kotlin Generator do not appear as an import. Instead we look the
        // class up at runtime and instantiate it if found.
        String classPrefix = "org.lflang.generator." + getPackageName(target) + "." + getClassNamePrefix(target);
        try {
            Class<?> generatorClass = Class.forName(classPrefix + "Generator");
            Class<?> fileConfigClass = Class.forName(classPrefix + "FileConfig");
            Constructor<?> ctor = generatorClass
<<<<<<< HEAD
                    .getDeclaredConstructor(fileConfigClass, ErrorReporter.class, LFGlobalScopeProvider.class);

            return (GeneratorBase) ctor.newInstance(fileConfig, errorReporter, scopeProvider);

        } catch (ReflectiveOperationException | IllegalArgumentException | SecurityException e) {
=======
                .getDeclaredConstructor(fileConfigClass, ErrorReporter.class, LFGlobalScopeProvider.class);

            return (GeneratorBase) ctor.newInstance(fileConfig, errorReporter, scopeProvider);

        } catch (InvocationTargetException e) {
            throw new RuntimeException("Exception instantiating " + classPrefix + "FileConfig",
                                       e.getTargetException());
        } catch (ReflectiveOperationException e) {
>>>>>>> 1b4d24c8
            generatorErrorsOccurred = true;
            errorReporter.reportError(
                "The code generator for the " + target + " target could not be found. "
                    + "This is likely because you are running the RCA from"
                    + "Eclipse. The " + target + " code generator is written in Kotlin"
                    + "and, unfortunately, the Eclipse Kotlin plugin is "
                    + "broken, preventing us from loading the generator"
                    + "properly. Please consider building the RCA via Maven.");
            // FIXME: Add a link to the wiki with more information.
            return null;
        }
    }

    @Override
    public void doGenerate(Resource resource, IFileSystemAccess2 fsa,
            IGeneratorContext context) {
        // Determine which target is desired.
        final Target target = Target.fromDecl(ASTUtils.targetDecl(resource));
<<<<<<< HEAD
        assert target != null;
=======
>>>>>>> 1b4d24c8

        FileConfig fileConfig;
        try {
            fileConfig = createFileConfig(target, resource, fsa, context);
        } catch (IOException e) {
            throw new RuntimeIOException("Error during FileConfig instantiation", e);
        }
        final ErrorReporter errorReporter = new EclipseErrorReporter(fileConfig);
        final GeneratorBase generator = createGenerator(target, fileConfig, errorReporter);

        if (generator != null) {
            generator.doGenerate(resource, fsa, context);
            generatorErrorsOccurred = generator.errorsOccurred();
        }
    }

    /** Return true if errors occurred in the last call to doGenerate(). */
    public boolean errorsOccurred() {
        return generatorErrorsOccurred;
    }
}<|MERGE_RESOLUTION|>--- conflicted
+++ resolved
@@ -2,10 +2,7 @@
 
 import java.io.IOException;
 import java.lang.reflect.Constructor;
-<<<<<<< HEAD
-=======
 import java.lang.reflect.InvocationTargetException;
->>>>>>> 1b4d24c8
 
 import org.eclipse.emf.ecore.resource.Resource;
 import org.eclipse.xtext.generator.AbstractGenerator;
@@ -41,10 +38,7 @@
         switch (target) {
         case CPP: return "cpp";
         case TS: return "ts";
-<<<<<<< HEAD
         case Rust: return "rust";
-=======
->>>>>>> 1b4d24c8
         default:
             throw new IllegalArgumentException("Unexpected target '" + target + "'");
         }
@@ -55,10 +49,7 @@
         switch (target) {
         case CPP: return "Cpp";
         case TS: return "TS";
-<<<<<<< HEAD
         case Rust: return "Rust";
-=======
->>>>>>> 1b4d24c8
         default:
             throw new IllegalArgumentException("Unexpected target '" + target + "'");
         }
@@ -90,12 +81,7 @@
         // found.
         switch (target) {
         case CPP:
-<<<<<<< HEAD
-        case TS:
-        case Rust: {
-=======
         case TS: {
->>>>>>> 1b4d24c8
             // These targets use kotlin
             String packageName = getPackageName(target);
             String classNamePrefix = getClassNamePrefix(target);
@@ -103,19 +89,12 @@
             try {
 
                 return (FileConfig) Class.forName(className)
-<<<<<<< HEAD
-                    .getDeclaredConstructor(Resource.class, IFileSystemAccess2.class, IGeneratorContext.class)
-                    .newInstance(resource, fsa, context);
-
-            } catch (Exception e) {
-=======
                                          .getDeclaredConstructor(Resource.class, IFileSystemAccess2.class, IGeneratorContext.class)
                                          .newInstance(resource, fsa, context);
 
             } catch (InvocationTargetException e) {
                 throw new RuntimeException("Exception instantiating " + className, e.getTargetException());
             } catch (ReflectiveOperationException e) {
->>>>>>> 1b4d24c8
                 return new FileConfig(resource, fsa, context);
             }
         }
@@ -164,13 +143,6 @@
             Class<?> generatorClass = Class.forName(classPrefix + "Generator");
             Class<?> fileConfigClass = Class.forName(classPrefix + "FileConfig");
             Constructor<?> ctor = generatorClass
-<<<<<<< HEAD
-                    .getDeclaredConstructor(fileConfigClass, ErrorReporter.class, LFGlobalScopeProvider.class);
-
-            return (GeneratorBase) ctor.newInstance(fileConfig, errorReporter, scopeProvider);
-
-        } catch (ReflectiveOperationException | IllegalArgumentException | SecurityException e) {
-=======
                 .getDeclaredConstructor(fileConfigClass, ErrorReporter.class, LFGlobalScopeProvider.class);
 
             return (GeneratorBase) ctor.newInstance(fileConfig, errorReporter, scopeProvider);
@@ -179,7 +151,6 @@
             throw new RuntimeException("Exception instantiating " + classPrefix + "FileConfig",
                                        e.getTargetException());
         } catch (ReflectiveOperationException e) {
->>>>>>> 1b4d24c8
             generatorErrorsOccurred = true;
             errorReporter.reportError(
                 "The code generator for the " + target + " target could not be found. "
@@ -198,10 +169,7 @@
             IGeneratorContext context) {
         // Determine which target is desired.
         final Target target = Target.fromDecl(ASTUtils.targetDecl(resource));
-<<<<<<< HEAD
         assert target != null;
-=======
->>>>>>> 1b4d24c8
 
         FileConfig fileConfig;
         try {
