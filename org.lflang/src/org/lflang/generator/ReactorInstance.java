--- conflicted
+++ resolved
@@ -126,14 +126,10 @@
     public List<ReactionInstance> reactions = new ArrayList<>();
 
     /** The timer instances belonging to this reactor instance. */
-<<<<<<< HEAD
-    public List<TimerInstance> timers = new ArrayList<TimerInstance>();
+    public List<TimerInstance> timers = new ArrayList<>();
     
     /** The mode instances belonging to this reactor instance. */
     public List<ModeInstance> modes = new ArrayList<ModeInstance>();
-=======
-    public List<TimerInstance> timers = new ArrayList<>();
->>>>>>> 62035520
 
     /** The reactor definition in the AST. */
     public final Reactor reactorDefinition;
