--- conflicted
+++ resolved
@@ -1411,11 +1411,7 @@
         )
         fileConfig.copyFileFromClassPath(
             "/lib/c/reactor-c/include/ctarget.h",
-<<<<<<< HEAD
-            fileConfig.getSrcGenPath.resolve("ctarget.h").toString
-=======
             fileConfig.getSrcGenPath.resolve("ctarget.h")
->>>>>>> f6212896
         )
     }
 
