--- conflicted
+++ resolved
@@ -29,11 +29,8 @@
 import org.lflang.TimeValue
 import org.lflang.generator.TargetCode
 import org.lflang.generator.TargetTypes
-<<<<<<< HEAD
 import org.lflang.lf.Initializer
 import org.lflang.lf.TimeUnit
-=======
->>>>>>> f90f26ff
 
 object RustTypes : TargetTypes {
 
@@ -55,29 +52,9 @@
         if (ident in RustKeywords) "r#$ident"
         else ident
 
-<<<<<<< HEAD
-    override fun getTargetTimeExpr(magnitude: Long, unit: TimeUnit): TargetCode = when (unit) {
-        TimeUnit.NSEC,
-        TimeUnit.NSECS                    -> "Duration::from_nanos($magnitude)"
-        TimeUnit.USEC,
-        TimeUnit.USECS                    -> "Duration::from_micros($magnitude)"
-        TimeUnit.MSEC,
-        TimeUnit.MSECS                    -> "Duration::from_millis($magnitude)"
-        TimeUnit.MIN,
-        TimeUnit.MINS,
-        TimeUnit.MINUTE,
-        TimeUnit.MINUTES                  -> "Duration::from_secs(${magnitude * 60})"
-        TimeUnit.HOUR, TimeUnit.HOURS     -> "Duration::from_secs(${magnitude * 3600})"
-        TimeUnit.DAY, TimeUnit.DAYS       -> "Duration::from_secs(${magnitude * 3600 * 24})"
-        TimeUnit.WEEK, TimeUnit.WEEKS     -> "Duration::from_secs(${magnitude * 3600 * 24 * 7})"
-        TimeUnit.NONE, // default is the second
-        TimeUnit.SEC, TimeUnit.SECS,
-        TimeUnit.SECOND, TimeUnit.SECONDS -> "Duration::from_secs($magnitude)"
-=======
     override fun getTargetTimeExpr(timeValue: TimeValue): TargetCode = with(timeValue) {
         val unit = unit?.canonicalName.orEmpty()
         "delay!($magnitude $unit)"
->>>>>>> f90f26ff
     }
 
     override fun getTargetInitializerWithNotExactlyOneValue(init: Initializer, type: InferredType): String =
