/*
 * Copyright (c) 2021, TU Dresden.

 * Redistribution and use in source and binary forms, with or without modification,
 * are permitted provided that the following conditions are met:

 * 1. Redistributions of source code must retain the above copyright notice,
 *    this list of conditions and the following disclaimer.

 * 2. Redistributions in binary form must reproduce the above copyright notice,
 *    this list of conditions and the following disclaimer in the documentation
 *    and/or other materials provided with the distribution.

 * THIS SOFTWARE IS PROVIDED BY THE COPYRIGHT HOLDERS AND CONTRIBUTORS "AS IS" AND ANY
 * EXPRESS OR IMPLIED WARRANTIES, INCLUDING, BUT NOT LIMITED TO, THE IMPLIED WARRANTIES OF
 * MERCHANTABILITY AND FITNESS FOR A PARTICULAR PURPOSE ARE DISCLAIMED. IN NO EVENT SHALL
 * THE COPYRIGHT HOLDER OR CONTRIBUTORS BE LIABLE FOR ANY DIRECT, INDIRECT, INCIDENTAL,
 * SPECIAL, EXEMPLARY, OR CONSEQUENTIAL DAMAGES (INCLUDING, BUT NOT LIMITED TO,
 * PROCUREMENT OF SUBSTITUTE GOODS OR SERVICES; LOSS OF USE, DATA, OR PROFITS; OR BUSINESS
 * INTERRUPTION) HOWEVER CAUSED AND ON ANY THEORY OF LIABILITY, WHETHER IN CONTRACT,
 * STRICT LIABILITY, OR TORT (INCLUDING NEGLIGENCE OR OTHERWISE) ARISING IN ANY WAY OUT OF
 * THE USE OF THIS SOFTWARE, EVEN IF ADVISED OF THE POSSIBILITY OF SUCH DAMAGE.
 */


package org.lflang.generator.rust

import org.lflang.*
import org.lflang.TargetProperty.BuildType
import org.lflang.generator.*
import org.lflang.generator.cpp.toCppCode
import org.lflang.lf.*
import org.lflang.lf.Timer
import java.nio.file.Path
import java.util.*

private typealias Ident = String

/** Root model class for the entire generation. */
data class GenerationInfo(
    val crate: CrateInfo,
    val reactors: List<ReactorInfo>,
    val mainReactor: ReactorInfo, // it's also in the list
    val executableName: Ident,
    val properties: RustTargetProperties
) {

    private val byId = reactors.associateBy { it.globalId }

    fun getReactor(id: ReactorId): ReactorInfo =
        byId[id] ?: throw IllegalArgumentException("No such recorded ID: $id, I know ${byId.keys}")
}

data class RustTargetProperties(
    val keepAlive: Boolean = false,
    /** How the timeout looks like as a Rust expression, eg `Duration::from_millis(40)`. */
    val timeout: TargetCode? = null,
    val timeoutLf: TimeValue? = null,
    val singleFile: Boolean = false,
    /** note: zero means "1 per core" */
    val threads: Int = 0,
    val dumpDependencyGraph: Boolean = false,
)

/**
 * Model class for a reactor class. This will be emitted as
 * several structs in a Rust module.
 */
data class ReactorInfo(
    /** Name of the reactor in LF. By LF conventions, this is a PascalCase identifier. */
    val lfName: Ident,
    /** Global ID. */
    val globalId: ReactorId,
    /** Whether this is the main reactor. */
    val isMain: Boolean,
    /** A list of reactions, in order of their [ReactionInfo.idx]. */
    val reactions: List<ReactionInfo>,
    /** List of state variables. */
    val stateVars: List<StateVarInfo>,
    /** Other reactor components, like actions, timers, port references, ports. */
    val otherComponents: Set<ReactorComponent>,
    /** List of ctor parameters. */
    val ctorParams: List<CtorParamInfo>,
    /** List of preambles, will be outputted at the top of the file. */
    val preambles: List<TargetCode>,

    val typeParamList: List<TypeParamInfo>,

    /**
     * List of reactor instances that are directly created by this reactor.
     * Each of them is a named item accessible from the assemble method (well,
     * their ports are anyway).
     */
    val nestedInstances: List<NestedReactorInstance>,

    /**
     * List of connections between ports that are made within
     * the body of this reactor instance.
     *
     * todo Connection doesn't have its own model class
     */
    val connections: List<Connection>,
    val loc: LocationInfo,

    ) {
    /** Identifiers for the different Rust constructs that this reactor class generates. */
    val names = ReactorNames(lfName)

    /**
     * All timers. This is a subset of [otherComponents].
     */
    val timers: List<TimerData> = otherComponents.filterIsInstance<TimerData>()

    /**
     * Port references that are used by reactions of this reactor,
     * those are synthesized as fields of the current reactor.
     *
     * This is a subset of [otherComponents].
     */
    val portReferences: Set<ChildPortReference> = otherComponents.filterIsInstance<ChildPortReference>().toSet()
}

class TypeParamInfo(
    val targetCode: TargetCode,
    val lfName: Ident,
    val loc: LocationInfo
)

class ReactorNames(
    /** Name of the reactor in LF. By LF conventions, this is a PascalCase identifier. */
    lfName: Ident
) {

    /** Name of the rust module, unescaped.. */
    val modFileName: Ident = lfName.camelToSnakeCase()

    /** Name of the rust module as it can be referenced in rust code. */
    val modName: Ident = modFileName.escapeRustIdent()

    /**
     * Name of the "user struct", which contains state
     * variables as fields, and which the user manipulates in reactions.
     */
    val structName: Ident = lfName.capitalize().escapeRustIdent()

    // Names of other implementation-detailistic structs.

    val paramStructName: Ident = "${structName}Params"
    val wrapperName: Ident = "${structName}Adapter"
}

data class NestedReactorInstance(
    val lfName: Ident,
    val reactorLfName: String,
    /**
     * Contains arguments for _all_ parameters.
     * The special parameter `bank_index` has the value `"bank_index"`.
     * The map iteration order must be the order in which
     * parameters are declared.
     */
    val args: Map<String, TargetCode>,
    val loc: LocationInfo,
    val typeArgs: List<TargetCode>,
    /** If non-null, this is a reactor bank. */
    val bankWidth: WidthSpec?
) {
    /** Sync with [ChildPortReference.rustChildName]. */
    val rustLocalName = lfName.escapeRustIdent()

    val names = ReactorNames(reactorLfName)
}

/**
 * A reference to a port of a child reactor.
 * This is mostly relevant to [ReactionInfo.allDependencies]
 * and such.
 */
data class ChildPortReference(
    /** Name of the child instance. */
    val childLfName: Ident,
    override val lfName: Ident,
    override val isInput: Boolean,
    override val dataType: TargetCode,
    override val isMultiport: Boolean
) : PortLike() {
    val rustFieldOnChildName: String = lfName.escapeRustIdent()

    /** Sync with [NestedReactorInstance.rustLocalName]. */
    val rustChildName: TargetCode = childLfName.escapeRustIdent()
}

/**
 * Model class for the parameters of a reactor constructor.
 */
data class CtorParamInfo(
    val lfName: Ident,
    val type: TargetCode,
    val defaultValue: TargetCode?,
    val isTime: Boolean,
    val isList: Boolean,
    val defaultValueAsTimeValue: TimeValue?,
    val documentation: String?
)

/** Model class for a state variable. */
data class StateVarInfo(
    /**
     * Identifier of the state var. From within a reaction
     * body, the state var is accessible as a field with type
     * [type] declared on the `self` struct.
     */
    val lfName: String,
    /** Rust static type of the struct field. Must be `Sized`. */
    val type: TargetCode,
    /** The field initializer, a Rust expression. */
    val init: TargetCode
)

enum class DepKind { Triggers, Uses, Effects }

/**
 * Model class for a single reaction.
 */
data class ReactionInfo(
    /** Index in the containing reactor. */
    val idx: Int,
    /** Target code for the reaction body. */
    val body: TargetCode,

    val allDependencies: Map<DepKind, Set<ReactorComponent>>,

    /** Whether the reaction is triggered by the startup event. */
    val isStartup: Boolean,
    /** Whether the reaction is triggered by the shutdown event. */
    val isShutdown: Boolean,

    /** Location metadata. */
    val loc: LocationInfo,
    /** Label without quotes. */
    val debugLabel: String?
) {

    /** Dependencies that trigger the reaction. */
    val triggers: Set<ReactorComponent> get() = allDependencies[DepKind.Triggers].orEmpty()

    /** Dependencies that the reaction may use, but which do not trigger it. */
    val uses: Set<ReactorComponent> get() = allDependencies[DepKind.Uses].orEmpty()

    /** Dependencies that the reaction may write to/schedule. */
    val effects: Set<ReactorComponent> get() = allDependencies[DepKind.Effects].orEmpty()


    // those are implementation details

    /** The name of the worker function for this reaction. */
    val workerId: String = "react_$idx"

    /** The name of the `ReactionInvoker` field for this reaction. */
    val invokerId: String = "react_$idx"
}

/**
 * Metadata about the generated crate. Mostly doesn't matter.
 */
data class CrateInfo(
    /** Name of the crate. According to Rust conventions this should be a snake_case name. */
    val name: String,
    /** Version of the crate. */
    val version: String,
    /** List of names of the credited authors. */
    val authors: List<String>,
    /** Dependencies of the crate. Note that this includes an entry for the runtime. */
    val dependencies: Map<String, CargoDependencySpec>,
    /** Paths to modules that should be copied to the output & linked into `main.rs`. */
    val modulesToIncludeInMain: List<Path>,
    /** Features to enable in the build command. */
    val enabledCargoFeatures: Set<String>
)


sealed class ReactorComponent {
    /** Simple name of the component in LF. */
    abstract val lfName: Ident

    /**
     * Simple name by which the component can be referred to
     * within target code blocks (usually [lfName]).
     */
    val rustRefName: Ident
        get() =
            if (this is ChildPortReference) "${childLfName}__$lfName"
            else lfName.escapeRustIdent()

    /** Simple name of the field in Rust. */
    val rustFieldName: Ident
        get() = when (this) {
            is TimerData          -> lfName.escapeRustIdent()
            is PortData           -> lfName.escapeRustIdent() // sync with ChildPortReference.rustFieldOnChildName
            is ChildPortReference -> "__${childLfName}__$lfName"
            is ActionData         -> lfName.escapeRustIdent()
        }

    companion object {

        private val DEFAULT_TIME_UNIT_IN_TIMER: TimeUnit = TimeUnit.MILLI

        /**
         * Convert an AST node for a reactor component to the corresponding dependency type.
         * Since there's no reasonable common supertype we use [Variable], but maybe we should
         * have another interface.
         */
        fun from(v: Variable): ReactorComponent? = when (v) {
            is Port   -> PortData.from(v)
            is Action -> ActionData(
                lfName = v.name,
                isLogical = v.isLogical,
                dataType = RustTypes.getTargetType(v.type),
                minDelay = (v.minDelay as? Time)?.let(RustTypes::getTargetTimeExpr)
            )
            is Timer  -> TimerData(
                lfName = v.name,
                offset = v.offset.toTimerTimeValue(),
                period = v.period.toTimerTimeValue()
            )
            else      -> throw UnsupportedGeneratorFeatureException("Dependency on ${v.javaClass.simpleName} $v")
        }

        private fun Value?.toTimerTimeValue(): TargetCode =
            when (this) {
                null        -> "Duration::from_millis(0)"
                is ParamRef -> "${parameter.name}.clone()"
                is Literal  ->
                    literal.toIntOrNull()
                        ?.let { TimeValue(it.toLong(), DEFAULT_TIME_UNIT_IN_TIMER).toRustTimeExpr() }
                        ?: throw InvalidLfSourceException("Not an integer literal", this)
<<<<<<< HEAD
                is Time     -> toRustTimeExpr()
                is CodeExpr -> code.toText()
                else        -> RustTypes.getTargetExpr(this, InferredType.time())
=======
                time != null      -> time.toRustTimeExpr()
                code != null      -> code.toText().inBlock()
                else              -> RustTypes.getTargetExpr(this, InferredType.time())
>>>>>>> 4b3a1fe6
            }
    }
}

sealed class PortLike : ReactorComponent() {
    abstract val isInput: Boolean

    abstract val dataType: TargetCode
    abstract val isMultiport: Boolean
}

/**
 * @property dataType A piece of target code
 */
data class PortData(
    override val lfName: Ident,
    override val isInput: Boolean,
    /** Rust data type of this component */
    override val dataType: TargetCode,
    // may be a compile-time constant
    val widthSpec: TargetCode?,
) : PortLike() {
    override val isMultiport: Boolean get() = widthSpec != null

    companion object {
        fun from(port: Port) =
            PortData(
                lfName = port.name,
                isInput = port.isInput,
                dataType = RustTypes.getTargetType(port.type),
                widthSpec = port.widthSpec?.toCppCode()
            )
    }
}

data class ActionData(
    override val lfName: Ident,
    // if null, defaults to unit
    val dataType: TargetCode?,
    val isLogical: Boolean,
    val minDelay: TargetCode?,
) : ReactorComponent()

data class TimerData(
    override val lfName: Ident,
    val offset: TargetCode,
    val period: TargetCode,
) : ReactorComponent()

/** Get the textual representation of a width in Rust code */
fun WidthSpec.toRustExpr(): String = terms.joinToString(" + ") {
    when {
        it.parameter != null -> it.parameter.name
        it.port != null      -> throw UnsupportedGeneratorFeatureException("Width specs that use a port")
        it.code != null      -> it.code.toText().inBlock()
        else                 -> it.width.toString()
    }
}

fun TimeValue.toRustTimeExpr(): TargetCode = RustTypes.getTargetTimeExpr(this)
private fun Time.toRustTimeExpr(): TargetCode = this.toTimeValue().toRustTimeExpr()

private fun toRustTimeExpr(interval: Long, unit: TimeUnit): TargetCode =
    RustTypes.getTargetTimeExpr(interval, unit)

/** Regex to match a target code block, captures the insides as $1. */
private val TARGET_BLOCK_R = Regex("\\{=(.*)=}", RegexOption.DOT_MATCHES_ALL)

/** Regex to match a simple (C) code block, captures the insides as $1. */
private val BLOCK_R = Regex("\\{(.*)}", RegexOption.DOT_MATCHES_ALL)

/**
 * Produce model classes from the AST.
 */
object RustModelBuilder {

    private val runtimeGitRevision =
        javaClass.getResourceAsStream("rust-runtime-version.txt")!!
            .bufferedReader().readLine().trim()

    /**
     * Given the input to the generator, produce the model classes.
     */
    fun makeGenerationInfo(targetConfig: TargetConfig, reactors: List<Reactor>): GenerationInfo {
        val reactorsInfos = makeReactorInfos(reactors)
        // todo how do we pick the main reactor? it seems like super.doGenerate sets that field...
        val mainReactor = reactorsInfos.lastOrNull { it.isMain } ?: reactorsInfos.last()


        val dependencies = targetConfig.rust.cargoDependencies.toMutableMap()
        dependencies.compute(RustEmitterBase.runtimeCrateFullName) { _, spec ->
            computeDefaultRuntimeConfiguration(spec, targetConfig)
        }

        return GenerationInfo(
            crate = CrateInfo(
                name = mainReactor.lfName.camelToSnakeCase(),
                version = "1.0.0",
                authors = listOf(System.getProperty("user.name")),
                dependencies = dependencies,
                modulesToIncludeInMain = targetConfig.rust.rustTopLevelModules,
                enabledCargoFeatures = targetConfig.rust.cargoFeatures.toSet()
            ),
            reactors = reactorsInfos,
            mainReactor = mainReactor,
            // Rust exec names are snake case, otherwise we get a cargo warning
            // https://github.com/rust-lang/rust/issues/45127
            executableName = mainReactor.lfName.camelToSnakeCase(),
            properties = targetConfig.toRustProperties()
        )
    }

    /**
     * Compute the configuration of the runtime crate, possibly
     * using a user-provided configuration.
     */
    private fun computeDefaultRuntimeConfiguration(
        userSpec: CargoDependencySpec?,
        targetConfig: TargetConfig,
    ): CargoDependencySpec {

        val userRtVersion: String? = targetConfig.runtimeVersion

        if (userSpec == null) {
            // default configuration for the runtime crate
            return if (targetConfig.externalRuntimePath != null) newCargoSpec(
                gitTag = userRtVersion?.let { "v$it" },
                localPath = targetConfig.externalRuntimePath,
            ) else newCargoSpec(
                gitRepo = RustEmitterBase.runtimeGitUrl,
                gitTag = userRtVersion?.let { "v$it" },
                rev = runtimeGitRevision.takeIf { userRtVersion == null },
            )
        } else {
            if (userSpec.localPath == null && userSpec.gitRepo == null) {
                // default the location
                userSpec.gitRepo = RustEmitterBase.runtimeGitUrl
            }
            if (userSpec.version == null && userSpec.tag == null && userSpec.rev == null) {
                // default the version
                userSpec.rev = runtimeGitRevision
            }

            // override location
            if (targetConfig.externalRuntimePath != null) {
                userSpec.localPath = targetConfig.externalRuntimePath
            }

            return userSpec
        }
    }

    private fun TargetConfig.toRustProperties(): RustTargetProperties =
        RustTargetProperties(
            keepAlive = this.keepalive,
            timeout = this.timeout?.toRustTimeExpr(),
            timeoutLf = this.timeout,
            singleFile = this.singleFileProject,
            threads = this.threads,
            dumpDependencyGraph = this.exportDependencyGraph,
        )

    private fun makeReactorInfos(reactors: List<Reactor>): List<ReactorInfo> =
        reactors.map { reactor ->
            val components = mutableMapOf<String, ReactorComponent>()
            val allComponents: List<Variable> = reactor.allComponents()
            for (component in allComponents) {
                val irObj = ReactorComponent.from(component) ?: continue
                components[irObj.lfName] = irObj
            }

            val reactions = reactor.reactions.map { n: Reaction ->
                fun makeDeps(depKind: Reaction.() -> List<VarRef>): Set<ReactorComponent> =
                    n.depKind().mapTo(mutableSetOf()) {
                        val variable = it.variable
                        val container = it.container
                        if (container is Instantiation && variable is Port) {
                            val formalType = RustTypes.getTargetType(variable.type)
                            ChildPortReference(
                                childLfName = container.name,
                                lfName = variable.name,
                                isInput = variable is Input,
                                dataType = container.reactor.instantiateType(formalType, it.container.typeParms),
                                isMultiport = variable.isMultiport
                            )
                        } else {
                            components[variable.name] ?: throw UnsupportedGeneratorFeatureException(
                                "Dependency on $it"
                            )
                        }
                    }

                ReactionInfo(
                    idx = n.indexInContainer,
                    allDependencies = EnumMap<DepKind, Set<ReactorComponent>>(DepKind::class.java).apply {
                        this[DepKind.Triggers] = makeDeps { triggers.filterIsInstance<VarRef>() }
                        this[DepKind.Uses] = makeDeps { sources }
                        this[DepKind.Effects] = makeDeps { effects }
                    },
                    body = n.code.toText(),
                    isStartup = n.triggers.any { it.isStartup },
                    isShutdown = n.triggers.any { it.isShutdown },
                    debugLabel = ASTUtils.label(n),
                    loc = n.locationInfo().let {
                        // remove code block
                        it.copy(lfText = it.lfText.replace(TARGET_BLOCK_R, "{= ... =}"))
                    }
                )
            }

            val portReferences =
                reactions.flatMap { it.allDependencies.values }.flatten()
                    .filterIsInstance<ChildPortReference>().toSet()

            ReactorInfo(
                lfName = reactor.name,
                loc = reactor.locationInfo().let {
                    // remove body
                    it.copy(lfText = it.lfText.replace(BLOCK_R, "{ ... }"))
                },
                globalId = reactor.globalId,
                reactions = reactions,
                otherComponents = components.values.toSet() + portReferences,
                isMain = reactor.isMain,
                typeParamList = reactor.typeParms.map {
                    TypeParamInfo(targetCode = it.toText(), it.identifier, it.locationInfo())
                },
                preambles = reactor.preambles.map { it.code.toText() },
                stateVars = reactor.stateVars.map {
                    StateVarInfo(
                        lfName = it.name,
                        type = RustTypes.getTargetType(it.type, it.init),
                        init = RustTypes.getTargetInitializer(it.init, it.type),
                    )
                },
                nestedInstances = reactor.instantiations.map { it.toModel() },
                connections = reactor.connections,
                ctorParams = reactor.parameters.map {
                    CtorParamInfo(
                        lfName = it.name,
                        type = RustTypes.getTargetType(it.type, it.init),
                        defaultValue = it.init?.let { init -> RustTypes.getTargetInitializer(init, it.type) },
                        documentation = null, // todo
                        isTime = it.inferredType.isTime,
                        isList = it.inferredType.isList,
                        defaultValueAsTimeValue = JavaAstUtils.getDefaultAsTimeValue(it),
                    )
                }
            )
        }

    private fun Instantiation.toModel(): NestedReactorInstance {

        val byName = parameters.associateBy { it.lhs.name }
        val args = reactor.parameters.associate { ithParam: Parameter ->
            // use provided argument
            val value = byName[ithParam.name]?.let { RustTypes.getTargetInitializer(it.rhs, ithParam.type, it.isInitWithBraces) }
                ?: if (ithParam.name == "bank_index" && this.isBank) "bank_index" else null // special value
                ?: ithParam.init?.let { RustTypes.getTargetInitializer(it, ithParam.type) }
                ?: throw InvalidLfSourceException(
                    "Cannot find value of parameter ${ithParam.name}",
                    this
                )
            ithParam.name to value
        }

        return NestedReactorInstance(
            lfName = this.name,
            args = args,
            reactorLfName = this.reactorClass.name,
            loc = this.locationInfo(),
            typeArgs = typeParms.map { it.toText() },
            bankWidth = this.widthSpec
        )
    }
}

/**
 * An identifier for a [Reactor]. Used to associate [Reactor]
 * with model objects and vice versa.
 */
class ReactorId(private val id: String) {
    override fun equals(other: Any?): Boolean {
        if (this === other) return true
        if (javaClass != other?.javaClass) return false
        other as ReactorId
        return id == other.id
    }

    override fun hashCode(): Int = id.hashCode()
    override fun toString(): String = id
}

/**
 * Returns a string that is distinct from the globalId
 * of any other reactor. Equal reactors yield the same
 * globalID. This does not need to be stable across runs.
 */
val Reactor.globalId: ReactorId
    get() = ReactorId(this.eResource().toPath().toString() + "/" + this.name + "/" + "/" + this.isMain)

/**
 * Returns the type of the port with the given name, when
 * this reactor's type parameters are instantiated with
 * the given type arguments. For instance, in the following:
 *
 *     reactor Generic<T> { input port: Vec<T>; }
 *     reactor Container { gen = new Generic<String>(); }
 *
 * the type of `gen.port` is `Vec<String>`. If a reaction of
 * `Container` depends on `gen.port`, it needs to be injected
 * with the correct type. The correct call to this method
 * would be `generic.typeOfPort("port", listOf("String"))`.
 *
 */
fun Reactor.instantiateType(formalType: TargetCode, typeArgs: List<TypeParm>): TargetCode {
    val typeParams = typeParms
    assert(typeArgs.size == typeParams.size)

    return if (typeArgs.isEmpty()) formalType
    else {
        val typeArgsByName = typeParams.mapIndexed { i, tp -> Pair(tp.identifier, typeArgs[i].toText()) }.toMap()

        CodeMap.fromGeneratedCode(formalType).generatedCode.replace(IDENT_REGEX) {
            typeArgsByName[it.value] ?: it.value
        }
    }
}

/**
 * Returns the identifier of this type param.
 */
private val TypeParm.identifier: String
    get() {
        val targetCode = CodeMap.fromGeneratedCode(toText()).generatedCode
        return IDENT_REGEX.find(targetCode.trimStart())?.value
            ?: throw InvalidLfSourceException(
                "No identifier in type param `$targetCode`",
                this
            )
    }

/**
 * Returns the name of the profile for Cargo (how it is
 * declared in `Cargo.toml`).
 */
val BuildType.cargoProfileName: String
    get() = when (this) {
        BuildType.DEBUG             -> "dev"
        BuildType.RELEASE           -> "release"
        BuildType.REL_WITH_DEB_INFO -> "release-with-debug-info"
        BuildType.MIN_SIZE_REL      -> "release-with-min-size"
    }

/** Just the constructor of [CargoDependencySpec], but allows using named arguments. */
fun newCargoSpec(
    version: String? = null,
    gitRepo: String? = null,
    rev: String? = null,
    gitTag: String? = null,
    localPath: String? = null,
    features: List<String>? = null,
) = CargoDependencySpec(version, gitRepo, rev, gitTag, localPath, features)<|MERGE_RESOLUTION|>--- conflicted
+++ resolved
@@ -333,15 +333,9 @@
                     literal.toIntOrNull()
                         ?.let { TimeValue(it.toLong(), DEFAULT_TIME_UNIT_IN_TIMER).toRustTimeExpr() }
                         ?: throw InvalidLfSourceException("Not an integer literal", this)
-<<<<<<< HEAD
                 is Time     -> toRustTimeExpr()
-                is CodeExpr -> code.toText()
+                is CodeExpr -> code.toText().inBlock()
                 else        -> RustTypes.getTargetExpr(this, InferredType.time())
-=======
-                time != null      -> time.toRustTimeExpr()
-                code != null      -> code.toText().inBlock()
-                else              -> RustTypes.getTargetExpr(this, InferredType.time())
->>>>>>> 4b3a1fe6
             }
     }
 }
