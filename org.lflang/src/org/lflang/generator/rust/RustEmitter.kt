--- conflicted
+++ resolved
@@ -622,18 +622,10 @@
      * dependency within the reaction.
      */
     private fun ReactorComponent.toBorrow(kind: DepKind): TargetCode? = when (this) {
-<<<<<<< HEAD
         is PortData           -> portBorrow(kind, isMultiport)
         is ChildPortReference -> portBorrow(kind, isMultiport)
         is ActionData         -> if (kind == DepKind.Effects) "&mut self.$rustFieldName" else "&self.$rustFieldName"
         is TimerData          -> "&self.$rustFieldName"
-=======
-        is PortData, is ChildPortReference ->
-            if (kind == DepKind.Effects) "$rsRuntime::WritablePort::new(&mut self.$rustFieldName)"
-            else "&$rsRuntime::ReadablePort::new(&self.$rustFieldName)"
-        is ActionData                      -> if (kind == DepKind.Effects) "&mut self.$rustFieldName" else "&self.$rustFieldName"
-        is TimerData                       -> "&self.$rustFieldName"
->>>>>>> f2d175a9
     }
 
     private fun ReactorComponent.portBorrow(kind: DepKind, isMultiport: Boolean) =
@@ -669,11 +661,7 @@
             is PortData           -> portRefWrapper(kind, dataType, isMultiport)
             is ChildPortReference -> portRefWrapper(kind, dataType, isMultiport)
             is TimerData          -> "&${toType()}"
-<<<<<<< HEAD
             is ActionData         -> if (kind == DepKind.Effects) "&mut ${toType()}" else "&${toType()}"
-=======
-            is ActionData          -> if (kind == DepKind.Effects) "&mut ${toType()}" else "&${toType()}"
->>>>>>> f2d175a9
         }
 
     private fun portRefWrapper(kind: DepKind, dataType: TargetCode, isMultiport: Boolean) =
