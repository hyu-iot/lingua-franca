/* A helper class for analyzing the AST. */

/*************
Copyright (c) 2020, The University of California at Berkeley.

Redistribution and use in source and binary forms, with or without modification,
are permitted provided that the following conditions are met:

1. Redistributions of source code must retain the above copyright notice,
   this list of conditions and the following disclaimer.

2. Redistributions in binary form must reproduce the above copyright notice,
   this list of conditions and the following disclaimer in the documentation
   and/or other materials provided with the distribution.

THIS SOFTWARE IS PROVIDED BY THE COPYRIGHT HOLDERS AND CONTRIBUTORS "AS IS" AND 
ANY EXPRESS OR IMPLIED WARRANTIES, INCLUDING, BUT NOT LIMITED TO, THE IMPLIED 
WARRANTIES OF MERCHANTABILITY AND FITNESS FOR A PARTICULAR PURPOSE ARE 
DISCLAIMED. IN NO EVENT SHALL THE COPYRIGHT HOLDER OR CONTRIBUTORS BE LIABLE FOR
ANY DIRECT, INDIRECT, INCIDENTAL, SPECIAL, EXEMPLARY, OR CONSEQUENTIAL DAMAGES 
(INCLUDING, BUT NOT LIMITED TO, PROCUREMENT OF SUBSTITUTE GOODS OR SERVICES; 
LOSS OF USE, DATA, OR PROFITS; OR BUSINESS INTERRUPTION) HOWEVER CAUSED AND ON 
ANY THEORY OF LIABILITY, WHETHER IN CONTRACT, STRICT LIABILITY, OR TORT 
(INCLUDING NEGLIGENCE OR OTHERWISE) ARISING IN ANY WAY OUT OF THE USE OF THIS 
SOFTWARE, EVEN IF ADVISED OF THE POSSIBILITY OF SUCH DAMAGE.
***************/

package org.lflang

import java.util.ArrayList
import java.util.LinkedHashMap
import java.util.LinkedHashSet
import java.util.List
import org.eclipse.emf.ecore.EObject
import org.eclipse.emf.ecore.resource.Resource
import org.eclipse.emf.ecore.util.EcoreUtil
import org.eclipse.xtext.TerminalRule
import org.eclipse.xtext.nodemodel.ILeafNode
import org.eclipse.xtext.nodemodel.impl.CompositeNode
import org.eclipse.xtext.nodemodel.impl.HiddenLeafNode
import org.eclipse.xtext.nodemodel.util.NodeModelUtils
import org.eclipse.xtext.resource.XtextResource
import org.lflang.generator.GeneratorBase
import org.lflang.generator.InvalidSourceException
import org.lflang.lf.Action
import org.lflang.lf.ActionOrigin
import org.lflang.lf.ArraySpec
import org.lflang.lf.AddExpr
import org.lflang.lf.Assignment
import org.lflang.lf.BraceExpr
import org.lflang.lf.BracketExpr
import org.lflang.lf.Code
import org.lflang.lf.CodeExpr
import org.lflang.lf.Connection
import org.lflang.lf.Delay
import org.lflang.lf.Element
import org.lflang.lf.ImportedReactor
import org.lflang.lf.Input
import org.lflang.lf.Initializer
import org.lflang.lf.Instantiation
import org.lflang.lf.LfFactory
import org.lflang.lf.Literal
import org.lflang.lf.Model
import org.lflang.lf.MulExpr
import org.lflang.lf.Output
import org.lflang.lf.Parameter
import org.lflang.lf.ParamRef
import org.lflang.lf.Port
import org.lflang.lf.Reaction
import org.lflang.lf.Reactor
import org.lflang.lf.ReactorDecl
import org.lflang.lf.StateVar
import org.lflang.lf.TargetDecl
import org.lflang.lf.Time
import org.lflang.lf.Timer
import org.lflang.lf.TupleExpr
import org.lflang.lf.Type
import org.lflang.lf.TypeParm
import org.lflang.lf.Value
import org.lflang.lf.VarRef
import org.lflang.lf.WidthSpec

import static extension org.eclipse.emf.ecore.util.EcoreUtil.*
import static extension org.lflang.JavaAstUtils.*

/**
 * A helper class for modifying and analyzing the AST.
 * @author{Marten Lohstroh <marten@berkeley.edu>}
 * @author{Edward A. Lee <eal@berkeley.edu>}
 * @author{Christian Menard <christian.menard@tu-dresden.de>}
 */
class ASTUtils {
    
    /**
     * The Lingua Franca factory for creating new AST nodes.
     */
    public static val factory = LfFactory.eINSTANCE
    
    /**
     * Find connections in the given resource that have a delay associated with them, 
     * and reroute them via a generated delay reactor.
     * @param resource The AST.
     * @param generator A code generator.
     */
    static def insertGeneratedDelays(Resource resource, GeneratorBase generator) {
        // The resulting changes to the AST are performed _after_ iterating 
        // in order to avoid concurrent modification problems.
        val oldConnections = new ArrayList<Connection>()
        val newConnections = new LinkedHashMap<Reactor, List<Connection>>()
        val delayInstances = new LinkedHashMap<Reactor, List<Instantiation>>()
        
        // Iterate over the connections in the tree.
        for (container : resource.allContents.toIterable.filter(Reactor)) {
            for (connection : container.connections) {
                if (connection.delay !== null) {
                    val parent = connection.eContainer as Reactor
                    // Assume all the types are the same, so just use the first on the right.
                    val type = (connection.rightPorts.get(0).variable as Port).type
                    val delayClass = getDelayClass(type, generator)
                    val generic = generator.supportsGenerics
                            ? generator.getTargetType(InferredType.fromAST(type))
                            : ""
                    val delayInstance = getDelayInstance(delayClass, connection, generic,
                        !generator.generateAfterDelaysWithVariableWidth)

                    // Stage the new connections for insertion into the tree.
                    var connections = newConnections.get(parent)
                    if(connections === null) connections = new ArrayList()
                    connections.addAll(connection.rerouteViaDelay(delayInstance))
                    newConnections.put(parent, connections)

                    // Stage the original connection for deletion from the tree.
                    oldConnections.add(connection)

                    // Stage the newly created delay reactor instance for insertion
                    var instances = delayInstances.get(parent)
                    if(instances === null) instances = new ArrayList()
                    instances.addAll(delayInstance)
                    delayInstances.put(parent, instances)
                }
            }
        }
        // Remove old connections; insert new ones.
        oldConnections.forEach [ connection |
            (connection.eContainer as Reactor).connections.remove(connection)
        ]
        newConnections.forEach [ reactor, connections |
            reactor.connections.addAll(connections)
        ]
        // Finally, insert the instances and, before doing so, assign them a unique name.
        delayInstances.forEach [ reactor, instantiations |
            instantiations.forEach [ instantiation |
                instantiation.name = reactor.getUniqueIdentifier("delay");
                reactor.instantiations.add(instantiation)
            ]
        ]
    }
    
    /**
     * Find the main reactor and change it to a federated reactor.
     * Return true if the transformation was successful (or the given resource
     * already had a federated reactor); return false otherwise.
     */
    static def boolean makeFederated(Resource resource) {
        val r = resource.allContents.filter(Reactor).findFirst[it.isMain]
        if (r === null) {
            return false
        }
        r.main = false
        r.federated = true
        return true
    }
    
    /**
     * Change the target name to 'newTargetName'.
     * For example, change C to CCpp.
     */
    static def boolean changeTargetName(Resource resource, String newTargetName) {
        val r = resource.targetDecl
        r.name = newTargetName
        return true
    }
    
    /**
     * Return true if the connection involves multiple ports on the left or right side of the connection, or
     * if the port on the left or right of the connection involves a bank of reactors or a multiport.
     * @param connection The connection.
     */
    static def boolean hasMultipleConnections(Connection connection) {
        if (connection.leftPorts.size > 1 || connection.rightPorts.size > 1) {
            return true;
        }
        val leftPort = connection.leftPorts.get(0);
        val rightPort = connection.rightPorts.get(0);
        if ((leftPort.variable as Port).widthSpec !== null || leftPort.container?.widthSpec !== null ||
            (rightPort.variable as Port).widthSpec !== null || rightPort.container?.widthSpec !== null) {
            return true
        }
        return false
    }
    
    /**
     * Take a connection and reroute it via an instance of a generated delay
     * reactor. This method returns a list to new connections to substitute
     * the original one.
     * @param connection The connection to reroute.
     * @param delayInstance The delay instance to route the connection through.
     */
    private static def List<Connection> rerouteViaDelay(Connection connection, 
            Instantiation delayInstance) {
        
        val connections = new ArrayList<Connection>()
               
        val upstream = factory.createConnection
        val downstream = factory.createConnection
        val input = factory.createVarRef
        val output = factory.createVarRef
        
        val delayClass = delayInstance.reactorClass.toDefinition
        
        // Establish references to the involved ports.
        input.container = delayInstance
        input.variable = delayClass.inputs.get(0)
        output.container = delayInstance
        output.variable = delayClass.outputs.get(0)
        upstream.leftPorts.addAll(connection.leftPorts)
        upstream.rightPorts.add(input)
        downstream.leftPorts.add(output)
        downstream.rightPorts.addAll(connection.rightPorts)
        downstream.iterated = connection.iterated

        connections.add(upstream)
        connections.add(downstream)
        return connections
    }
    
    /**
     * Create a new instance delay instances using the given reactor class.
     * The supplied time value is used to override the default interval (which
     * is zero).
     * If the target supports parametric polymorphism, then a single class may
     * be used for each instantiation, in which case a non-empty string must
     * be supplied to parameterize the instance.
     * A default name ("delay") is assigned to the instantiation, but this
     * name must be overridden at the call site, where checks can be done to
     * avoid name collisions in the container in which the instantiation is
     * to be placed. Such checks (or modifications of the AST) are not
     * performed in this method in order to avoid causing concurrent
     * modification exceptions. 
     * @param delayClass The class to create an instantiation for
     * @param connection The connection to create a delay instantiation foe
     * @param generic A string that denotes the appropriate type parameter, 
     *  which should be null or empty if the target does not support generics.
     * @param defineWidthFromConnection If this is true and if the connection 
     *  is a wide connection, then instantiate a bank of delays where the width
     *  is given by ports involved in the connection. Otherwise, the width will
     *  be  unspecified indicating a variable length.
     */
    private static def Instantiation getDelayInstance(Reactor delayClass, 
            Connection connection, String generic, Boolean defineWidthFromConnection) {
        val delay = connection.delay
        val delayInstance = factory.createInstantiation
        delayInstance.reactorClass = delayClass
        if (!generic.isNullOrEmpty) {
            val typeParm = factory.createTypeParm
            typeParm.literal = generic
            delayInstance.typeParms.add(typeParm)
        }
        if (connection.hasMultipleConnections) {
            val widthSpec = factory.createWidthSpec
            if (defineWidthFromConnection) {
                // Add all left ports of the connection to the WidthSpec of the generated delay instance.
                // This allows the code generator to later infer the width from the involved ports.
                // We only consider the left ports here, as they could be part of a broadcast. In this case, we want
                // to delay the ports first, and then broadcast the output of the delays.
                for (port : connection.leftPorts) {
                    val term = factory.createWidthTerm()
                    term.port = EcoreUtil.copy(port)
                    widthSpec.terms.add(term)
                }   
            } else {
                widthSpec.ofVariableLength = true    
            }
            delayInstance.widthSpec = widthSpec
        }
        val assignment = factory.createAssignment
        assignment.lhs = delayClass.parameters.get(0)
<<<<<<< HEAD
        val rhs = factory.createInitializer
        rhs.exprs.add(delay.value)
        rhs.assign = true
        assignment.rhs = rhs
=======
        val value = factory.createValue
        if (delay.parameter !== null) {
            value.parameter = delay.parameter
        } else {
            value.time = delay.time
        }
        assignment.rhs.add(value)
>>>>>>> f90f26ff
        delayInstance.parameters.add(assignment)
        delayInstance.name = "delay" // This has to be overridden.
        
        return delayInstance
                
    }
    
    /**
     * Return a synthesized AST node that represents the definition of a delay
     * reactor. Depending on whether the target supports generics, either this
     * method will synthesize a generic definition and keep returning it upon
     * subsequent calls, or otherwise, it will synthesize a new definition for 
     * each new type it hasn't yet created a compatible delay reactor for.
     * @param type The type the delay class must be compatible with.
     * @param generator A code generator.
     */
    private static def Reactor getDelayClass(Type type, GeneratorBase generator) {
        val className = generator.supportsGenerics ? 
            GeneratorBase.GEN_DELAY_CLASS_NAME : {
                val id = Integer.toHexString(
                    InferredType.fromAST(type).toText.hashCode)
                '''«GeneratorBase.GEN_DELAY_CLASS_NAME»_«id»'''
            }
            
        // Only add class definition if it is not already there.
        val classDef = generator.findDelayClass(className)
        if (classDef !== null) {
            return classDef
        }
        
        val delayClass = factory.createReactor
        val delayParameter = factory.createParameter
        val action = factory.createAction
        val triggerRef = factory.createVarRef
        val effectRef = factory.createVarRef
        val input = factory.createInput
        val output = factory.createOutput
        val inRef = factory.createVarRef
        val outRef = factory.createVarRef
            
        val r1 = factory.createReaction
        val r2 = factory.createReaction
        
        delayParameter.name = "delay"
        delayParameter.type = factory.createType
        delayParameter.type.id = "time"
        delayParameter.type.time = true
        val defaultTime = factory.createTime
        defaultTime.unit = null
        defaultTime.interval = 0

        val init = factory.createInitializer
        delayParameter.init = init
        init.exprs.add(defaultTime)
        
        // Name the newly created action; set its delay and type.
        action.name = "act"
        val p = factory.createParamRef
        p.parameter = delayParameter
        action.minDelay = p
        action.origin = ActionOrigin.LOGICAL
                
        if (generator.supportsGenerics) {
            action.type = factory.createType
            action.type.id = "T"
        } else {
            action.type = type.copy
        }
        
        input.name = "inp"
        input.type = action.type.copy
        
        output.name = "out"
        output.type = action.type.copy
        
        // Establish references to the involved ports.
        inRef.variable = input
        outRef.variable = output
        
        // Establish references to the action.
        triggerRef.variable = action
        effectRef.variable = action
        
        // Add the action to the reactor.
        delayClass.name = className
        delayClass.actions.add(action)

        // Configure the second reaction, which reads the input.
        r1.triggers.add(inRef)
        r1.effects.add(effectRef)
        r1.code = factory.createCode()
        r1.code.body = generator.generateDelayBody(action, inRef)
    
        // Configure the first reaction, which produces the output.
        r2.triggers.add(triggerRef)
        r2.effects.add(outRef)
        r2.code = factory.createCode()
        r2.code.body = generator.generateForwardBody(action, outRef)    
    
        // Add the reactions to the newly created reactor class.
        // These need to go in the opposite order in case
        // a new input arrives at the same time the delayed
        // output is delivered!
            
        delayClass.reactions.add(r2)
        delayClass.reactions.add(r1)

        // Add a type parameter if the target supports it.
        if (generator.supportsGenerics) {
            val parm = factory.createTypeParm
            parm.literal = generator.generateDelayGeneric()
            delayClass.typeParms.add(parm)
        }
        
        delayClass.inputs.add(input)
        delayClass.outputs.add(output)
        delayClass.parameters.add(delayParameter)
        
        generator.addDelayClass(delayClass)
        
        return delayClass
    }
    
    /**
     * Produce a unique identifier within a reactor based on a
     * given based name. If the name does not exists, it is returned;
     * if does exist, an index is appended that makes the name unique.
     * @param reactor The reactor to find a unique identifier within.
     * @param name The name to base the returned identifier on.
     */
    static def getUniqueIdentifier(Reactor reactor, String name) {
        val vars = new LinkedHashSet<String>();
        reactor.allActions.forEach[it | vars.add(it.name)]
        reactor.allTimers.forEach[it | vars.add(it.name)]
        reactor.allParameters.forEach[it | vars.add(it.name)]
        reactor.allInputs.forEach[it | vars.add(it.name)]
        reactor.allOutputs.forEach[it | vars.add(it.name)]
        reactor.allStateVars.forEach[it | vars.add(it.name)]
        reactor.allInstantiations.forEach[it | vars.add(it.name)]
        
        var index = 0;
        var suffix = ""
        var exists = true
        while(exists) {
            val id = name + suffix
            if (vars.exists[it | it.equals(id)]) {
                suffix = "_" + index
                index++
            } else {
                exists = false;
            }
        }
        return name + suffix
    }
   
    ////////////////////////////////
    //// Utility functions for supporting inheritance
    
    /**
     * Given a reactor class, return a list of all its actions,
     * which includes actions of base classes that it extends.
     * @param definition Reactor class definition.
     */
    def static List<Action> allActions(Reactor definition) {
        val result = new ArrayList<Action>()
        for (base : definition.superClasses?:emptyList) {
            result.addAll(base.toDefinition.allActions)
        }
        result.addAll(definition.actions)
        return result
    }
    
    /**
     * Given a reactor class, return a list of all its connections,
     * which includes connections of base classes that it extends.
     * @param definition Reactor class definition.
     */
    def static List<Connection> allConnections(Reactor definition) {
        val result = new ArrayList<Connection>()
        for (base : definition.superClasses?:emptyList) {
            result.addAll(base.toDefinition.allConnections)
        }
        result.addAll(definition.connections)
        return result
    }
    
    /**
     * Given a reactor class, return a list of all its inputs,
     * which includes inputs of base classes that it extends.
     * @param definition Reactor class definition.
     */
    def static List<Input> allInputs(Reactor definition) {
        val result = new ArrayList<Input>()
        for (base : definition.superClasses?:emptyList) {
            result.addAll(base.toDefinition.allInputs)
        }
        result.addAll(definition.inputs)
        return result
    }
    
    /**
     * Given a reactor class, return a list of all its instantiations,
     * which includes instantiations of base classes that it extends.
     * @param definition Reactor class definition.
     */
    def static List<Instantiation> allInstantiations(Reactor definition) {
        val result = new ArrayList<Instantiation>()
        for (base : definition.superClasses?:emptyList) {
            result.addAll(base.toDefinition.allInstantiations)
        }
        result.addAll(definition.instantiations)
        return result
    }
    
    /**
     * Given a reactor class, return a list of all its outputs,
     * which includes outputs of base classes that it extends.
     * @param definition Reactor class definition.
     */
    def static List<Output> allOutputs(Reactor definition) {
        val result = new ArrayList<Output>()
        for (base : definition.superClasses?:emptyList) {
            result.addAll(base.toDefinition.allOutputs)
        }
        result.addAll(definition.outputs)
        return result
    }

    /**
     * Given a reactor class, return a list of all its parameters,
     * which includes parameters of base classes that it extends.
     * @param definition Reactor class definition.
     */
    def static List<Parameter> allParameters(Reactor definition) {
        val result = new ArrayList<Parameter>()
        for (base : definition.superClasses?:emptyList) {
            result.addAll(base.toDefinition.allParameters)
        }
        result.addAll(definition.parameters)
        return result
    }
    
    /**
     * Given a reactor class, return a list of all its reactions,
     * which includes reactions of base classes that it extends.
     * @param definition Reactor class definition.
     */
    def static List<Reaction> allReactions(Reactor definition) {
        val result = new ArrayList<Reaction>()
        for (base : definition.superClasses?:emptyList) {
            result.addAll(base.toDefinition.allReactions)
        }
        result.addAll(definition.reactions)
        return result
    }
    
    /**
     * Given a reactor class, return a list of all its state variables,
     * which includes state variables of base classes that it extends.
     * @param definition Reactor class definition.
     */
    def static List<StateVar> allStateVars(Reactor definition) {
        val result = new ArrayList<StateVar>()
        for (base : definition.superClasses?:emptyList) {
            result.addAll(base.toDefinition.allStateVars)
        }
        result.addAll(definition.stateVars)
        return result
    }
    
    /**
     * Given a reactor class, return a list of all its timers,
     * which includes timers of base classes that it extends.
     * @param definition Reactor class definition.
     */
    def static List<Timer> allTimers(Reactor definition) {
        val result = new ArrayList<Timer>()
        for (base : definition.superClasses?:emptyList) {
            result.addAll(base.toDefinition.allTimers)
        }
        result.addAll(definition.timers)
        return result
    }

    ////////////////////////////////
    //// Utility functions for translating AST nodes into text

    /**
     * Translate the given code into its textual representation.
     * @param code AST node to render as string.
     * @return Textual representation of the given argument.
     */
    def static String toText(Code code) {
        if (code !== null) {
            val node = NodeModelUtils.getNode(code)
            if (node !== null) {
                val builder = new StringBuilder(
                    Math.max(node.getTotalLength(), 1))
                for (ILeafNode leaf : node.getLeafNodes()) {
                    builder.append(leaf.getText());
                }
                var str = builder.toString.trim
                // Remove the code delimiters (and any surrounding comments).
                // This assumes any comment before {= does not include {=.
                val start = str.indexOf("{=")
                val end = str.indexOf("=}", start)
                str = str.substring(start + 2, end)
                if (str.split('\n').length > 1) {
                    // multi line code
                    return str.trimCodeBlock
                } else {
                    // single line code
                    return str.trim
                }    
            } else if (code.body !== null) {
                // Code must have been added as a simple string.
                return code.body.toString
            }
        }
        return ""
    }
    
    def static toText(TypeParm t) {
        if (!t.literal.isNullOrEmpty) {
            t.literal
        } else {
            t.code.toText
        }
    }

    /**
     * Intelligently trim the white space in a code block.
	 * 
	 * The leading whitespaces of the first non-empty
	 * code line is considered as a common prefix across all code lines. If the
	 * remaining code lines indeed start with this prefix, it removes the prefix
	 * from the code line.
	 * 
     * For examples, this code
     * <pre>{@code 
     *        int test = 4;
     *        if (test == 42) {
     *            printf("Hello\n");
     *        }
     * }</pre>
     * will be trimmed to this:
     * <pre>{@code 
     * int test = 4;
     * if (test == 42) {
     *     printf("Hello\n");
     * }
     * }</pre>
     * 
     * In addition, if the very first line has whitespace only, then
     * that line is removed. This just means that the {= delimiter
     * is followed by a newline.
     * 
     * @param code the code block to be trimmed
     * @return trimmed code block 
     */
    def static trimCodeBlock(String code) {
        var codeLines = code.split("\n")
        var String prefix = null
        var buffer = new StringBuilder()
        var first = true
        for (line : codeLines) {
            if (prefix === null) {
                if (line.trim.length > 0) {
                    // this is the first code line
                    
                    // find the index of the first code line
                    val characters = line.toCharArray()
                    var foundFirstCharacter = false
                    var int firstCharacter = 0
                    for (var i = 0; i < characters.length(); i++) {
                        if (!foundFirstCharacter && !Character.isWhitespace(characters.get(i))) {
                            foundFirstCharacter = true
                            firstCharacter = i
                        }
                    }

                    // extract the whitespace prefix
                    prefix = line.substring(0, firstCharacter)
                } else if(!first) {
                    // Do not remove blank lines. They throw off #line directives.
                    buffer.append(line)
                    buffer.append('\n')
                }
            }
            first = false

            // try to remove the prefix from all subsequent lines
            if (prefix !== null) {
                if (line.startsWith(prefix)) {
                    buffer.append(line.substring(prefix.length))
                    buffer.append('\n')
                } else {
                    buffer.append(line)
                    buffer.append('\n')
                }
            }
        }
        if (buffer.length > 1) {
        	buffer.deleteCharAt(buffer.length - 1) // remove the last newline
        } 
        buffer.toString
    }
    
    /**
     * Return a textual representation of the given element, 
     * without quotes if there are any. Leading or trailing 
     * whitespace is removed.
     * 
     * @param e The element to be rendered as a string.
     */
    def static String toText(Element e) {
        var str = ""
        if (e.literal !== null) {
            str = e.literal.withoutQuotes.trim
        }
        if (e.id !== null) {
            str = e.id
        }
        return '''«str»'''
    }
    
    /**
     * Return an integer representation of the given element.
     * 
     * Internally, this method uses Integer.decode, so it will
     * also understand hexadecimal, binary, etc.
     * 
     * @param e The element to be rendered as an integer.
     */
    def static toInteger(Element e) {
        return Integer.decode(e.literal)
    }
    
    /**
     * Return a time value based on the given element.
     * 
     * @param e The element to be rendered as a time value.
     */
    def static toTimeValue(Element e) {
        return new TimeValue(e.time, TimeUnit.fromName(e.unit))
    }

    /**
     * Return a boolean based on the given element.
     * 
     * @param e The element to be rendered as a boolean.
     */
    def static toBoolean(Element e) {
        return e.toText.equalsIgnoreCase('true')
    }
    
    /**
     * Convert a time to its textual representation as it would
     * appear in LF code.
     * 
     * @param t The time to be converted
     * @return A textual representation
     */
    def static String toText(Time t) '''«t.interval» «t.unit.toString»'''
        
    /**
     * Convert a value to its textual representation as it would
     * appear in LF code.
     * 
     * @param v The value to be converted
     * @return A textual representation
     */
    def static String toText(Value v) {
        return switch (v) {
            ParamRef: v.parameter.name
            Time: v.toText
            Literal: v.literal
            AddExpr: "(" + v.left.toText + " " + v.op + " " + v.right.toText  + ")"
            MulExpr: "(" + v.left.toText + " " + v.op + " " + v.right.toText  + ")"
            BracketExpr: v.items.isEmpty() ? "[]" : v.items.join('[', ', ', ']', [ it.toText ])
            BraceExpr: v.items.isEmpty() ? "{}" : v.items.join('{', ', ', '}', [ it.toText ])
            TupleExpr:
                if (v.items.isEmpty) "()"
                else {
                    val end = v.isTrailingComma ? ",)" : ")"
                    v.items.join(',', '(', end, [ it.toText ])
                }
            CodeExpr: v.code.toText
            default: throw new AssertionError("unsupported " + v)
        }
    }
    
    def static String toText(Delay d) {
<<<<<<< HEAD
        d.value.toText
=======
        if (d.parameter !== null) {
            return d.parameter.name
        }
        d.time.toText
>>>>>>> f90f26ff
    }

    /**
     * Return a string of the form either "name" or "container.name" depending
     * on in which form the variable reference was given.
     * @param v The variable reference.
     */
    def static toText(VarRef v) {
        if (v.container !== null) {
            '''«v.container.name».«v.variable.name»'''
        } else {
            '''«v.variable.name»'''
        }
    }
    
    /**
     * Convert an array specification to its textual representation as it would
     * appear in LF code.
     * 
     * @param spec The array spec to be converted
     * @return A textual representation
     */
    def static String toText(ArraySpec spec) {
        if (spec !== null) {
            return (spec.ofVariableLength) ? "[]" : "[" + spec.length + "]"
        }
    }
    
    /**
     * Translate the given type into its textual representation, including
     * any array specifications.
     * @param type AST node to render as string.
     * @return Textual representation of the given argument.
     */
    def static String toText(Type type) {
        if (type !== null) {
            val base = type.baseType
            val arr = (type.arraySpec !== null) ? type.arraySpec.toText : ""
            return base + arr
        }
        ""
    }
    
    /**
     * Given the right-hand side of a target property, return a list with all
     * the strings that the property lists.
     * 
     * Arrays are traversed, so strings are collected recursively. Empty strings
     * are ignored; they are not added to the list.
     * @param value The right-hand side of a target property.
     */
    def static List<String> toListOfStrings(Element value) {
        val elements = new ArrayList()
        if (value.array !== null) {
            for (element : value.array.elements) {
                elements.addAll(element.toListOfStrings)
            }
            return elements
        } else {
            val v = value.toText
            if (!v.isEmpty) {
                elements.add(value.toText)
            }
        }
        return elements
    }
    
    /**
     * Translate the given type into its textual representation, but
     * do not append any array specifications.
     * @param type AST node to render as string.
     * @return Textual representation of the given argument.
     */
    def static baseType(Type type) {
        if (type !== null) {
            if (type.code !== null) {
                return toText(type.code)
            } else {
                if (type.isTime) {
                    return "time"
                } else {
                    var stars = ""
                    for (s : type.stars ?: emptyList) {
                        stars += s
                    }
                    if (!type.typeParms.isNullOrEmpty) {
                        return '''«type.id»<«FOR p : type.typeParms SEPARATOR ", "»«p.toText»«ENDFOR»>''' 
                    } else {
                        return type.id + stars                        
                    }
                }
            }
        }
        ""
    }
        
    /**
     * Report whether the given literal is zero or not.
     * @param literalOrCode AST node to inspect.
     * @return True if the given literal denotes the constant `0`, false
     * otherwise.
     */
    def static boolean isZero(String literal) {
        try {
            if (literal !== null &&
                Integer.parseInt(literal) == 0) {
                return true
            }
        } catch (NumberFormatException e) {
            // Not an int.
        }
        return false
    }
    
    def static boolean isZero(Code code) {
        if (code !== null && code.toText.isZero) {
            return true
        }
        return false
    }
    
    /**
     * Report whether the given value is zero or not.
     * @param value AST node to inspect.
     * @return True if the given value denotes the constant `0`, false otherwise.
     */
    def static boolean isZero(Value value) {
        if (value instanceof Literal) {
            return value.literal.isZero
        } else if (value instanceof CodeExpr) {
            return value.code.isZero
        }
        return false
    }
    
    
    /**
     * Report whether the given string literal is an integer number or not.
     * @param literal AST node to inspect.
     * @return True if the given value is an integer, false otherwise.
     */
    def static boolean isInteger(String literal) {
        try {
            Integer.decode(literal)
        } catch (NumberFormatException e) {
            return false
        }
        return true
    }

	/**
     * Report whether the given code is an integer number or not.
     * @param code AST node to inspect.
     * @return True if the given code is an integer, false otherwise.
     */
	def static boolean isInteger(Code code) {
        return code.toText.isInteger
    }
    
    /**
     * Report whether the given value is an integer number or not.
     * @param value AST node to inspect.
     * @return True if the given value is an integer, false otherwise.
     */
    def static boolean isInteger(Value value) {
        if (value instanceof Literal) {
            return value.literal.isInteger
        } else if (value instanceof CodeExpr) {
            return value.code.isInteger
        }
        return false
    }
    
    /**
     * Report whether the given value denotes a valid time or not.
     * @param value AST node to inspect.
     * @return True if the argument denotes a valid time, false otherwise.
     */
    def static boolean isValidTime(Value value) {
        if (value instanceof ParamRef) {
            return value.parameter.isOfTimeType
        } else if (value instanceof Time) {
            return isValidTime(value)
        } else if (value instanceof Literal) {
            return value.isZero
        } else if (value instanceof CodeExpr) {
            return value.code.isZero
        }
        return false
    }

    /**
     * Report whether the given time denotes a valid time or not.
     * @param value AST node to inspect.
     * @return True if the argument denotes a valid time, false otherwise.
     */
    def static boolean isValidTime(Time t) {
        if (t !== null && t.unit !== null) {
            return true
        }
        return false
    }

	/**
     * Report whether the given parameter denotes time list, meaning it is a list
     * of which all elements are valid times.
     * @param value AST node to inspect.
     * @return True if the argument denotes a valid time list, false otherwise.
     */
	def static boolean isValidTimeList(Parameter p) {
        if (p !== null) {
            if (p.type !== null && p.type.isTime && p.type.arraySpec !== null) {
                return true
            } else if (p.init !== null && p.init.exprs.size > 1 && p.init.exprs.forall [
                it.isValidTime
            ]) {
                return true
            }
        }
        return true
    }

<<<<<<< HEAD

=======
        
>>>>>>> f90f26ff
    /**
     * Given a parameter, return its initial value.
     * The initial value is a list of instances of Expr, where each
     * Expr is either an instance of Time, Literal, or Code.
     * 
     * If the instantiations argument is null or an empty list, then the
     * value returned is simply the default value given when the parameter
     * is defined.
     * 
     * If a list of instantiations is given, then the first instantiation
     * is required to be an instantiation of the reactor class that is 
     * parameterized by the parameter. I.e.,
     * ```
     *     parameter.eContainer == instantiations.get(0).reactorClass
     * ```
     * If a second instantiation is given, then it is required to be an instantiation of a
     * reactor class that contains the first instantiation.  That is,
     * ```
     *     instantiations.get(0).eContainer == instantiations.get(1).reactorClass
     * ```
     * More generally, for all 0 <= i < instantiations.size - 1,
     * ```
     *     instantiations.get(i).eContainer == instantiations.get(i + 1).reactorClass
     * ```
     * If any of these conditions is not satisfied, then an IllegalArgumentException
     * will be thrown.
     * 
     * Note that this chain of reactions cannot be inferred from the parameter because
     * in each of the predicates above, there may be more than one instantiation that
     * can appear on the right hand side of the predicate.
     * 
     * For example, consider the following program:
     * ```
     *     reactor A(x:int(1)) {}
     *     reactor B(y:int(2)) {
     *         a1 = new A(x = y);
     *         a2 = new A(x = -1);
     *     }
     *     reactor C(z:int(3)) {
     *         b1 = new B(y = z);
     *         b2 = new B(y = -2);
     *     }
     * ```
     * Notice that there are a total of four instances of reactor class A.
     * Then
     * ```
     *     initialValue(x, null) returns 1
     *     initialValue(x, [a1]) returns 2
     *     initialValue(x, [a2]) returns -1
     *     initialValue(x, [a1, b1]) returns 3
     *     initialValue(x, [a2, b1]) returns -1
     *     initialValue(x, [a1, b2]) returns -2
     *     initialValue(x, [a2, b2]) returns -1
     * ```
     * (Actually, in each of the above cases, the returned value is a list with
     * one entry, a Literal, e.g. ["1"]).
     * 
     * There are two instances of reactor class B.
     * ```
     *     initialValue(y, null) returns 2
     *     initialValue(y, [a1]) throws an IllegalArgumentException
     *     initialValue(y, [b1]) returns 3
     *     initialValue(y, [b2]) returns -2
     * ```
     * 
     * @param parameter The parameter.
     * @param instantiation The (optional) instantiation.
     * 
     * @return The value of the parameter.
     * 
     * @throws IllegalArgumentException If an instantiation provided is not an
     *  instantiation of the reactor class that is parameterized by the
     *  respective parameter or if the chain of instantiations is not nested.
     */
    def static List<Value> initialValue(Parameter parameter, List<Instantiation> instantiations) {
        // If instantiations are given, then check to see whether this parameter gets overridden in
        // the first of those instantiations.
        if (instantiations !== null && instantiations.size > 0) {
            // Check to be sure that the instantiation is in fact an instantiation
            // of the reactor class for which this is a parameter.
            val instantiation = instantiations.get(0);

            if (!belongsTo(parameter, instantiation)) {
                throw new IllegalArgumentException("Parameter "
                    + parameter.name
                    + " is not a parameter of reactor instance "
                    + instantiation.name
                    + "."
                );
            }
            // In case there is more than one assignment to this parameter, we need to
            // find the last one.
            var lastAssignment = null as Assignment;
            for (assignment: instantiation.parameters) {
                if (assignment.lhs == parameter) {
                    lastAssignment = assignment;
                }
            }
            if (lastAssignment !== null) {
                // Right hand side can be a list. Collect the entries.
                val result = new ArrayList<Value>()
                for (value: lastAssignment.rhs.exprs) {
                    if (value instanceof ParamRef) {
                        if (instantiations.size() > 1
                            && instantiation.eContainer !== instantiations.get(1).reactorClass
                        ) {
                            throw new IllegalArgumentException("Reactor instance "
                                    + instantiation.name
                                    + " is not contained by instance "
                                    + instantiations.get(1).name
                                    + "."
                            );
                        }
                        result.addAll(initialValue(value.parameter,
                                instantiations.subList(1, instantiations.size())));
                    } else {
                        result.add(value)
                    }
                }
                return result;
            }
        }
        // If we reach here, then either no instantiation was supplied or
        // there was no assignment in the instantiation. So just use the
        // parameter's initial value.
        return parameter.init.exprs;
    }
    
    /**
     * Return true if the specified object (a Parameter, Port, Action, or Timer)
     * belongs to the specified instantiation, meaning that it is defined in
     * the reactor class being instantiated or one of its base classes.
     * @param eobject The object.
     * @param instnatiation The instantiation.
     */
    def static boolean belongsTo(EObject eobject, Instantiation instantiation) {
        val reactor = toDefinition(instantiation.reactorClass);
        return belongsTo(eobject, reactor);
    }
    
    /**
     * Return true if the specified object (a Parameter, Port, Action, or Timer)
     * belongs to the specified reactor, meaning that it is defined in
     * reactor class or one of its base classes.
     * @param eobject The object.
     * @param instnatiation The instantiation.
     */
    def static boolean belongsTo(EObject eobject, Reactor reactor) {
        if (eobject.eContainer === reactor) return true;
        for (baseClass : reactor.superClasses) {
            if (belongsTo(eobject, toDefinition(baseClass))) return true;
        }
        return false;
    }
    
    /**
     * Given a parameter return its integer value or null
     * if it does not have an integer value.
     * If the value of the parameter is a list of integers,
     * return the sum of value in the list.
     * The instantiations parameter is as in 
     * {@link initialValue(Parameter, List<Instantiation>)}.
     * 
     * @param parameter The parameter.
     * @param instantiations The (optional) list of instantiations.
     * 
     * @return The integer value of the parameter, or null if does not have an integer value.
     *
     * @throws IllegalArgumentException If an instantiation provided is not an
     *  instantiation of the reactor class that is parameterized by the
     *  respective parameter or if the chain of instantiations is not nested.
     */
    def static Integer initialValueInt(Parameter parameter, List<Instantiation> instantiations) {
        val values = initialValue(parameter, instantiations);
        var result = 0; // why does this sum arguments?
        for (value: values) {
            if (!(value instanceof Literal)) return null;
            try {
                result += Integer.decode((value as Literal).literal);
            } catch (NumberFormatException ex) {
                return null;
            }
        }
        return result;
    }
    
    /**
     * Given the width specification of port or instantiation
     * and an (optional) list of nested intantiations, return
     * the width if it can be determined and -1 if not.
     * It will not be able to be determined if either the
     * width is variable (in which case you should use
     * {@link inferPortWidth(VarRef, Connection, List<Instantiation>})
     * or the list of instantiations is incomplete or missing.
     * If there are parameter references in the width, they are
     * evaluated to the extent possible given the instantiations list.
     * 
     * The instantiations list is as in 
     * {@link initialValue(Parameter, List<Instantiation>}.
     * If the spec belongs to an instantiation (for a bank of reactors),
     * then the first element on this list should be the instantiation
     * that contains this instantiation. If the spec belongs to a port,
     * then the first element on the list should be the instantiation
     * of the reactor that contains the port.
     *
     * @param spec The width specification or null (to return 1).
     * @param instantiations The (optional) list of instantiations.
     * 
     * @return The width, or -1 if the width could not be determined.
     *
     * @throws IllegalArgumentException If an instantiation provided is not as
     *  given above or if the chain of instantiations is not nested.
     */
    def static int width(WidthSpec spec, List<Instantiation> instantiations) {
        if (spec === null) return 1;
        if (spec.ofVariableLength && spec.eContainer instanceof Instantiation) {
            // We may be able to infer the width by examining the connections of
            // the enclosing reactor definition. This works, for example, with
            // delays between multiports or banks of reactors.
            // Attempt to infer the width.
            for (c : (spec.eContainer.eContainer as Reactor).connections) {
                var leftWidth = 0
                var rightWidth = 0
                var leftOrRight = 0
                for (leftPort : c.leftPorts) {
                    if (leftPort.container === spec.eContainer) {
                        if (leftOrRight !== 0) {
                            throw new InvalidSourceException("Multiple ports with variable width on a connection.")
                        }
                        // Indicate that the port is on the left.
                        leftOrRight = -1
                    } else {
                        leftWidth += inferPortWidth(leftPort, c, instantiations)
                    }
                }
                for (rightPort : c.rightPorts) {
                    if (rightPort.container === spec.eContainer) {
                        if (leftOrRight !== 0) {
                            throw new InvalidSourceException("Multiple ports with variable width on a connection.")
                        }
                        // Indicate that the port is on the right.
                        leftOrRight = 1
                    } else {
                        rightWidth += inferPortWidth(rightPort, c, instantiations)
                    }
                }
                if (leftOrRight < 0) {
                    return rightWidth - leftWidth
                } else if (leftOrRight > 0) {
                    return leftWidth - rightWidth
                }
            }
            // A connection was not found with the instantiation.
            return -1;
        }
        var result = 0;
        for (term: spec.terms) {
            if (term.parameter !== null) {
                val termWidth = initialValueInt(term.parameter, instantiations);
                if (termWidth !== null) {
                    result += termWidth;
                } else {
                    return -1;
                }
            } else {
                result += term.width;
            }
        }
        return result;
    }

    /**
     * Infer the width of a port reference in a connection.
     * The port reference one or two parts, a port and an (optional) container
     * which is an Instantiation that may refer to a bank of reactors.
     * The width will be the product of the bank width and the port width.
     * The returned value will be 1 if the port is not in a bank and is not a multiport.
     * 
     * If the width cannot be determined, this will return -1.
     * The width cannot be determined if the list of instantiations is
     * missing or incomplete.
     * 
     * The instantiations list is as in 
     * {@link initialValue(Parameter, List<Instantiation>}.
     * The first element on this list should be the instantiation
     * that contains the specified connection.
     *
     * @param reference A port reference.
     * @param connection A connection, or null if not in the context of a connection.
     * @param instantiations The (optional) list of instantiations.
     * 
     * @return The width or -1 if it could not be determined.
     *
     * @throws IllegalArgumentException If an instantiation provided is not as
     *  given above or if the chain of instantiations is not nested.
     */
    def static int inferPortWidth(
        VarRef reference, Connection connection, List<Instantiation> instantiations
    ) {
        if (reference.variable instanceof Port) {
            // If the port is given as a.b, then we want to prepend a to
            // the list of instantiations to determine the width of this port.
            var extended = instantiations;
            if (reference.container !== null) {
                extended = new ArrayList<Instantiation>();
                extended.add(reference.container);
                if (instantiations !== null) {
                    extended.addAll(instantiations);
                }
            }

            val portWidth = width((reference.variable as Port).widthSpec, extended)
            if (portWidth < 0) return -1; // Could not determine port width.
            
            // Next determine the bank width. This may be unspecified, in which
            // case it has to be inferred using the connection.
            var bankWidth = 1
            if (reference.container !== null) {
                bankWidth = width(reference.container.widthSpec, instantiations)
                if (bankWidth < 0 && connection !== null) {
                    // Try to infer the bank width from the connection.
                    if (reference.container.widthSpec.isOfVariableLength) {
                        // This occurs for a bank of delays.
                        var leftWidth = 0
                        var rightWidth = 0
                        var leftOrRight = 0
                        for (leftPort : connection.leftPorts) {
                            if (leftPort === reference) {
                                if (leftOrRight !== 0) {
                                    throw new InvalidSourceException("Multiple ports with variable width on a connection.")
                                }
                                // Indicate that this port is on the left.
                                leftOrRight = -1
                            } else {
                                // The left port is not the same as this reference.
                                val otherWidth = inferPortWidth(leftPort, connection, instantiations)
                                if (otherWidth < 0) return -1; // Cannot determine width.
                                leftWidth += otherWidth;
                            }
                        }
                        for (rightPort : connection.rightPorts) {
                            if (rightPort === reference) {
                                if (leftOrRight !== 0) {
                                    throw new InvalidSourceException("Multiple ports with variable width on a connection.")
                                }
                                // Indicate that this port is on the right.
                                leftOrRight = 1
                            } else {
                                val otherWidth = inferPortWidth(rightPort, connection, instantiations)
                                if (otherWidth < 0) return -1; // Cannot determine width.
                                rightWidth += otherWidth
                            }
                        }
                        var discrepancy = 0;
                        if (leftOrRight < 0) {
                            // This port is on the left.
                            discrepancy = rightWidth - leftWidth
                        } else if (leftOrRight > 0) {
                            // This port is on the right.
                            discrepancy = leftWidth - rightWidth
                        }
                        // Check that portWidth divides the discrepancy.
                        if (discrepancy % portWidth != 0) {
                            return -1; // This is an error.
                        }
                        bankWidth = discrepancy / portWidth;
                    } else {
                        return -1; // Could not determine the bank width.
                    }
                }
            }
            return portWidth * bankWidth
        }
        // Argument is not a port.
        return -1;
    }
    
    /**
     * Given an instantiation of a reactor or bank of reactors, return
     * the width. This will be 1 if this is not a reactor bank. Otherwise,
     * this will attempt to determine the width. If the width is declared
     * as a literal constant, it will return that constant. If the width
     * is specified as a reference to a parameter, this will throw an
     * exception. If the width is variable, this will find
     * connections in the enclosing reactor and attempt to infer the
     * width. If the width cannot be determined, it will throw an exception.
     *
     * IMPORTANT: This method should not be used you really need to
     * determine the width! It will not evaluate parameter values.
     * @see width(WidthSpec, List<Instantiation> instantiations)
     *
     * @param instantiation A reactor instantiation.
     * 
     * @return The width, if it can be determined.
     * @deprecated
     */
    def static int widthSpecification(Instantiation instantiation) {
        val result = width(instantiation.widthSpec, null);
        if (result < 0) {
            throw new InvalidSourceException("Cannot determine width for the instance "
                    + instantiation.name);
        }
        return result
    }

    /**
     * Report whether a state variable has been initialized or not.
     * @param v The state variable to be checked.
     * @return True if the variable was initialized, false otherwise.
     */
    def static boolean isInitialized(StateVar v) {
        return v !== null && v.init !== null
    }
        
    /**
     * Return whether the given time state variable is initialized using a
     * single parameter or not.
     * @param s A state variable.
     * @return True if the argument is initialized using a parameter, false 
     * otherwise.
     */
    def static boolean isParameterized(StateVar s) {
        return s?.init?.asSingleValue instanceof ParamRef
    }

    /**
     * Check if the reactor class uses generics
     * @param r the reactor to check 
     * @true true if the reactor uses generics
     */
    def static boolean isGeneric(Reactor r) {
        var Reactor defn = r
        
        return defn?.typeParms.length != 0;
    }
    
    /**
     * If the specified reactor declaration is an import, then
     * return the imported reactor class definition. Otherwise,
     * just return the argument.
     * @param r A Reactor or an ImportedReactor.
     * @return The Reactor class definition.
     */
    def static Reactor toDefinition(ReactorDecl r) {
        if (r === null)
            return null
        if (r instanceof Reactor) {
            return r
        } else if (r instanceof ImportedReactor) {
            return r.reactorClass
        }
    }
    
    /**
     * Retrieve a specific annotation in a JavaDoc style comment associated with the given model element in the AST.
     * 
     * This will look for a JavaDoc style comment. If one is found, it searches for the given annotation `key`.
     * and extracts any string that follows the annotation marker.  
     * 
     * @param object the AST model element to search a comment for
     * @param key the specific annotation key to be extracted
     * @return `null` if no JavaDoc style comment was found or if it does not contain the given key.
     *     The string immediately following the annotation marker otherwise.
     */
    def static String findAnnotationInComments(EObject object, String key) {
        if (object.eResource instanceof XtextResource) {
            val compNode = NodeModelUtils.findActualNodeFor(object)
            if (compNode !== null) {
                // Find comment node in AST
                // For reactions/timers/action/etc., it is usually the lowermost first child node
                var node = compNode.firstChild
                while (node instanceof CompositeNode) {
                    node = node.firstChild
                }
                // For reactors, it seems to be the next sibling of the first child node
                if (node === null && compNode.firstChild !== null) {
                    node = compNode.firstChild.nextSibling
                }
                while (node instanceof HiddenLeafNode) { // Only comments preceding start of element
                    val rule = node.grammarElement
                    if (rule instanceof TerminalRule) {
                        var String line;
                        if ("SL_COMMENT".equals(rule.name)) {
                            if (node.text.contains(key)) {
                                line = node.text
                            }
                        } else if ("ML_COMMENT".equals(rule.name)) {
                            var found = false
                            for (str : node.text.split("\n")) {
                                if (!found && str.contains(key)) {
                                    line = str
                                }
                            }
                            // This is shorter but causes a warning:
                            //line = node.text.split("\n").filterNull.findFirst[it.contains(key)]
                        }
                        if (line !== null) {
                            var value = line.substring(line.indexOf(key) + key.length).trim()
                            if (value.contains("*")) { // in case of single line block comment (e.g. /** @anno 1503 */)
                                value = value.substring(0, value.indexOf("*")).trim()
                            }
                            return value
                        }
                    }
                    node = node.nextSibling
                }
            }
        }
        return null
    }
    
    /**
     * Remove quotation marks surrounding the specified string.
     */
    static def withoutQuotes(String s) {
        var result = s
        if (s.startsWith("\"") || s.startsWith("\'")) {
            result = s.substring(1)
        }
        if (result.endsWith("\"") || result.endsWith("\'")) {
            result = result.substring(0, result.length - 1)
        }
        result
    }
    
    /**
     * Search for an `@label` annotation for a given reaction.
     * 
     * @param n the reaction for which the label should be searched
     * @return The annotated string if an `@label` annotation was found. `null` otherwise.
     */
    def static String label(Reaction n) {
        return n.findAnnotationInComments("@label")
    }
    
    /**
     * Find the main reactor and set its name if none was defined.
     * @param resource The resource to find the main reactor in.
     */
    def static setMainName(Resource resource, String name) {
        val main = resource.allContents.filter(Reactor).findFirst[it.isMain || it.isFederated]
        if (main !== null && main.name.isNullOrEmpty) {
            main.name = name
        }
    }
    
    /**
     * Create a new instantiation node with the given reactor as its defining class.
     * @param reactor The reactor class to create an instantiation of.
     */
    def static createInstantiation(Reactor reactor) {
        val inst = LfFactory.eINSTANCE.createInstantiation
        inst.reactorClass = reactor
        // If the reactor is federated or at the top level, then it
        // may not have a name. In the generator's doGenerate()
        // method, the name gets set using setMainName().
        // But this may be called before that, e.g. during
        // diagram synthesis.  We assign a temporary name here.
        if (reactor.name === null) {
            if (reactor.isFederated || reactor.isMain) {
                inst.setName("main")    
            } else {
                inst.setName("")
            }
            
        } else {
            inst.setName(reactor.name)
        }
        return inst
    }

    /**
     * Returns the target declaration in the given model.
     * Non-null because it would cause a parse error.
     */
    def static TargetDecl targetDecl(Model model) {
        return model.eAllContents.filter(TargetDecl).head
    }

    /**
     * Returns the target declaration in the given resource.
     * Non-null because it would cause a parse error.
     */
    def static TargetDecl targetDecl(Resource model) {
        return model.allContents.filter(TargetDecl).head
    }

}<|MERGE_RESOLUTION|>--- conflicted
+++ resolved
@@ -285,20 +285,10 @@
         }
         val assignment = factory.createAssignment
         assignment.lhs = delayClass.parameters.get(0)
-<<<<<<< HEAD
         val rhs = factory.createInitializer
         rhs.exprs.add(delay.value)
         rhs.assign = true
         assignment.rhs = rhs
-=======
-        val value = factory.createValue
-        if (delay.parameter !== null) {
-            value.parameter = delay.parameter
-        } else {
-            value.time = delay.time
-        }
-        assignment.rhs.add(value)
->>>>>>> f90f26ff
         delayInstance.parameters.add(assignment)
         delayInstance.name = "delay" // This has to be overridden.
         
@@ -792,14 +782,7 @@
     }
     
     def static String toText(Delay d) {
-<<<<<<< HEAD
         d.value.toText
-=======
-        if (d.parameter !== null) {
-            return d.parameter.name
-        }
-        d.time.toText
->>>>>>> f90f26ff
     }
 
     /**
@@ -1022,11 +1005,6 @@
         return true
     }
 
-<<<<<<< HEAD
-
-=======
-        
->>>>>>> f90f26ff
     /**
      * Given a parameter, return its initial value.
      * The initial value is a list of instances of Expr, where each
