--- conflicted
+++ resolved
@@ -344,12 +344,8 @@
 WidthTerm:
     width=INT 
     | parameter=[Parameter] 
-<<<<<<< HEAD
-    | 'widthof(' port=VarRef ')';
-=======
     | 'widthof(' port=VarRef ')'
     | code=Code;
->>>>>>> 39d161fc
 
 IPV4Host:
     (user=Kebab '@')? addr=IPV4Addr (':' port=INT)?
