/* The Lingua Franca grammar. */

/*************
Copyright (c) 2020, The University of California at Berkeley.

Redistribution and use in source and binary forms, with or without modification,
are permitted provided that the following conditions are met:

1. Redistributions of source code must retain the above copyright notice,
   this list of conditions and the following disclaimer.

2. Redistributions in binary form must reproduce the above copyright notice,
   this list of conditions and the following disclaimer in the documentation
   and/or other materials provided with the distribution.

THIS SOFTWARE IS PROVIDED BY THE COPYRIGHT HOLDERS AND CONTRIBUTORS "AS IS" AND 
ANY EXPRESS OR IMPLIED WARRANTIES, INCLUDING, BUT NOT LIMITED TO, THE IMPLIED 
WARRANTIES OF MERCHANTABILITY AND FITNESS FOR A PARTICULAR PURPOSE ARE 
DISCLAIMED. IN NO EVENT SHALL THE COPYRIGHT HOLDER OR CONTRIBUTORS BE LIABLE FOR
ANY DIRECT, INDIRECT, INCIDENTAL, SPECIAL, EXEMPLARY, OR CONSEQUENTIAL DAMAGES 
(INCLUDING, BUT NOT LIMITED TO, PROCUREMENT OF SUBSTITUTE GOODS OR SERVICES; 
LOSS OF USE, DATA, OR PROFITS; OR BUSINESS INTERRUPTION) HOWEVER CAUSED AND ON 
ANY THEORY OF LIABILITY, WHETHER IN CONTRACT, STRICT LIABILITY, OR TORT 
(INCLUDING NEGLIGENCE OR OTHERWISE) ARISING IN ANY WAY OUT OF THE USE OF THIS 
SOFTWARE, EVEN IF ADVISED OF THE POSSIBILITY OF SUCH DAMAGE.
***************/

/** 
 * Grammar for Lingua Franca.
 * A note of caution: extending this grammar with productions that introduce
 * new terminals (i.e., anything written between quotes), will require those 
 * terminals to also be added to the Token production at the bottom of this
 * file. Failing to do so will cause a parse error whenever a terminal not
 * listed in the Token production is featured in a segment of target-language
 * code (e.g., a reaction body).
 * @author{Marten Lohstroh <marten@berkeley.edu>}
 * @author{Edward A. Lee <eal@berkeley.edu>}
 */

grammar org.lflang.LF
    hidden(WS, ML_COMMENT, SL_COMMENT)

import "http://www.eclipse.org/emf/2002/Ecore" as ecore

// Use the package name "lf" for generated files defining the classes
// in the metamodel (i.e., the classes representing nodes in the
// abstract syntax tree (AST), i.e., the eCore model). 
generate lf "https://lf-lang.org"

/////////// Overall file

/**
 * Top-level AST node.
 */
Model:
    target=TargetDecl
    (imports+=Import)*
    (preambles+=Preamble)*
    (reactors+=Reactor)+
    ;

/////////// Top level elements

/**
 * Import declaration.
 */
Import: 'import' reactorClasses+=ImportedReactor (',' reactorClasses+=ImportedReactor)* 'from' importURI=STRING ';'?;

ReactorDecl: Reactor | ImportedReactor;

ImportedReactor: reactorClass=[Reactor] ('as' name=ID)?;

//Import:
//    'import' ((importedNamespace=QualifiedNameWithWildcard ('as' alias=ID)?) | importURI=STRING) ';'
//;
    

QualifiedName:
    ID ('.' ID)*;
    
QualifiedNameWithWildcard:
    QualifiedName '.*'?;

/**
 * Declaration of a reactor class.
 */
Reactor:
    {Reactor} ((federated?='federated' | main?='main')? & realtime?='realtime'?) 'reactor' (name=ID)? 
    ('<' typeParms+=TypeParm (',' typeParms+=TypeParm)* '>')?
    ('(' parameters+=Parameter (',' parameters+=Parameter)* ')')?
    ('at' host=Host)?
    ('extends' (superClasses+=[ReactorDecl] (',' superClasses+=[ReactorDecl])*))?
    '{'
    (     (preambles+=Preamble)
        | (stateVars+=StateVar)
        | (methods+=Method)
        | (inputs+=Input)
        | (outputs+=Output)
        | (timers+=Timer)
        | (actions+=Action)
        | (instantiations+=Instantiation)
        | (connections+=Connection)
        | (reactions+=Reaction)
        | (mutations+=Mutation)
    )* '}';


TypeParm:
    literal=TypeExpr | code=Code
;

// Allows simple statements like "A extends B". We probably want to further expand this.
TypeExpr:
    ID+
;

/**
 * Specification of the target language. Target properties can be specified in
 * YAML format to pass on configuration details to the runtime environment. 
 */
TargetDecl:
    'target' name=ID (config=KeyValuePairs)? ';'?;


/////////// Statements

/**
 * Declaration of a state variable. Types are optional, but may be required 
 * during validation (depending on the target language). Initialization is also 
 * optional. A state variable can be initialized by assigning a `Value` or list 
 * of these. Note that a `Value` may also be a reference to a parameter.
 * The following checks must be carried out during validation: 
 *  - if the list of initialization values has more than one element in it, a 
 *  type must be specified;
 *  - if the `time` type is specified, there can only be a single initialization
 *  element, which has to denote a time or a reference to a parameter that
 *  denotes a time; and
 *  - if the `time` type is specified, either a proper time interval and unit
 *  must be given, or a literal or code that denotes zero.
 */
 StateVar:
    'state' name=ID (
        (':' (type=Type))? 
        ((parens+='(' (init+=Value (','  init+=Value)*)? parens+=')')
            | (braces+='{' (init+=Value (','  init+=Value)*)? braces+='}')
        )?
    ) ';'?
;

Method:
    const?='const'? 'method' name=ID
    '(' (arguments+=MethodArgument (',' arguments+=MethodArgument)*)? ')'
    (':' return=Type)?
    code=Code
    ';'?
;

MethodArgument:
    name=ID (':' type=Type)?
;

Input:
    mutable?='mutable'? 'input' (widthSpec=WidthSpec)? name=ID (':' type=Type)? ';'?;

Output:
    'output' (widthSpec=WidthSpec)? name=ID (':' type=Type)? ';'?;

// Timing specification for a timer: (offset, period)
// Can be empty, which means (0,0) = (NOW, ONCE).
// E.g. (0) or (NOW) or (NOW, ONCE) or (100, 1000)
// The latter means fire with period 1000, offset 100.
Timer:
    'timer' name=ID ('(' offset=Value (',' period=Value)? ')')? ';'?;

Boolean:
    TRUE | FALSE
;

// Action that has either a physical or logical origin.
// 
// If the origin is logical, the minDelay is a minimum logical delay
// after the logical time at which schedule() is called that the
// action will occur. If the origin is physical, then the 
// minDelay is a minimum logical delay after the physical time
// at which schedule() is called that the action will occur.
//
// For all actions, minSpacing is the minimum difference between
// the tags of two subsequently scheduled events.
Action:
    (origin=ActionOrigin)? 'action' name=ID 
    ('(' minDelay=Value (',' minSpacing=Value (',' policy=STRING)? )? ')')?
    (':' type=Type)? ';'?;

Reaction:
    ('reaction')
    ('(' (triggers+=TriggerRef (',' triggers+=TriggerRef)*)? ')')?
    (sources+=VarRef (',' sources+=VarRef)*)?
    ('->' effects+=VarRef (',' effects+=VarRef)*)?
    code=Code
    (stp=STP)?
    (deadline=Deadline)?;

TriggerRef:
    VarRef | startup?='startup' | shutdown?='shutdown';

Deadline:
    'deadline' '(' delay=Value ')' code=Code;
    
STP:
    'STP' '(' value=Value ')' code=Code;

Mutation:
    ('mutation')
    ('(' (triggers+=[Trigger] (',' triggers+=[Trigger])*)? ')')?
    (sources+=[Input] (',' sources+=[Input])*)?
    ('->' effects+=[Effect] (',' effects+=[Effect])*)?
    code=Code;

Preamble:
    (visibility=Visibility)? 'preamble' code=Code;

Instantiation:
    name=ID '=' 'new' (widthSpec=WidthSpec)?
    reactorClass=[ReactorDecl] ('<' typeParms+=TypeParm (',' typeParms+=TypeParm)* '>')? '(' 
    (parameters+=Assignment (',' parameters+=Assignment)*)? 
    ')' ('at' host=Host)? ';'?;

Connection:
    ((leftPorts += VarRef (',' leftPorts += VarRef)*)
    | ( '(' leftPorts += VarRef (',' leftPorts += VarRef)* ')' isIterated ?= '+'?))
    ('->' | physical?='~>') 
    rightPorts += VarRef (',' rightPorts += VarRef)*
    (delay=Delay)?
    (serializer=Serializer)?
    ';'?
    ;

// After clause with a delay that can either be specified as a parameter or as
// a literal value. If no units are given (which implies that the time interval
// must be zero), the clause must be ended with a semicolon. If units are given,
// the semicolon is optional.
Delay:
    'after' (parameter=[Parameter] | (interval=INT ((unit=TimeUnit))))
;

// Chooses the serializer to use for the connection
Serializer:
    'serializer' type=STRING
;

/////////// For target parameters

KeyValuePairs:
    '{' ( pairs+=KeyValuePair (',' (pairs+=KeyValuePair))* )? ','? '}';

KeyValuePair:
    name=Kebab ':' value=Element;

<<<<<<< HEAD
Array:
      '[' ( elements+=Element (',' (elements+=Element))* )? ','? ']'
    | '[]'; // remember this is tokenized as a single token in LF
=======
Array: // todo allow empty array in grammar, replace with validator error
    '[' elements+=Element (',' (elements+=Element))* ','? ']';
>>>>>>> 75287fea
    
Element:
    keyvalue=KeyValuePairs 
    | array=Array
    | literal=Literal 
    | (time=INT unit=TimeUnit) 
    | id=Path;

///////// Pieces
TypedVariable:
    Port | Action
;

Variable:
    TypedVariable | Timer;

Trigger:
    Action | Input;

Effect:
    Action | Output;
VarRef:
    variable=[Variable] | container=[Instantiation] '.' variable=[Variable]
    | interleaved?='interleaved' '(' (variable=[Variable] | container=[Instantiation] '.' variable=[Variable]) ')'
;

Assignment:
    (lhs=[Parameter] (
        (equals='=' rhs+=Value)
        | ((equals='=')? (
            parens+='(' (rhs+=Value (',' rhs+=Value)*)? parens+=')'
            | braces+='{' (rhs+=Value (',' rhs+=Value)*)? braces+='}'))
    ));

/**
 * Parameter declaration with optional type and mandatory initialization.
 */
Parameter:
    name=ID (':' (type=Type))? 
    // FIXME: rename Value to Expr
    ((parens+='(' (init+=Value (','  init+=Value)*)? parens+=')')
        | (braces+='{' (init+=Value (','  init+=Value)*)? braces+='}')
    )?
;

Sum :
    terms+=Difference ('+' terms+=Difference)*;

Difference:
    terms+=Product ('-' terms +=Product)*;

Product:
    terms+=Quotient ('*' terms+=Quotient)*;

Quotient:
    terms+=Expr ('/' terms += Expr)*;

Expr :
  Value | '(' Sum ')';

// Time is either a reference to a parameter or an integer value, 
// a number followed by a unit specification (unless the value is zero). 
// If it is a constant, the validator should check that if the value
// is non-zero, it is accompanied by a unit.
Value:
    (parameter=[Parameter] | time=Time | literal=Literal | code=Code);


Time:
    (interval=INT unit=TimeUnit)
;

Port:
    Input | Output;
    
// A type is in the target language, hence either an ID or target code.
Type:
   time?='time' (arraySpec=ArraySpec)? 
   | id=DottedName ('<' typeParms+=Type (',' typeParms+=Type)* '>')? (stars+='*')* (arraySpec=ArraySpec)? 
   | code=Code
;

ArraySpec:
    ofVariableLength?='[]' | '[' length=INT ']';
    
WidthSpec:
    ofVariableLength?='[]' | '[' (terms+=WidthTerm) ('+' terms+=WidthTerm)* ']';
    
WidthTerm:
    width=INT 
    | parameter=[Parameter] 
    | 'widthof(' port=VarRef ')'
    | code=Code;

IPV4Host:
    (user=Kebab '@')? addr=IPV4Addr (':' port=INT)?
;

IPV6Host:
    ('[' (user=Kebab '@')? addr=IPV6Addr ']' (':' port=INT)?)
;

NamedHost:
    (user=Kebab '@')? addr=HostName (':' port=INT)?
;

Host:
    IPV4Host | IPV6Host | NamedHost
;

HostName:
    (Kebab (('.') Kebab)*)
;

DottedName:
    (ID (('.'|'::') ID)*)
;


Generic:
    '<' (DottedName (',' DottedName)*) '>'
;

SignedInt:
    INT | NEGINT
;

Literal:
    STRING | CHAR_LIT | SignedFloat | SignedInt | Boolean;

/////////// Elementary components

/////////// Lexical grammar
//// Terminals must be mutually exclusive. They are used by the lexer before parsing.

//// Note that the rest of the grammar implicitly defines
//// keywords for every string literal, eg 'reaction'.

terminal WS: (' '|'\t'|'\r'|'\n')+;

terminal TRUE:  'true' | 'True';
terminal FALSE: 'false' | 'False';
terminal ID: ('a'..'z'|'A'..'Z'|'_')('a'..'z'|'A'..'Z'|'_'|'0'..'9')*;

terminal INT returns ecore::EInt:     ('0'..'9')+;
terminal NEGINT:                  '-' ('0'..'9')+;


terminal SL_COMMENT: ('//' | '#') !('\n'|'\r')* ('\r'? '\n')?;
terminal ML_COMMENT: ('/*' -> '*/') | ("'''" -> "'''");

terminal LT_ANNOT: "'" ID?;

terminal STRING:   '"' ( '\\' . | !('\\' | '"' | '\t' | '\r' | '\n') )* '"'
                 | '"""' -> '"""'
                 ;

terminal CHAR_LIT: "'" ( '\\' . | !('\\' | "'" | '\t' | '\r' | '\n') )  "'";

terminal ANY_OTHER: .;


Kebab: (ID|"physical")('-'ID)*;

IPV4Addr:
    INT '.' INT '.' INT '.' INT
;

IPV6Seg:
    // NOTE: This rule is too permissive by design. 
    // Further checking is done during validation.
    (INT | (INT? ID))
;


IPV6Addr:
    // NOTE: This rule is too permissive by design. 
    // Further checking is done during validation. 
    // IPV6 with truncation.
    '::' | ('::' (IPV6Seg (':'))* IPV6Seg) | ((IPV6Seg (':'|'::'))+ IPV6Seg?) | 
    
    // (Link-local IPv6 addresses with zone index) "fe80::7:8%1"
    (ID '::' IPV6Seg (':' IPV6Seg)* '%' (INT | ID)+) |

    // IPv4-mapped IPv6 addresses and IPv4-translated addresses
    ('::' IPV4Addr) | ('::' ID ':' (INT ':')? IPV4Addr) |
    
    // IPv4-Embedded IPv6 Address
    (((IPV6Seg (':' IPV6Seg)* '::') | (IPV6Seg (':' IPV6Seg)*) ':') IPV4Addr)
;


SignedFloat:
    '-'? INT '.' INT;

// FIXME: What if the code needs to contain '=}'?
// Just escaping with \ is not a good idea because then every \ has to be escaped \\.
// Perhaps the string EQUALS_BRACE could become '=}'?
Code:
    //{Code} '{=' (tokens+=Token)* '=}'
    {Code} '{=' body=Body '=}'
;

// The following cannot be terminal because it overlaps ID.
//Path: 
//    ID ('.' ID)*;
    
FSName: 
    (ID | '.' | '_')+
;
// Absolute or relative directory path in Windows, Linux, or MacOS.
Path:
    (FSName ':\\')? ('\\' | '/')? FSName (('\\' | '/') FSName)*
;

/////////// Enums
enum ActionOrigin:
    NONE | LOGICAL='logical' | PHYSICAL='physical';

enum Visibility:
    NONE | PRIVATE='private' | PUBLIC='public';

enum TimeUnit:
    NONE |
    NSEC='nsec' | NSECS='nsecs' |
    USEC='usec' | USECS='usecs' |
    MSEC='msec' | MSECS='msecs' |
    SEC='sec' | SECS='secs' | SECOND='second' | SECONDS='seconds' |
    MIN='min' | MINS='mins' | MINUTE='minute' | MINUTES='minutes' |
    HOUR='hour' | HOURS='hours' |
    DAY='day' | DAYS='days' |
    WEEK='week' | WEEKS='weeks';

// An arbitrary sequence of terminals.
Body:
    Token*
;
// Production for the tokenization of target code. All terminals used in any
// of the productions in the grammar (except for `{=` and `=}`) have to be
// listed here. Whenever a terminal is encountered amid a sequence of target-
// language tokens that is not featured in this production, this will demarcate
// the end of a target-code segment.
Token:
    // Non-constant terminals
    ID | INT | LT_ANNOT | STRING | CHAR_LIT | ML_COMMENT | SL_COMMENT | WS | ANY_OTHER |
    // Keywords
    'target' | 'import' | 'main' | 'realtime' | 'reactor' | 'state' | 'time' | 
    'mutable' | 'input' | 'output' | 'timer' | 'action' | 'reaction' | 
    'startup' | 'shutdown' | 'after' | 'deadline' | 'mutation' | 'preamble' |
    'new' | 'federated' | 'at' | 'as' | 'from' | 'widthof' | 'const' | 'method' |
    'interleaved' |
    // Other terminals
    NEGINT | TRUE | FALSE |
    // Action origins
    'logical' | 'physical' |
    // Visibility modifiers
    'private' | 'public' |
    // Time units
    'nsec' | 'nsecs' | 'usec' | 'usecs' | 'msec' | 'msecs' | 'sec' | 'secs' | 
    'second' | 'seconds' | 'min' | 'mins' | 'minute' | 'minutes' | 'hour' |
    'hours' | 'day' | 'days' | 'week' | 'weeks' |
    // Braces
    '(' | ')' | '{' | '}' |
    // Brackets
    '[' | ']' | '<' | '>' | '[]' |
    // Punctuation
    ':' | ';' | ',' | '.' | '::' |
    // Slashes
    ':\\' | '\\' |
    // Arithmetic
    '+' | '-' | '*' | '/' |
    // Underscore
    '_' |
    // Arrow
    '->' | 
    // Assignment
    '=' |
    // Percentage
    '%' |
    // Annotation
    '@' |
    // Single quotes
    "'"
;<|MERGE_RESOLUTION|>--- conflicted
+++ resolved
@@ -256,14 +256,8 @@
 KeyValuePair:
     name=Kebab ':' value=Element;
 
-<<<<<<< HEAD
-Array:
-      '[' ( elements+=Element (',' (elements+=Element))* )? ','? ']'
-    | '[]'; // remember this is tokenized as a single token in LF
-=======
 Array: // todo allow empty array in grammar, replace with validator error
     '[' elements+=Element (',' (elements+=Element))* ','? ']';
->>>>>>> 75287fea
     
 Element:
     keyvalue=KeyValuePairs 
