--- conflicted
+++ resolved
@@ -233,11 +233,7 @@
     ;
 
 Delay:
-<<<<<<< HEAD
     'after' value=Expr
-=======
-    'after' (parameter=[Parameter] | time=TypedTime)
->>>>>>> f90f26ff
 ;
 
 // Chooses the serializer to use for the connection
