<?xml version="1.0" encoding="UTF-8"?>
<project xmlns="http://maven.apache.org/POM/4.0.0" xmlns:xsi="http://www.w3.org/2001/XMLSchema-instance"
         xsi:schemaLocation="http://maven.apache.org/POM/4.0.0 http://maven.apache.org/xsd/maven-4.0.0.xsd">
    <!-- See https://github.com/xtext/maven-xtext-example
         and https://www.eclipse.org/Xtext/documentation/350_continuous_integration.html
     -->
    <modelVersion>4.0.0</modelVersion>

    <groupId>org.lflang</groupId>
    <artifactId>lf</artifactId>
<<<<<<< HEAD
    <version>0.1.0</version>
=======
    <version>0.2.0-SNAPSHOT</version>
>>>>>>> 5d952b27
    <packaging>pom</packaging>

    <name>Lingua Franca</name>

    <properties>
        <!-- Version Properties -->
        <!-- Sync with build.gradle -->
        <commonsCliVersion>1.4</commonsCliVersion>
        <!-- Note that this version is tied to our version of Gradle -->
        <kotlinVersion>1.6.20</kotlinVersion>
        <lsp4jVersion>0.12.0</lsp4jVersion>
        <mwe2LaunchVersion>2.12.2</mwe2LaunchVersion>
        <!-- When the Eclipse p2 site is updated to a new version of Eclipse, then update the xtextVersion. -->
        <xtextVersion>2.26.0</xtextVersion>
        <tychoVersion>2.6.0</tychoVersion>
        <runtimeVersion>3.24.0</runtimeVersion>

        <!-- Maven only properties -->
        <maven.compiler.source>17</maven.compiler.source>
        <maven.compiler.target>17</maven.compiler.target>
        <execMavenPluginVersion>3.0.0</execMavenPluginVersion>

        <!-- Non-version properties -->
        <project.build.sourceEncoding>UTF-8</project.build.sourceEncoding>
        <tycho.disableP2Mirrors>true</tycho.disableP2Mirrors>
    </properties>

    <profiles>
        <profile>
            <id>product</id>

            <activation>
                <activeByDefault>true</activeByDefault>
            </activation>

            <modules>
                <module>org.lflang</module>
                <module>org.lflang.ide</module>
                <module>org.lflang.ui</module>
                <module>org.lflang.diagram</module>
                <!-- Tests -->
                <module>org.lflang.tests</module>
                <module>org.lflang.ui.tests</module>
                <!-- Eclipse Product -->
                <module>org.lflang.sdk</module>
                <module>org.lflang.updatesite</module>
                <module>org.lflang.product</module>
                <module>org.lflang.rca</module>
                <module>org.lflang.targetplatform</module>
            </modules>
        </profile>
        <profile>
            <id>lds</id>

            <modules>
                <module>org.lflang</module>
                <module>org.lflang.ide</module>
                <module>org.lflang.diagram</module>

                <module>org.lflang.lds</module>
                <module>org.lflang.targetplatform</module>
            </modules>
        </profile>
    </profiles>
    <pluginRepositories>
        <pluginRepository>
            <id>tycho-staged</id>
            <url>https://oss.sonatype.org/content/repositories/orgeclipsetycho-1070</url>
        </pluginRepository>
    </pluginRepositories>

    <build>

        <pluginManagement>

            <plugins>

                <!-- This plugin sets the version of the current project and child projects with the same version, and updates references as necessary.-->
                <plugin>
                    <groupId>org.eclipse.tycho</groupId>
                    <artifactId>tycho-versions-plugin</artifactId>
                    <version>${tychoVersion}</version>
                </plugin>

                <!-- This plugin helps finding the latest plugin or dependency versions for your modules. Open up the terminal and execute this command to find the plugin versions you have to update:
                mvn versions:display-plugin-updates -->
                <plugin>
                    <groupId>org.codehaus.mojo</groupId>
                    <artifactId>versions-maven-plugin</artifactId>
                    <version>2.5</version>
                    <configuration>
                        <generateBackupPoms>false</generateBackupPoms>
                    </configuration>
                </plugin>


                <!-- xtend-maven-plugin is in pluginManagement instead of in plugins
                     so that it doesn't run before the exec-maven-plugin's *.mwe2 gen; this way
                     we can list it after. -->

                <plugin>
                    <groupId>org.jetbrains.kotlin</groupId>
                    <artifactId>kotlin-maven-plugin</artifactId>
                    <version>${kotlinVersion}</version>
                    <executions>
                        <execution>
                            <id>kotlin-compile</id>
                            <phase>process-sources</phase>
                            <goals>
                                <goal>compile</goal>
                            </goals>
                            <configuration>
                                <srcDirs>
                                    <sourceDir>${project.basedir}/src</sourceDir>
                                    <sourceDir>${project.basedir}/src-gen</sourceDir>
                                    <sourceDir>${project.basedir}/xtend-gen</sourceDir>
                                </srcDirs>
                            </configuration>
                        </execution>
                    </executions>
                </plugin>

                <plugin>
                    <groupId>org.eclipse.tycho</groupId>
                    <artifactId>tycho-compiler-plugin</artifactId>
                    <version>${tychoVersion}</version>
                    <executions>
                        <execution>
                            <id>default-compile</id>
                            <phase>compile</phase>
                        </execution>
                    </executions>
                </plugin>

                <!-- <plugin>
                    <groupId>org.apache.maven.plugins</groupId>
                    <artifactId>maven-compiler-plugin</artifactId>
                    <version>3.8.0</version>
                    <configuration>
                        <release>17</release>
                    </configuration>
                </plugin> -->

                <plugin>
                    <groupId>org.apache.maven.plugins</groupId>
                    <artifactId>maven-clean-plugin</artifactId>
                    <version>2.5</version>
                    <executions>
                        <execution>
                            <id>gen-clean</id>
                            <goals>
                                <goal>clean</goal>
                            </goals>
                            <configuration>
                                <filesets>
                                    <fileset>
                                        <directory>${basedir}/xtend-gen</directory>
                                    </fileset>
                                </filesets>
                            </configuration>
                        </execution>
                    </executions>
                </plugin>

                <plugin>
                    <groupId>org.apache.maven.plugins</groupId>
                    <artifactId>maven-site-plugin</artifactId>
                    <version>3.7.1</version>
                </plugin>

            </plugins>

        </pluginManagement>

        <plugins>

            <plugin>
                <groupId>org.eclipse.tycho</groupId>
                <artifactId>tycho-versions-plugin</artifactId>
                <version>${tychoVersion}</version>
            </plugin>

            <plugin>
                <groupId>org.eclipse.tycho</groupId>
                <artifactId>tycho-maven-plugin</artifactId>
                <version>${tychoVersion}</version>
                <extensions>true</extensions>
            </plugin>

            <plugin>
                <groupId>org.eclipse.tycho</groupId>
                <artifactId>tycho-source-plugin</artifactId>
                <version>${tychoVersion}</version>
                <executions>
                    <execution>
                        <id>plugin-source</id>
                        <goals>
                            <goal>plugin-source</goal>
                        </goals>
                    </execution>
                </executions>
            </plugin>

            <plugin>
                <groupId>org.eclipse.tycho</groupId>
                <artifactId>tycho-surefire-plugin</artifactId>
                <version>${tychoVersion}</version>
                <configuration>
                    <argLine>-ea</argLine>
                    <includes>
                        <include>**/Test*.java</include>
                        <include>**/*Test.java</include>
                    </includes>
                </configuration>
            </plugin>

            <plugin>
                <groupId>org.eclipse.tycho</groupId>
                <artifactId>target-platform-configuration</artifactId>
                <version>${tychoVersion}</version>
                <configuration>
                    <!-- See https://www.eclipse.org/tycho/sitedocs/target-platform-configuration/target-platform-configuration-mojo.html#pomDependencies   -->
                    <!-- This puts the kotlin osgi bundle into the target platform. -->
                    <pomDependencies>consider</pomDependencies>
                    <target>
                        <artifact>
                            <groupId>org.lflang</groupId>
                            <artifactId>org.lflang.targetplatform</artifactId>
                            <version>${project.version}</version>
                        </artifact>
                    </target> 
                    <executionEnvironment>JavaSE-17</executionEnvironment>    
                    <environments>
                        <environment>
                            <os>win32</os>
                            <ws>win32</ws>
                            <arch>x86_64</arch>
                        </environment>
                        <environment>
                            <os>linux</os>
                            <ws>gtk</ws>
                            <arch>x86_64</arch>
                        </environment>
                        <environment>
                            <os>macosx</os>
                            <ws>cocoa</ws>
                            <arch>x86_64</arch>
                        </environment>
                    </environments>
                </configuration>
            </plugin>

        </plugins>

    </build>

</project><|MERGE_RESOLUTION|>--- conflicted
+++ resolved
@@ -8,11 +8,7 @@
 
     <groupId>org.lflang</groupId>
     <artifactId>lf</artifactId>
-<<<<<<< HEAD
-    <version>0.1.0</version>
-=======
     <version>0.2.0-SNAPSHOT</version>
->>>>>>> 5d952b27
     <packaging>pom</packaging>
 
     <name>Lingua Franca</name>
