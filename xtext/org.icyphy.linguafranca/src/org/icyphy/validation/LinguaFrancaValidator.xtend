--- conflicted
+++ resolved
@@ -615,7 +615,7 @@
                 warning(
                     "Unrecognized target parameter: " + param.name +
                         ". Recognized parameters are: " +
-                        TargetProperties.values().join(", ") + ".",
+                        TargetProperties.getOptions().join(", ") + ".",
                     Literals.KEY_VALUE_PAIR__NAME)
             }
 
@@ -628,139 +628,12 @@
                     Literals.KEY_VALUE_PAIR__NAME)
             }
 
-<<<<<<< HEAD
             // Report problem with the assigned value.
             val errors = newLinkedList
             prop.type.check(param.value, param.name, errors)
             errors.forEach [
                 error(it, Literals.KEY_VALUE_PAIR__VALUE)
             ]
-=======
-            // Perform property-specific checks.
-            switch prop {
-                case BUILD_TYPE:
-                    param.checkIfOneOf(Arrays.asList(BuildType.values()))
-                case CLOCK_SYNC:
-                    if (!param.value.id.equalsIgnoreCase('off') 
-                            && !param.value.id.equalsIgnoreCase('initial') 
-                            && !param.value.id.equalsIgnoreCase('on')) {
-                        error("Target property clock-sync is required to be off, initial, or on. "
-                                + "Default is initial.",
-                            Literals.KEY_VALUE_PAIR__VALUE)
-                    }
-                case CLOCK_SYNC_OPTIONS: {
-                    if (param.value.keyvalue === null) {
-                        error("Target property clock-sync-options needs to be a list of "
-                               + "key-value pairs like "
-                               + "{local-federates-on: true, test-offset: 200 msec}",
-                               Literals.KEY_VALUE_PAIR__VALUE)
-                    }
-                    for (entry: param.value.keyvalue.pairs) {
-                        if (entry.name.equalsIgnoreCase('local-federates-on')) {
-                            if (entry.value.literal === null
-                                    || (!entry.value.literal.equalsIgnoreCase('true')
-                                    && !entry.value.literal.equalsIgnoreCase('false'))) {
-                                error("Target property clock-sync-options local-federates-on"
-                                        + " entry needs to be true or false.",
-                                        Literals.KEY_VALUE_PAIR__VALUE)
-                            }
-                        } else if (entry.name.equalsIgnoreCase('test-offset')) {
-                            if (entry.value.unit === null) {
-                                error("Target property clock-sync-options test-offset"
-                                        + " entry needs to be a time value (with units).",
-                                        Literals.KEY_VALUE_PAIR__VALUE)
-                            }
-                        } else if (entry.name.equalsIgnoreCase('period')) {
-                            if (entry.value.unit === null) {
-                                error("Target property clock-sync-options period"
-                                        + " entry needs to be a time value (with units).",
-                                        Literals.KEY_VALUE_PAIR__VALUE)
-                            }
-                        } else if (entry.name.equalsIgnoreCase('attenuation')) {
-                            if (entry.value.literal === null) {
-                                error("Target property clock-sync-options attenuation"
-                                        + " entry needs to be a positive integer.",
-                                        Literals.KEY_VALUE_PAIR__VALUE)
-                            } else {
-                                try {
-                                    val value = Integer.decode(entry.value.literal)
-                                    if (value <= 0) {
-                                        error("Target property clock-sync-options attenuation"
-                                                + " entry needs to be a positive integer.",
-                                                Literals.KEY_VALUE_PAIR__VALUE)
-                                    }
-                                } catch (NumberFormatException ex) {
-                                    error("Target property clock-sync-options attenuation"
-                                            + " entry needs to be a positive integer.",
-                                            Literals.KEY_VALUE_PAIR__VALUE)
-                                }
-                            }
-                        } else if (entry.name.equalsIgnoreCase('trials')) {
-                            if (entry.value.literal === null) {
-                                error("Target property clock-sync-options trials"
-                                        + " entry needs to be an integer.",
-                                        Literals.KEY_VALUE_PAIR__VALUE)
-                            } else {
-                                try {
-                                    val value = Integer.decode(entry.value.literal)
-                                    if (value <= 0) {
-                                        error("Target property clock-sync-options trials"
-                                                + " entry needs to be a positive integer.",
-                                                Literals.KEY_VALUE_PAIR__VALUE)
-                                    }
-                                } catch (NumberFormatException ex) {
-                                    error("Target property clock-sync-options trials"
-                                            + " entry needs to be a positive integer.",
-                                            Literals.KEY_VALUE_PAIR__VALUE)
-                                }
-                            }
-                        } else if (entry.name.equalsIgnoreCase('collect-stats')) {
-                            if (entry.value.literal === null
-                                    || (!entry.value.literal.equalsIgnoreCase('true')
-                                    && !entry.value.literal.equalsIgnoreCase('false'))) {
-                                error("Target property clock-sync-options collect-stats"
-                                        + " entry needs to be true or false.",
-                                        Literals.KEY_VALUE_PAIR__VALUE)
-                            }
-                        } else {
-                            error("Unrecognized clock-sync-options entry. Options are: "
-                                    + "local-federates-on, test-offset.",
-                                    Literals.KEY_VALUE_PAIR__VALUE)
-                        }
-                    }
-                }
-                case CMAKE_INCLUDE:
-                    param.checkIfString
-                case COMPILER:
-                    checkIfString(param)
-                case COORDINATION:
-                    param.checkIfOneOf(Arrays.asList(CoordinationType.values())) 
-                case FLAGS:
-                    param.checkIfString
-                case FAST:
-                    param.checkIfBoolean
-                case KEEPALIVE:
-                    param.checkIfBoolean
-                case LOGGING:
-                    param.checkIfOneOf(Arrays.asList(LogLevel.values()))
-                case NO_COMPILE:
-                    param.checkIfBoolean
-                case NO_RUNTIME_VALIDATION:
-                    param.checkIfBoolean
-                case THREADS: 
-                    param.checkIfInteger(true)
-                case TIMEOUT:
-                    param.checkValidTime
-                case TRACING:
-                    checkIfBoolean(param)
-                case BUILD:
-                    param.checkIfStringOrListOfStrings
-                case FILES:
-                    param.checkIfStringOrListOfStrings
-                case PROTOBUFS:
-                    param.checkIfStringOrListOfStrings
-            }
->>>>>>> d20a5ba5
         }
     }
 
