/* A helper class for analyzing the AST. */

/*************
Copyright (c) 2020, The University of California at Berkeley.

Redistribution and use in source and binary forms, with or without modification,
are permitted provided that the following conditions are met:

1. Redistributions of source code must retain the above copyright notice,
   this list of conditions and the following disclaimer.

2. Redistributions in binary form must reproduce the above copyright notice,
   this list of conditions and the following disclaimer in the documentation
   and/or other materials provided with the distribution.

THIS SOFTWARE IS PROVIDED BY THE COPYRIGHT HOLDERS AND CONTRIBUTORS "AS IS" AND 
ANY EXPRESS OR IMPLIED WARRANTIES, INCLUDING, BUT NOT LIMITED TO, THE IMPLIED 
WARRANTIES OF MERCHANTABILITY AND FITNESS FOR A PARTICULAR PURPOSE ARE 
DISCLAIMED. IN NO EVENT SHALL THE COPYRIGHT HOLDER OR CONTRIBUTORS BE LIABLE FOR
ANY DIRECT, INDIRECT, INCIDENTAL, SPECIAL, EXEMPLARY, OR CONSEQUENTIAL DAMAGES 
(INCLUDING, BUT NOT LIMITED TO, PROCUREMENT OF SUBSTITUTE GOODS OR SERVICES; 
LOSS OF USE, DATA, OR PROFITS; OR BUSINESS INTERRUPTION) HOWEVER CAUSED AND ON 
ANY THEORY OF LIABILITY, WHETHER IN CONTRACT, STRICT LIABILITY, OR TORT 
(INCLUDING NEGLIGENCE OR OTHERWISE) ARISING IN ANY WAY OUT OF THE USE OF THIS 
SOFTWARE, EVEN IF ADVISED OF THE POSSIBILITY OF SUCH DAMAGE.
***************/

package org.icyphy

import java.util.LinkedHashMap
import java.util.LinkedHashSet
import java.util.LinkedList
import java.util.List
import org.eclipse.emf.common.util.EList
import org.eclipse.emf.ecore.EObject
import org.eclipse.emf.ecore.resource.Resource
import org.eclipse.xtext.TerminalRule
import org.eclipse.xtext.nodemodel.ILeafNode
import org.eclipse.xtext.nodemodel.impl.CompositeNode
import org.eclipse.xtext.nodemodel.impl.HiddenLeafNode
import org.eclipse.xtext.nodemodel.util.NodeModelUtils
import org.eclipse.xtext.resource.XtextResource
import org.icyphy.TargetProperty.CoordinationType
import org.icyphy.generator.FederateInstance
import org.icyphy.generator.GeneratorBase
import org.icyphy.linguaFranca.Action
import org.icyphy.linguaFranca.ActionOrigin
import org.icyphy.linguaFranca.ArraySpec
import org.icyphy.linguaFranca.Assignment
import org.icyphy.linguaFranca.Code
import org.icyphy.linguaFranca.Connection
import org.icyphy.linguaFranca.Delay
import org.icyphy.linguaFranca.Element
import org.icyphy.linguaFranca.ImportedReactor
import org.icyphy.linguaFranca.Input
import org.icyphy.linguaFranca.Instantiation
import org.icyphy.linguaFranca.LinguaFrancaFactory
import org.icyphy.linguaFranca.Output
import org.icyphy.linguaFranca.Parameter
import org.icyphy.linguaFranca.Port
import org.icyphy.linguaFranca.Reaction
import org.icyphy.linguaFranca.Reactor
import org.icyphy.linguaFranca.ReactorDecl
import org.icyphy.linguaFranca.StateVar
import org.icyphy.linguaFranca.Time
import org.icyphy.linguaFranca.TimeUnit
import org.icyphy.linguaFranca.Timer
import org.icyphy.linguaFranca.Type
import org.icyphy.linguaFranca.TypeParm
import org.icyphy.linguaFranca.Value
import org.icyphy.linguaFranca.VarRef
import org.icyphy.linguaFranca.WidthSpec

/**
 * A helper class for modifying and analyzing the AST.
 * @author{Marten Lohstroh <marten@berkeley.edu>}
 * @author{Edward A. Lee <eal@berkeley.edu>}
 * @author{Christian Menard <christian.menard@tu-dresden.de>}
 */
class ASTUtils {
    
    /**
     * The Lingua Franca factory for creating new AST nodes.
     */
    public static val factory = LinguaFrancaFactory.eINSTANCE
    
    /**
     * Find connections in the given resource that have a delay associated with them, 
     * and reroute them via a generated delay reactor.
     * @param resource The AST.
     * @param generator A code generator.
     */
    static def insertGeneratedDelays(Resource resource, GeneratorBase generator) {
        // The resulting changes to the AST are performed _after_ iterating 
        // in order to avoid concurrent modification problems.
        val oldConnections = new LinkedList<Connection>()
        val newConnections = new LinkedHashMap<Reactor, List<Connection>>()
        val delayInstances = new LinkedHashMap<Reactor, List<Instantiation>>()
        
        // Iterate over the connections in the tree.
        for (container : resource.allContents.toIterable.filter(Reactor)) {
            for (connection : container.connections) {
                if (connection.delay !== null) {
                    val parent = connection.eContainer as Reactor
                    // Assume all the types are the same, so just use the first on the right.
                    val type = (connection.rightPorts.get(0).variable as Port).type
                    val delayClass = getDelayClass(type, generator)
                    val generic = generator.supportsGenerics
                            ? generator.getTargetType(InferredType.fromAST(type))
                            : ""
                    // If the left or right has a multiport or bank, then create a bank
                    // of delays with an inferred width.
                    // FIXME: If the connection already uses an inferred width on
                    // the left or right, then this will fail because you cannot
                    // have an inferred width on both sides.
                    val isWide = connection.isWide
                    val delayInstance = getDelayInstance(delayClass, connection.delay, generic, isWide)

                    // Stage the new connections for insertion into the tree.
                    var connections = newConnections.get(parent)
                    if(connections === null) connections = new LinkedList()
                    connections.addAll(connection.rerouteViaDelay(delayInstance))
                    newConnections.put(parent, connections)

                    // Stage the original connection for deletion from the tree.
                    oldConnections.add(connection)

                    // Stage the newly created delay reactor instance for insertion
                    var instances = delayInstances.get(parent)
                    if(instances === null) instances = new LinkedList()
                    instances.addAll(delayInstance)
                    delayInstances.put(parent, instances)
                }
            }
        }
        // Remove old connections; insert new ones.
        oldConnections.forEach [ connection |
            (connection.eContainer as Reactor).connections.remove(connection)
        ]
        newConnections.forEach [ reactor, connections |
            reactor.connections.addAll(connections)
        ]
        // Finally, insert the instances and, before doing so, assign them a unique name.
        delayInstances.forEach [ reactor, instantiations |
            instantiations.forEach [ instantiation |
                instantiation.name = reactor.getUniqueIdentifier("delay");
                reactor.instantiations.add(instantiation)
            ]
        ]
    }
    
    /**
<<<<<<< HEAD
     * Find the main reactor and change it to a federated reactor.
     * Return true if the transformation was successful (or the given resource
     * already had a federated reactor); return false otherwise.
     */
    static def boolean makeFederated(Resource resource) {
        val r = resource.allContents.filter(Reactor).findFirst[it.isMain]
        if (r === null) {
            return false
        }
        r.main = false
        r.federated = true
        return true
    }
    
    /**
     * Return true if any port on the left or right of the connection invoves
=======
     * Return true if any port on the left or right of the connection involves
>>>>>>> 55157515
     * a bank of reactors or a multiport.
     * @param connection The connection.
     */
    private static def boolean isWide(Connection connection) {
        for (leftPort : connection.leftPorts) {
            if ((leftPort.variable as Port).widthSpec !== null
                || leftPort.container?.widthSpec !== null
            ) {
                return true
            }
        }
        for (rightPort : connection.rightPorts) {
            if ((rightPort.variable as Port).widthSpec !== null
                || rightPort.container?.widthSpec !== null
            ) {
                return true
            }
        }
        return false
    }
    
    /**
     * Take a connection and reroute it via an instance of a generated delay
     * reactor. This method returns a list to new connections to substitute
     * the original one.
     * @param connection The connection to reroute.
     * @param delayInstance The delay instance to route the connection through.
     */
    private static def List<Connection> rerouteViaDelay(Connection connection, 
            Instantiation delayInstance) {
        
        val connections = new LinkedList<Connection>()
               
        val upstream = factory.createConnection
        val downstream = factory.createConnection
        val input = factory.createVarRef
        val output = factory.createVarRef
        
        val delayClass = delayInstance.reactorClass.toDefinition
        
        // Establish references to the involved ports.
        input.container = delayInstance
        input.variable = delayClass.inputs.get(0)
        output.container = delayInstance
        output.variable = delayClass.outputs.get(0)
        upstream.leftPorts.addAll(connection.leftPorts)
        upstream.rightPorts.add(input)
        downstream.leftPorts.add(output)
        downstream.rightPorts.addAll(connection.rightPorts)

        connections.add(upstream)
        connections.add(downstream)
        return connections
    }
    
    /**
     * Create a new instance delay instances using the given reactor class.
     * The supplied time value is used to override the default interval (which
     * is zero).
     * If the target supports parametric polymorphism, then a single class may
     * be used for each instantiation, in which case a non-empty string must
     * be supplied to parameterize the instance.
     * A default name ("delay") is assigned to the instantiation, but this
     * name must be overridden at the call site, where checks can be done to
     * avoid name collisions in the container in which the instantiation is
     * to be placed. Such checks (or modifications of the AST) are not
     * performed in this method in order to avoid causing concurrent
     * modification exceptions. 
     * @param delayClass The class to create an instantiation for
     * @param value A time interval corresponding to the desired delay
     * @param generic A string that denotes the appropriate type parameter, 
     *  which should be null or empty if the target does not support generics.
     * @param isWide True to create a variable-width width specification.
     */
    private static def Instantiation getDelayInstance(Reactor delayClass, 
            Delay delay, String generic, boolean isWide) {
        val delayInstance = factory.createInstantiation
        delayInstance.reactorClass = delayClass
        if (!generic.isNullOrEmpty) {
            val typeParm = factory.createTypeParm
            typeParm.literal = generic
            delayInstance.typeParms.add(typeParm)
        }
        if (isWide) {
            val widthSpec = factory.createWidthSpec
            delayInstance.widthSpec = widthSpec
            widthSpec.ofVariableLength = true
        }
        val assignment = factory.createAssignment
        assignment.lhs = delayClass.parameters.get(0)
        val value = factory.createValue
        if (delay.parameter !== null) {
            value.parameter = delay.parameter
        } else {
            value.time = factory.createTime
            value.time.interval = delay.interval
            value.time.unit = delay.unit
        }
        assignment.rhs.add(value)
        delayInstance.parameters.add(assignment)
        delayInstance.name = "delay" // This has to be overridden.
        
        return delayInstance
                
    }
    
    /**
     * Return a synthesized AST node that represents the definition of a delay
     * reactor. Depending on whether the target supports generics, either this
     * method will synthesize a generic definition and keep returning it upon
     * subsequent calls, or otherwise, it will synthesize a new definition for 
     * each new type it hasn't yet created a compatible delay reactor for.
     * @param type The type the delay class must be compatible with.
     * @param generator A code generator.
     */
    private static def Reactor getDelayClass(Type type, GeneratorBase generator) {
        val className = generator.supportsGenerics ? 
            GeneratorBase.GEN_DELAY_CLASS_NAME : {
                val id = Integer.toHexString(
                    InferredType.fromAST(type).toText.hashCode)
                '''«GeneratorBase.GEN_DELAY_CLASS_NAME»_«id»'''
            }
            
        // Only add class definition if it is not already there.
        val classDef = generator.findDelayClass(className)
        if (classDef !== null) {
            return classDef
        }
        
        val delayClass = factory.createReactor
        val delayParameter = factory.createParameter
        val action = factory.createAction
        val triggerRef = factory.createVarRef
        val effectRef = factory.createVarRef
        val input = factory.createInput
        val output = factory.createOutput
        val inRef = factory.createVarRef
        val outRef = factory.createVarRef
            
        val r1 = factory.createReaction
        val r2 = factory.createReaction
        
        delayParameter.name = "delay"
        delayParameter.type = factory.createType
        delayParameter.type.id = generator.targetTimeType
        val defaultValue = factory.createValue
        defaultValue.literal = generator.timeInTargetLanguage(
            new TimeValue(0, TimeUnit.NONE))
        delayParameter.init.add(defaultValue)
        
        // Name the newly created action; set its delay and type.
        action.name = "act"
        action.minDelay = factory.createValue
        action.minDelay.parameter = delayParameter
        action.origin = ActionOrigin.LOGICAL
                
        if (generator.supportsGenerics) {
            action.type = factory.createType
            action.type.id = "T"
        } else {
            action.type = type.copy
        }
        
        input.name = "inp"
        input.type = action.type.copy
        
        output.name = "out"
        output.type = action.type.copy
        
        // Establish references to the involved ports.
        inRef.variable = input
        outRef.variable = output
        
        // Establish references to the action.
        triggerRef.variable = action
        effectRef.variable = action
        
        // Add the action to the reactor.
        delayClass.name = className
        delayClass.actions.add(action)

        // Configure the second reaction, which reads the input.
        r1.triggers.add(inRef)
        r1.effects.add(effectRef)
        r1.code = factory.createCode()
        r1.code.body = generator.generateDelayBody(action, inRef)
    
        // Configure the first reaction, which produces the output.
        r2.triggers.add(triggerRef)
        r2.effects.add(outRef)
        r2.code = factory.createCode()
        r2.code.body = generator.generateForwardBody(action, outRef)    
    
        // Add the reactions to the newly created reactor class.
        // These need to go in the opposite order in case
        // a new input arrives at the same time the delayed
        // output is delivered!
            
        delayClass.reactions.add(r2)
        delayClass.reactions.add(r1)

        // Add a type parameter if the target supports it.
        if (generator.supportsGenerics) {
            val parm = factory.createTypeParm
            parm.literal = generator.generateDelayGeneric()
            delayClass.typeParms.add(parm)
        }
        
        delayClass.inputs.add(input)
        delayClass.outputs.add(output)
        delayClass.parameters.add(delayParameter)
        
        generator.addDelayClass(delayClass)
        
        return delayClass
    }
    
    /** 
     * Replace the specified connection with a communication between federates.
     * @param connection The connection.
     * @param leftFederate The source federate.
     *  @param rightFederate The destination federate.
     */
    static def void makeCommunication(
        Connection connection, 
        FederateInstance leftFederate,
        FederateInstance rightFederate,
        GeneratorBase generator,
        CoordinationType coordination
    ) {
        val factory = LinguaFrancaFactory.eINSTANCE
        // Assume all the types are the same, so just use the first on the right.
        var type = (connection.rightPorts.get(0).variable as Port).type.copy
        val action = factory.createAction
        val triggerRef = factory.createVarRef
        val inRef = factory.createVarRef
        val outRef = factory.createVarRef
        val parent = (connection.eContainer as Reactor)
        val r1 = factory.createReaction
        val r2 = factory.createReaction
        
        // These reactions do not require any dependency relationship
        // to other reactions in the container.
        generator.makeUnordered(r1)
        generator.makeUnordered(r2)

        // Name the newly created action; set its delay and type.
        action.name = getUniqueIdentifier(parent, "networkMessage")
        action.type = type
        
        // The connection is 'physical' if it uses the ~> notation.
        if (connection.physical) {
            leftFederate.outboundP2PConnections.add(rightFederate)
            rightFederate.inboundP2PConnections.add(leftFederate)
            action.origin = ActionOrigin.PHYSICAL
            // Messages sent on physical connections do not
            // carry a timestamp, or a delay. The delay
            // provided using after is enforced by setting
            // the minDelay.
            if (connection.delay !== null) {
                action.minDelay = factory.createValue
                action.minDelay.time = factory.createTime
                action.minDelay.time.interval = connection.delay.interval
                action.minDelay.time.unit = connection.delay.unit
            }
        } else {
            // If the connection is logical but coordination
            // is decentralized, we would need
            // to make P2P connections
            if (coordination === CoordinationType.DECENTRALIZED) {
                leftFederate.outboundP2PConnections.add(rightFederate)
                rightFederate.inboundP2PConnections.add(leftFederate)                
            }            
            action.origin = ActionOrigin.LOGICAL
        }
        
        // Record this action in the right federate.
        // The ID of the receiving port (rightPort) is the position
        // of the action in this list.
        val receivingPortID = rightFederate.networkMessageActions.length
        rightFederate.networkMessageActions.add(action)

        // Establish references to the action.
        triggerRef.variable = action

        // Establish references to the involved ports.
        // FIXME: This does not support parallel connections yet!!
        if (connection.leftPorts.length > 1 || connection.rightPorts.length > 1) {
            throw new UnsupportedOperationException("FIXME: Parallel connections are not yet supported between federates.")
        }
        inRef.container = connection.leftPorts.get(0).container
        inRef.variable = connection.leftPorts.get(0).variable
        outRef.container = connection.rightPorts.get(0).container
        outRef.variable = connection.rightPorts.get(0).variable

        // Add the action to the reactor.
        parent.actions.add(action)
        
        // Configure the sending reaction.
        r1.triggers.add(inRef)
        r1.code = factory.createCode()
        r1.code.body = generator.generateNetworkSenderBody(
            inRef,
            outRef,
            receivingPortID,
            leftFederate,
            rightFederate,
            action.inferredType,
            connection.isPhysical,
            connection.delay
        )

        // Configure the receiving reaction.
        r2.triggers.add(triggerRef)
        r2.effects.add(outRef)
        r2.code = factory.createCode()
        r2.code.body = generator.generateNetworkReceiverBody(
            action,
            inRef,
            outRef,
            receivingPortID,
            leftFederate,
            rightFederate,
            action.inferredType
        )

        // Add the reactions to the parent.
        parent.reactions.add(r1)
        parent.reactions.add(r2)
    }
    
    /**
     * Produce a unique identifier within a reactor based on a
     * given based name. If the name does not exists, it is returned;
     * if does exist, an index is appended that makes the name unique.
     * @param reactor The reactor to find a unique identifier within.
     * @param name The name to base the returned identifier on.
     */
    static def getUniqueIdentifier(Reactor reactor, String name) {
        val vars = new LinkedHashSet<String>();
        reactor.allActions.forEach[it | vars.add(it.name)]
        reactor.allTimers.forEach[it | vars.add(it.name)]
        reactor.allParameters.forEach[it | vars.add(it.name)]
        reactor.allInputs.forEach[it | vars.add(it.name)]
        reactor.allOutputs.forEach[it | vars.add(it.name)]
        reactor.allStateVars.forEach[it | vars.add(it.name)]
        reactor.allInstantiations.forEach[it | vars.add(it.name)]
        
        var index = 0;
        var suffix = ""
        var exists = true
        while(exists) {
            val id = name + suffix
            if (vars.exists[it | it.equals(id)]) {
                suffix = "_" + index
                index++
            } else {
                exists = false;
            }
        }
        return name + suffix
    }
    
    /**
     * Given a "type" AST node, return a deep copy of that node.
     * @param original The original to create a deep copy of.
     * @return A deep copy of the given AST node.
     */
    private static def getCopy(TypeParm original) {
        val clone = factory.createTypeParm
        if (!original.literal.isNullOrEmpty) {
            clone.literal = original.literal
        } else if (original.code !== null) {
                clone.code = factory.createCode
                clone.code.body = original.code.body
        }
        return clone
    }
    
    /**
     * Given a "type" AST node, return a deep copy of that node.
     * @param original The original to create a deep copy of.
     * @return A deep copy of the given AST node.
     */
     private static def getCopy(Type original) {
        if (original !== null) {
            val clone = factory.createType
            
            clone.id = original.id
            // Set the type based on the argument type.
            if (original.code !== null) {
                clone.code = factory.createCode
                clone.code.body = original.code.body
            } 
            if (original.stars !== null) {
                original.stars?.forEach[clone.stars.add(it)]
            }
                
            if (original.arraySpec !== null) {
                clone.arraySpec = factory.createArraySpec
                clone.arraySpec.ofVariableLength = original.arraySpec.
                    ofVariableLength
                clone.arraySpec.length = original.arraySpec.length
            }
            clone.time = original.time
            
            original.typeParms?.forEach[parm | clone.typeParms.add(parm.copy)]
            
            return clone
        }
    }
        
    ////////////////////////////////
    //// Utility functions for supporting inheritance
    
    /**
     * Given a reactor class, return a list of all its actions,
     * which includes actions of base classes that it extends.
     * @param definition Reactor class definition.
     */
    def static List<Action> allActions(Reactor definition) {
        val result = new LinkedList<Action>()
        for (base : definition.superClasses?:emptyList) {
            result.addAll(base.toDefinition.allActions)
        }
        result.addAll(definition.actions)
        return result
    }
    
    /**
     * Given a reactor class, return a list of all its connections,
     * which includes connections of base classes that it extends.
     * @param definition Reactor class definition.
     */
    def static List<Connection> allConnections(Reactor definition) {
        val result = new LinkedList<Connection>()
        for (base : definition.superClasses?:emptyList) {
            result.addAll(base.toDefinition.allConnections)
        }
        result.addAll(definition.connections)
        return result
    }
    
    /**
     * Given a reactor class, return a list of all its inputs,
     * which includes inputs of base classes that it extends.
     * @param definition Reactor class definition.
     */
    def static List<Input> allInputs(Reactor definition) {
        val result = new LinkedList<Input>()
        for (base : definition.superClasses?:emptyList) {
            result.addAll(base.toDefinition.allInputs)
        }
        result.addAll(definition.inputs)
        return result
    }
    
    /**
     * Given a reactor class, return a list of all its instantiations,
     * which includes instantiations of base classes that it extends.
     * @param definition Reactor class definition.
     */
    def static List<Instantiation> allInstantiations(Reactor definition) {
        val result = new LinkedList<Instantiation>()
        for (base : definition.superClasses?:emptyList) {
            result.addAll(base.toDefinition.allInstantiations)
        }
        result.addAll(definition.instantiations)
        return result
    }
    
    /**
     * Given a reactor class, return a list of all its outputs,
     * which includes outputs of base classes that it extends.
     * @param definition Reactor class definition.
     */
    def static List<Output> allOutputs(Reactor definition) {
        val result = new LinkedList<Output>()
        for (base : definition.superClasses?:emptyList) {
            result.addAll(base.toDefinition.allOutputs)
        }
        result.addAll(definition.outputs)
        return result
    }

    /**
     * Given a reactor class, return a list of all its parameters,
     * which includes parameters of base classes that it extends.
     * @param definition Reactor class definition.
     */
    def static List<Parameter> allParameters(Reactor definition) {
        val result = new LinkedList<Parameter>()
        for (base : definition.superClasses?:emptyList) {
            result.addAll(base.toDefinition.allParameters)
        }
        result.addAll(definition.parameters)
        return result
    }
    
    /**
     * Given a reactor class, return a list of all its reactions,
     * which includes reactions of base classes that it extends.
     * @param definition Reactor class definition.
     */
    def static List<Reaction> allReactions(Reactor definition) {
        val result = new LinkedList<Reaction>()
        for (base : definition.superClasses?:emptyList) {
            result.addAll(base.toDefinition.allReactions)
        }
        result.addAll(definition.reactions)
        return result
    }
    
    /**
     * Given a reactor class, return a list of all its state variables,
     * which includes state variables of base classes that it extends.
     * @param definition Reactor class definition.
     */
    def static List<StateVar> allStateVars(Reactor definition) {
        val result = new LinkedList<StateVar>()
        for (base : definition.superClasses?:emptyList) {
            result.addAll(base.toDefinition.allStateVars)
        }
        result.addAll(definition.stateVars)
        return result
    }
    
    /**
     * Given a reactor class, return a list of all its timers,
     * which includes timers of base classes that it extends.
     * @param definition Reactor class definition.
     */
    def static List<Timer> allTimers(Reactor definition) {
        val result = new LinkedList<Timer>()
        for (base : definition.superClasses?:emptyList) {
            result.addAll(base.toDefinition.allTimers)
        }
        result.addAll(definition.timers)
        return result
    }

    ////////////////////////////////
    //// Utility functions for translating AST nodes into text

    /**
     * Translate the given code into its textual representation.
     * @param code AST node to render as string.
     * @return Textual representation of the given argument.
     */
    def static String toText(Code code) {
        if (code !== null) {
            val node = NodeModelUtils.getNode(code)
            if (node !== null) {
                val builder = new StringBuilder(
                    Math.max(node.getTotalLength(), 1))
                for (ILeafNode leaf : node.getLeafNodes()) {
                    builder.append(leaf.getText());
                }
                var str = builder.toString.trim
                // Remove the code delimiters (and any surrounding comments).
                // This assumes any comment before {= does not include {=.
                val start = str.indexOf("{=")
                val end = str.indexOf("=}", start)
                str = str.substring(start + 2, end)
                if (str.split('\n').length > 1) {
                    // multi line code
                    return str.trimCodeBlock
                } else {
                    // single line code
                    return str.trim
                }    
            } else if (code.body !== null) {
                // Code must have been added as a simple string.
                return code.body.toString
            }
        }
        return ""
    }
    
    def static toText(TypeParm t) {
        if (!t.literal.isNullOrEmpty) {
            t.literal
        } else {
            t.code.toText
        }
    }
    
    /**
     * Intelligently trim the white space in a code block.
	 * 
	 * The leading whitespaces of the first non-empty
	 * code line is considered as a common prefix across all code lines. If the
	 * remaining code lines indeed start with this prefix, it removes the prefix
	 * from the code line.
	 * 
     * For examples, this code
     * <pre>{@code 
     *        int test = 4;
     *        if (test == 42) {
     *            printf("Hello\n");
     *        }
     * }</pre>
     * will be trimmed to this:
     * <pre>{@code 
     * int test = 4;
     * if (test == 42) {
     *     printf("Hello\n");
     * }
     * }</pre>
     * 
     * In addition, if the very first line has whitespace only, then
     * that line is removed. This just means that the {= delimiter
     * is followed by a newline.
     * 
     * @param code the code block to be trimmed
     * @return trimmed code block 
     */
    def static trimCodeBlock(String code) {
        var codeLines = code.split("\n")
        var String prefix = null
        var buffer = new StringBuilder()
        var first = true
        for (line : codeLines) {
            if (prefix === null) {
                if (line.trim.length > 0) {
                    // this is the first code line
                    
                    // find the index of the first code line
                    val characters = line.toCharArray()
                    var foundFirstCharacter = false
                    var int firstCharacter = 0
                    for (var i = 0; i < characters.length(); i++) {
                        if (!foundFirstCharacter && !Character.isWhitespace(characters.get(i))) {
                            foundFirstCharacter = true
                            firstCharacter = i
                        }
                    }

                    // extract the whitespace prefix
                    prefix = line.substring(0, firstCharacter)
                } else if(!first) {
                    // Do not remove blank lines. They throw off #line directives.
                    buffer.append(line)
                    buffer.append('\n')
                }
            }
            first = false

            // try to remove the prefix from all subsequent lines
            if (prefix !== null) {
                if (line.startsWith(prefix)) {
                    buffer.append(line.substring(prefix.length))
                    buffer.append('\n')
                } else {
                    buffer.append(line)
                    buffer.append('\n')
                }
            }
        }
        if (buffer.length > 1) {
        	buffer.deleteCharAt(buffer.length - 1) // remove the last newline
        } 
        buffer.toString
    }
    
    /**
     * Return a textual representation of the given element, 
     * without quotes if there are any. Leading or trailing 
     * whitespace is removed.
     * 
     * @param e The element to be rendered as a string.
     */
    def static String toText(Element e) {
        var str = ""
        if (e.literal !== null) {
            str = e.literal.withoutQuotes.trim
        }
        if (e.id !== null) {
            str = e.id
        }
        return '''«str»'''
    }
    
    /**
     * Return an integer representation of the given element.
     * 
     * Internally, this method uses Integer.decode, so it will
     * also understand hexadecimal, binary, etc.
     * 
     * @param e The element to be rendered as an integer.
     */
    def static toInteger(Element e) {
        return Integer.decode(e.literal)
    }
    
    /**
     * Return a time value based on the given element.
     * 
     * @param e The element to be rendered as a time value.
     */
    def static toTimeValue(Element e) {
        return new TimeValue(e.time, e.unit)
    }
    
    /**
     * Return a boolean based on the given element.
     * 
     * @param e The element to be rendered as a boolean.
     */
    def static toBoolean(Element e) {
        return e.toText.equalsIgnoreCase('true')
    }
    
    /**
     * Convert a time to its textual representation as it would
     * appear in LF code.
     * 
     * @param t The time to be converted
     * @return A textual representation
     */
    def static String toText(Time t) '''«t.interval» «t.unit.toString»'''
        
    /**
     * Convert a value to its textual representation as it would
     * appear in LF code.
     * 
     * @param v The value to be converted
     * @return A textual representation
     */
    def static String toText(Value v) {
        if (v.parameter !== null) {
            return v.parameter.name
        }
        if (v.time !== null) {
            return v.time.toText
        }
        if (v.literal !== null) {
            return v.literal
        }
        if (v.code !== null) {
            return v.code.toText
        }
        ""
    }
    
    def static String toText(Delay d) {
        if (d.parameter !== null) {
            return d.parameter.name
        }
        '''«d.interval» «d.unit.toString»'''
    }
    
    /**
     * Return a string of the form either "name" or "container.name" depending
     * on in which form the variable reference was given.
     * @param v The variable reference.
     */
    def static toText(VarRef v) {
        if (v.container !== null) {
            '''«v.container.name».«v.variable.name»'''
        } else {
            '''«v.variable.name»'''
        }
    }
    
    /**
     * Convert an array specification to its textual representation as it would
     * appear in LF code.
     * 
     * @param spec The array spec to be converted
     * @return A textual representation
     */
    def static toText(ArraySpec spec) {
        if (spec !== null) {
            return (spec.ofVariableLength) ? "[]" : "[" + spec.length + "]"
        }
    }
    
    /**
     * Translate the given type into its textual representation, including
     * any array specifications.
     * @param type AST node to render as string.
     * @return Textual representation of the given argument.
     */
    def static toText(Type type) {
        if (type !== null) {
            val base = type.baseType
            val arr = (type.arraySpec !== null) ? type.arraySpec.toText : ""
            return base + arr
        }
        ""
    }
    
    /**
     * Given the right-hand side of a target property, return a list with all
     * the strings that the property lists.
     * 
     * Arrays are traversed, so strings are collected recursively. Empty strings
     * are ignored; they are not added to the list.
     * @param value The right-hand side of a target property.
     */
    def static List<String> toListOfStrings(Element value) {
        val elements = newLinkedList
        if (value.array !== null) {
            for (element : value.array.elements) {
                elements.addAll(element.toListOfStrings)
            }
            return elements
        } else {
            val v = value.toText
            if (!v.isEmpty) {
                elements.add(value.toText)
            }
        }
        return elements
    }
    
    /**
     * Translate the given type into its textual representation, but
     * do not append any array specifications.
     * @param type AST node to render as string.
     * @return Textual representation of the given argument.
     */
    def static baseType(Type type) {
        if (type !== null) {
            if (type.code !== null) {
                return toText(type.code)
            } else {
                if (type.isTime) {
                    return "time"
                } else {
                    var stars = ""
                    for (s : type.stars ?: emptyList) {
                        stars += s
                    }
                    return type.id + stars
                }
            }
        }
        ""
    }
        
    /**
     * Report whether the given literal is zero or not.
     * @param literalOrCode AST node to inspect.
     * @return True if the given literal denotes the constant `0`, false
     * otherwise.
     */
    def static boolean isZero(String literal) {
        try {
            if (literal !== null &&
                Integer.parseInt(literal) == 0) {
                return true
            }
        } catch (NumberFormatException e) {
            // Not an int.
        }
        return false
    }
    
    def static boolean isZero(Code code) {
        if (code !== null && code.toText.isZero) {
            return true
        }
        return false
    }
    
    /**
     * Report whether the given value is zero or not.
     * @param value AST node to inspect.
     * @return True if the given value denotes the constant `0`, false otherwise.
     */
    def static boolean isZero(Value value) {
        if (value.literal !== null) {
            return value.literal.isZero
        } else if (value.code !== null) {
            return value.code.isZero
        }
        return false
    }
    
    
    /**
     * Report whether the given string literal is an integer number or not.
     * @param literal AST node to inspect.
     * @return True if the given value is an integer, false otherwise.
     */
    def static boolean isInteger(String literal) {
        try {
            Integer.decode(literal)
        } catch (NumberFormatException e) {
            return false
        }
        return true
    }

	/**
     * Report whether the given code is an integer number or not.
     * @param code AST node to inspect.
     * @return True if the given code is an integer, false otherwise.
     */
	def static boolean isInteger(Code code) {
        return code.toText.isInteger
    }
    
    /**
     * Report whether the given value is an integer number or not.
     * @param value AST node to inspect.
     * @return True if the given value is an integer, false otherwise.
     */
    def static boolean isInteger(Value value) {
        if (value.literal !== null) {
            return value.literal.isInteger
        } else if (value.code !== null) {
            return value.code.isInteger
        }
        return false
    }
    
    /**
     * Report whether the given value denotes a valid time or not.
     * @param value AST node to inspect.
     * @return True if the argument denotes a valid time, false otherwise.
     */
    def static boolean isValidTime(Value value) {
        if (value !== null) {
            if (value.parameter !== null) {
                if (value.parameter.isOfTimeType) {
                    return true
                }
            } else if (value.time !== null) {
                return isValidTime(value.time)
            } else if (value.literal !== null) {
                if (value.literal.isZero) {
                    return true
                }
            } else if (value.code !== null) {
                if (value.code.isZero) {
                    return true
                }
            }
        }
        return false
    }

    /**
     * Report whether the given time denotes a valid time or not.
     * @param value AST node to inspect.
     * @return True if the argument denotes a valid time, false otherwise.
     */
    def static boolean isValidTime(Time t) {
        if (t !== null && t.unit != TimeUnit.NONE) {
            return true
        }
        return false
    }

	/**
     * Report whether the given parameter denotes time list, meaning it is a list
     * of which all elements are valid times.
     * @param value AST node to inspect.
     * @return True if the argument denotes a valid time list, false otherwise.
     */
	def static boolean isValidTimeList(Parameter p) {
        if (p !== null) {
            if (p.type !== null && p.type.isTime && p.type.arraySpec !== null) {
                return true
            } else if (p.init !== null && p.init.size > 1 && p.init.forall [
                it.isValidTime
            ]) {
                return true
            }
        }
        return true
    }

    /**
     * Report whether the given parameter has been declared a type or has been
     * inferred to be a type. Note that if the parameter was declared to be a
     * time, its initialization may still be faulty (assigning a value that is 
     * not actually a valid time).
     * @param A parameter
     * @return True if the argument denotes a time, false otherwise.
     */
    def static boolean isOfTimeType(Parameter p) {
        if (p !== null) {
            // Either the type has to be declared as a time.
            if (p.type !== null && p.type.isTime) {
                return true
            }
            // Or it has to be initialized as a proper time with units.
            if (p.init !== null && p.init.size == 1) {
                val time = p.init.get(0).time
                if (time !== null && time.unit != TimeUnit.NONE) {
                    return true
                }
            } 
            // In other words, one can write:
            // - `x:time(0)` -OR- 
            // - `x:(0 msec)`, `x:(0 sec)`, etc.     
        }
        return false
    }

    /**
     * Report whether the given state variable denotes a time or not.
     * @param A state variable
     * @return True if the argument denotes a time, false otherwise.
     */
    def static boolean isOfTimeType(StateVar s) {
        if (s !== null) {
            // Either the type has to be declared as a time.
            if (s.type !== null)
                return s.type.isTime
            // Or the it has to be initialized as a time except zero.
            if (s.init !== null && s.init.size == 1) {
                val init = s.init.get(0)
                if (init.isValidTime && !init.isZero)
                    return true
            }   
            // In other words, one can write:
            // - `x:time(0)` -OR- 
            // - `x:(0 msec)`, `x:(0 sec)`, etc. -OR-
            // - `x:(p)` where p is defined as above.
        }
        return false
    }
    
    /**
	 * Assuming that the given parameter is of time type, return
	 * its initial value.
	 * @param p The AST node to inspect.
	 * @return A time value based on the given parameter's initial value.
	 */    
    def static TimeValue getInitialTimeValue(Parameter p) {
        if (p !== null && p.isOfTimeType) {
            val init = p.init.get(0)
            if (init.time !== null) {
                return new TimeValue(init.time.interval, init.time.unit)
            } else if (init.parameter !== null) {
                // Parameter value refers to another parameter.
                return getInitialTimeValue(init.parameter) 
            } else {
                return new TimeValue(0, TimeUnit.NONE)
            }
        }
        return null
    }
    
    /**
	 * Assuming that the given value denotes a valid time, return a time value.
	 * @param p The AST node to inspect.
	 * @return A time value based on the given parameter's initial value.
	 */        
    def static TimeValue getTimeValue(Value v) {
        if (v.parameter !== null) {
            return ASTUtils.getInitialTimeValue(v.parameter)
        } else if (v.time !== null) {
            return new TimeValue(v.time.interval, v.time.unit)
        } else {
            return new TimeValue(0, TimeUnit.NONE)
        }
    }
        
    /**
     * Given a parameter, return its initial value.
     * The initial value is a list of instances of Value, where each
     * Value is either an instance of Time, Literal, or Code.
     * 
     * If the instantiations argument is null or an empty list, then the
     * value returned is simply the default value given when the parameter
     * is defined.
     * 
     * If a list of instantiations is given, then the first instantiation
     * is required to be an instantiation of the reactor class that is 
     * parameterized by the parameter. I.e.,
     * ```
     *     parameter.eContainer == instantiations.get(0).reactorClass
     * ```
     * If a second instantiation is given, then it is required to be an instantiation of a
     * reactor class that contains the first instantiation.  That is,
     * ```
     *     instantiations.get(0).eContainer == instantiations.get(1).reactorClass
     * ```
     * More generally, for all 0 <= i < instantiations.size - 1,
     * ```
     *     instantiations.get(i).eContainer == instantiations.get(i + 1).reactorClass
     * ```
     * If any of these conditions is not satisfied, then an IllegalArgumentException
     * will be thrown.
     * 
     * Note that this chain of reactions cannot be inferred from the parameter because
     * in each of the predicates above, there may be more than one instantiation that
     * can appear on the right hand side of the predicate.
     * 
     * For example, consider the following program:
     * ```
     *     reactor A(x:int(1)) {}
     *     reactor B(y:int(2)) {
     *         a1 = new A(x = y);
     *         a2 = new A(x = -1);
     *     }
     *     reactor C(z:int(3)) {
     *         b1 = new B(y = z);
     *         b2 = new B(y = -2);
     *     }
     * ```
     * Notice that there are a total of four instances of reactor class A.
     * Then
     * ```
     *     initialValue(x, null) returns 1
     *     initialValue(x, [a1]) returns 2
     *     initialValue(x, [a2]) returns -1
     *     initialValue(x, [a1, b1]) returns 3
     *     initialValue(x, [a2, b1]) returns -1
     *     initialValue(x, [a1, b2]) returns -2
     *     initialValue(x, [a2, b2]) returns -1
     * ```
     * (Actually, in each of the above cases, the returned value is a list with
     * one entry, a Literal, e.g. ["1"]).
     * 
     * There are two instances of reactor class B.
     * ```
     *     initialValue(y) returns 2
     *     initialValue(y, null) returns 2
     *     initialValue(y, [a1]) throws an IllegalArgumentException
     *     initialValue(y, [b1]) returns 3
     *     initialValue(y, [b2]) returns -2
     * ```
     * 
     * @param parameter The parameter.
     * @param instantiation The (optional) instantiation.
     * 
     * @return The value of the parameter.
     * 
     * @throws IllegalArgumentException If an instantiation provided is not an
     *  instantiation of the reactor class that is parameterized by the
     *  respective parameter or if the chain of instantiations is not nested.
     */
    def static List<Value> initialValue(Parameter parameter, List<Instantiation> instantiations) {
        // If instantiations are given, then check to see whether this parameter gets overridden in
        // the first of those instantiations.
        if (instantiations !== null && instantiations.size > 0) {
            // Check to be sure that the instantiation is in fact an instantiation
            // of the reactor class for which this is a parameter.
            val instantiation = instantiations.get(0);
            if (parameter.eContainer !== instantiation.reactorClass) {
                throw new IllegalArgumentException("Parameter "
                    + parameter.name
                    + " is not a parameter of reactor instance "
                    + instantiation.name
                    + "."
                );
            }
            // In case there is more than one assignment to this parameter, we need to
            // find the last one.
            var lastAssignment = null as Assignment;
            for (assignment: instantiation.parameters) {
                if (assignment.lhs == parameter) {
                    lastAssignment = assignment;
                }
            }
            if (lastAssignment !== null) {
                // Right hand side can be a list. Collect the entries.
                val result = new LinkedList<Value>()
                for (value: lastAssignment.rhs) {
                    if (value.parameter !== null) {
                        if (instantiations.size() > 1
                            && instantiation.eContainer !== instantiations.get(1).reactorClass
                        ) {
                            throw new IllegalArgumentException("Reactor instance "
                                    + instantiation.name
                                    + " is not contained by instance "
                                    + instantiations.get(1).name
                                    + "."
                            );
                        }
                        result.addAll(initialValue(value.parameter, 
                                instantiations.subList(1, instantiations.size())));
                    } else {
                        result.add(value)
                    }
                }
                return result;
            }
        }
        // If we reach here, then either no instantiation was supplied or
        // there was no assignment in the instantiation. So just use the
        // parameter's initial value.
        return parameter.init;
    }
    
    /**
     * Given a parameter return its integer value or null
     * if it does not have an integer value.
     * If the value of the parameter is a list of integers,
     * return the sum of value in the list.
     * The instantiations parameter is as in 
     * {@link initialValue(Parameter, List<Instantiation>}.
     * 
     * @param parameter The parameter.
     * @param instantiations The (optional) list of instantiations.
     * 
     * @return The integer value of the parameter, or null if does not have an integer value.
     *
     * @throws IllegalArgumentException If an instantiation provided is not an
     *  instantiation of the reactor class that is parameterized by the
     *  respective parameter or if the chain of instantiations is not nested.
     */
    def static Integer initialValueInt(Parameter parameter, List<Instantiation> instantiations) {
        val values = initialValue(parameter, instantiations);
        var result = 0;
        for (value: values) {
            try {
                result += Integer.decode(value.literal);
            } catch (NumberFormatException ex) {
                return null;
            }
        }
        return result;
    }
    
    /**
     * Given the width specification of port or instantiation
     * and an (optional) list of nested intantiations, return
     * the width if it can be determined and -1 if not.
     * It will not be able to be determined if either the
     * width is variable (in which case you should use
     * {@link inferPortWidth(VarRef, Connection, List<Instantiation>})
     * or the list of instantiations is incomplete or missing.
     * If there are parameter references in the width, they are
     * evaluated to the extent possible given the instantiations list.
     * 
     * The instantiations list is as in 
     * {@link initialValue(Parameter, List<Instantiation>}.
     * If the spec belongs to an instantiation (for a bank of reactors),
     * then the first element on this list should be the instantiation
     * that contains this instantiation. If the spec belongs to a port,
     * then the first element on the list should be the instantiation
     * of the reactor that contains the port.
     *
     * @param spec The width specification or null (to return 1).
     * @param instantiations The (optional) list of instantiations.
     * 
     * @return The width, or -1 if the width could not be determined.
     *
     * @throws IllegalArgumentException If an instantiation provided is not as
     *  given above or if the chain of instantiations is not nested.
     */
    def static int width(WidthSpec spec, List<Instantiation> instantiations) {
        if (spec === null) return 1;
        if (spec.ofVariableLength && spec.eContainer instanceof Instantiation) {
            // We may be able to infer the width by examining the connections of
            // the enclosing reactor definition. This works, for example, with
            // delays between multiports or banks of reactors.
            // Attempt to infer the width.
            for (c : (spec.eContainer.eContainer as Reactor).connections) {
                var leftWidth = 0
                var rightWidth = 0
                var leftOrRight = 0
                for (leftPort : c.leftPorts) {
                    if (leftPort.container === spec.eContainer) {
                        if (leftOrRight !== 0) {
                            throw new Exception("Multiple ports with variable width on a connection.")
                        }
                        // Indicate that the port is on the left.
                        leftOrRight = -1
                    } else {
                        leftWidth += portWidth(leftPort, c)
                    }
                }
                for (rightPort : c.rightPorts) {
                    if (rightPort.container === spec.eContainer) {
                        if (leftOrRight !== 0) {
                            throw new Exception("Multiple ports with variable width on a connection.")
                        }
                        // Indicate that the port is on the right.
                        leftOrRight = 1
                    } else {
                        rightWidth += portWidth(rightPort, c)
                    }
                }
                if (leftOrRight < 0) {
                    return rightWidth - leftWidth
                } else if (leftOrRight > 0) {
                    return leftWidth - rightWidth
                }
            }
            // A connection was not found with the instantiation.
            return -1;
        }
        var result = 0;
        for (term: spec.terms) {
            if (term.parameter !== null) {
                val termWidth = initialValueInt(term.parameter, instantiations);
                if (termWidth !== null) {
                    result += termWidth;
                } else {
                    return -1;
                }
            } else {
                result += term.width;
            }
        }
        return result;
    }

    /**
     * Infer the width of a port reference in a connection.
     * The port reference one or two parts, a port and an (optional) container
     * which is an Instantiation that may refer to a bank of reactors.
     * The width will be the product of the bank width and the port width.
     * The returned value will be 1 if the port is not in a bank and is not a multiport.
     * 
     * If the width cannot be determined, this will return -1.
     * The width cannot be determined if the list of instantiations is
     * missing or incomplete.
     * 
     * The instantiations list is as in 
     * {@link initialValue(Parameter, List<Instantiation>}.
     * The first element on this list should be the instantiation
     * that contains the specified connection.
     *
     * @param reference A port reference.
     * @param connection A connection, or null if not in the context of a connection.
     * @param instantiations The (optional) list of instantiations.
     * 
     * @return The width or -1 if it could not be determined.
     *
     * @throws IllegalArgumentException If an instantiation provided is not as
     *  given above or if the chain of instantiations is not nested.
     */
    def static int inferPortWidth(
        VarRef reference, Connection connection, List<Instantiation> instantiations
    ) {
        if (reference.variable instanceof Port) {
            // If the port is given as a.b, then we want to prepend a to
            // the list of instantiations to determine the width of this port.
            var extended = instantiations;
            if (reference.container !== null) {
                extended = new LinkedList<Instantiation>();
                extended.add(reference.container);
                if (instantiations !== null) {
                    extended.addAll(instantiations);
                }
            }

            val portWidth = width((reference.variable as Port).widthSpec, extended)
            if (portWidth < 0) return -1; // Could not determine port width.
            
            // Next determine the bank width. This may be unspecified, in which
            // case it has to be inferred using the connection.
            var bankWidth = 1
            if (reference.container !== null) {
                bankWidth = width(reference.container.widthSpec, instantiations)
                if (bankWidth < 0 && connection !== null) {
                    // Try to infer the bank width from the connection.
                    if (reference.container.widthSpec.isOfVariableLength) {
                        // This occurs for a bank of delays.
                        var leftWidth = 0
                        var rightWidth = 0
                        var leftOrRight = 0
                        for (leftPort : connection.leftPorts) {
                            if (leftPort === reference) {
                                if (leftOrRight !== 0) {
                                    throw new Exception("Multiple ports with variable width on a connection.")
                                }
                                // Indicate that this port is on the left.
                                leftOrRight = -1
                            } else {
                                // The left port is not the same as this reference.
                                val otherWidth = inferPortWidth(leftPort, connection, instantiations)
                                if (otherWidth < 0) return -1; // Cannot determine width.
                                leftWidth += otherWidth;
                            }
                        }
                        for (rightPort : connection.rightPorts) {
                            if (rightPort === reference) {
                                if (leftOrRight !== 0) {
                                    throw new Exception("Multiple ports with variable width on a connection.")
                                }
                                // Indicate that this port is on the right.
                                leftOrRight = 1
                            } else {
                                val otherWidth = inferPortWidth(rightPort, connection, instantiations)
                                if (otherWidth < 0) return -1; // Cannot determine width.
                                rightWidth += otherWidth
                            }
                        }
                        var discrepancy = 0;
                        if (leftOrRight < 0) {
                            // This port is on the left.
                            discrepancy = rightWidth - leftWidth
                        } else if (leftOrRight > 0) {
                            // This port is on the right.
                            discrepancy = leftWidth - rightWidth
                        }
                        // Check that portWidth divides the discrepancy.
                        if (discrepancy % portWidth != 0) {
                            return -1; // This is an error.
                        }
                        bankWidth = discrepancy / portWidth;
                    } else {
                        return -1; // Could not determine the bank width.
                    }
                }
            }
            return portWidth * bankWidth
        }
        // Argument is not a port.
        return -1;
    }

    /**
     * Return the width of the port reference if it can be determined
     * and otherwise return -1.  The width can be determined if the
     * port is not a multiport in a bank of reactors (the width will 1)
     * or if the width of the multiport and/or the bank is given by a
     * literal constant.
     * 
     * IMPORTANT: This method should not be used you really need to
     * determine the width! It will not evaluate parameter values.
     * @see width(WidthSpec, List<Instantiation> instantiations)
     * @see inferPortWidth(VarRef, Connection, List<Instantiation>)
     * 
     * @param reference A reference to a port.
     * @return The width of a port or -1 if it cannot be determined.
     */
    def static int multiportWidthIfLiteral(VarRef reference) {
        return inferPortWidth(reference, null, null);
    }   
    
    /**
     * Given the specification of the width of either a bank of reactors
     * or a multiport, return the width if it can be determined and otherwise
     * return -1. The width can be determined if it is given by one or more
     * literal constants or if the widthSpec is null (it is not a multiport
     * or reactor bank).
     * 
     * IMPORTANT: This method should not be used you really need to
     * determine the width! It will not evaluate parameter values.
     * @see width(WidthSpec, List<Instantiation> instantiations)
     * @see inferPortWidth(VarRef, Connection, List<Instantiation>)
     * 
     * @param widthSpec The width specification.
     * 
     * @return The width or -1 if it cannot be determined.
     */
    def static int width(WidthSpec widthSpec) {
        return width(widthSpec, null);
    }
    
    /**
     * Calculate the width of a port reference in a connection.
     * The width will be the product of the bank width and the multiport width,
     * or 1 if the port is not in a bank and is not a multiport.
     * This throws an exception if the width cannot be determined.
     * The width cannot be determined if it depends on a parameter
     * whose value cannot be determined because we are not given a
     * specific instance of the port.
     *
     * IMPORTANT: This method should not be used you really need to
     * determine the width! It will not evaluate parameter values.
     * @see width(WidthSpec, List<Instantiation> instantiations)
     * @see inferPortWidth(VarRef, Connection, List<Instantiation>)
     * 
     * @param reference A reference to a port.
     * @param connection The connection.
     * 
     * @return The width of a port or -1 if it cannot be determined.
     */
    def static int portWidth(VarRef reference, Connection connection) {
        val result = inferPortWidth(reference, connection, null);
        if (result < 0) {
            throw new Exception("Cannot determine port width. " +
                "Only multiport widths with literal integer values are supported for now.")
        }
        return result;
    }
    
    /**
     * Given an instantiation of a reactor or bank of reactors, return
     * the width. This will be 1 if this is not a reactor bank. Otherwise,
     * this will attempt to determine the width. If the width is declared
     * as a literal constant, it will return that constant. If the width
     * is specified as a reference to a parameter, this will throw an
     * exception. If the width is variable, this will find
     * connections in the enclosing reactor and attempt to infer the
     * width. If the width cannot be determined, it will throw an exception.
     *
     * IMPORTANT: This method should not be used you really need to
     * determine the width! It will not evaluate parameter values.
     * @see width(WidthSpec, List<Instantiation> instantiations)
     *
     * @param instantiation A reactor instantiation.
     * 
     * @return The width, if it can be determined.
     */
    def static int widthSpecification(Instantiation instantiation) {
        val result = width(instantiation.widthSpec, null);
        if (result < 0) {
            throw new Exception("Cannot determine width for the instance "
                    + instantiation.name);
        }
        return result
    }

    /**
     * Report whether a state variable has been initialized or not.
     * @param v The state variable to be checked.
     * @return True if the variable was initialized, false otherwise.
     */
    def static boolean isInitialized(StateVar v) {
        if (v !== null && v.parens.size == 2) {
            return true
        }
        return false
    }
        
    /**
     * Report whether the given time state variable is initialized using a 
     * parameter or not.
     * @param s A state variable.
     * @return True if the argument is initialized using a parameter, false 
     * otherwise.
     */
    def static boolean isParameterized(StateVar s) {
        if (s.init !== null && s.init.exists[it.parameter !== null]) {
            return true
        }
        return false
    }
    
    /**
     * Given an initialization list, return an inferred type. Only two types
     * can be inferred: "time" and "timeList". Return the "undefined" type if
     * neither can be inferred.
     * @param initList A list of values used to initialize a parameter or
     * state variable.
     * @return The inferred type, or "undefined" if none could be inferred.
     */    
    protected static def InferredType getInferredType(EList<Value> initList) {
        if (initList.size == 1) {
        	// If there is a single element in the list, and it is a proper
        	// time value with units, we infer the type "time".
            val init = initList.get(0)
            if (init.parameter !== null) {
                return init.parameter.getInferredType
            } else if (init.isValidTime && !init.isZero) {
                return InferredType.time;
            }
        } else if (initList.size > 1) {
			// If there are multiple elements in the list, and there is at
			// least one proper time value with units, and all other elements
			// are valid times (including zero without units), we infer the
			// type "time list".
            var allValidTime = true
            var foundNonZero = false

            for (init : initList) {
                if (!init.isValidTime) {
                    allValidTime = false;
                } 
                if (!init.isZero) {
                    foundNonZero = true
                }
            }

            if (allValidTime && foundNonZero) {
                // Conservatively, no bounds are inferred; the returned type 
                // is a variable-size list.
				return InferredType.timeList()
            }
        }
        return InferredType.undefined
    }
    
    /**
     * Given a parameter, return an inferred type. Only two types can be
     * inferred: "time" and "timeList". Return the "undefined" type if
     * neither can be inferred.
     * @param p A parameter to infer the type of. 
     * @return The inferred type, or "undefined" if none could be inferred.
     */    
    def static InferredType getInferredType(Parameter p) {
        if (p !== null) {
            if (p.type !== null) {
                return InferredType.fromAST(p.type)
            } else {
                return p.init.inferredType
            }
        }
        return InferredType.undefined
    }
    
    /**
	 * Given a state variable, return an inferred type. Only two types can be
	 * inferred: "time" and "timeList". Return the "undefined" type if
	 * neither can be inferred.
     * @param s A state variable to infer the type of. 
     * @return The inferred type, or "undefined" if none could be inferred.
     */    
    def static InferredType getInferredType(StateVar s) {
        if (s !== null) {
            if (s.type !== null) {
                return InferredType.fromAST(s.type)
            }
            if (s.init !== null) {
                return s.init.inferredType
            }
        }
        return InferredType.undefined
    }
    
    /**
     * Construct an inferred type from an "action" AST node based
     * on its declared type. If no type is declared, return the "undefined"
     * type.
     * @param a An action to construct an inferred type object for.
     * @return The inferred type, or "undefined" if none was declared.
     */
    def static InferredType getInferredType(Action a) {
        if (a !== null && a.type !== null) {
            return InferredType.fromAST(a.type)
        }
        return InferredType.undefined
    }

	/**
     * Construct an inferred type from a "port" AST node based on its declared
     * type. If no type is declared, return the "undefined" type.
     * @param p A port to construct an inferred type object for.
     * @return The inferred type, or "undefined" if none was declared.
     */    
    def static InferredType getInferredType(Port p) {
        if (p !== null && p.type !== null) {
            return InferredType.fromAST(p.type)
        }
        return InferredType.undefined
    }

    /**
     * Check if the reactor class uses generics
     * @param r the reactor to check 
     * @true true if the reactor uses generics
     */
    def static boolean isGeneric(Reactor r) {
        var Reactor defn = r
        
        return defn?.typeParms.length != 0;
    }
    
    
    def static Reactor toDefinition(ReactorDecl r) {
        if (r === null)
            return null
        if (r instanceof Reactor) {
            return r
        } else if (r instanceof ImportedReactor) {
            return r.reactorClass
        }
    }
    /**
     * Retrieve a specific annotation in a JavaDoc style comment associated with the given model element in the AST.
     * 
     * This will look for a JavaDoc style comment. If one is found, it searches for the given annotation `key`.
     * and extracts any string that follows the annotation marker.  
     * 
     * @param object the AST model element to search a comment for
     * @param key the specific annotation key to be extracted
     * @return `null` if no JavaDoc style comment was found or if it does not contain the given key.
     *     The string immediately following the annotation marker otherwise.
     */
    def static String findAnnotationInComments(EObject object, String key) {
        if (object.eResource instanceof XtextResource) {
            val compNode = NodeModelUtils.findActualNodeFor(object)
            if (compNode !== null) {
                var node = compNode.firstChild
                while (node instanceof CompositeNode) {
                    node = node.firstChild
                }
                while (node instanceof HiddenLeafNode) { // Only comments preceding start of element
                    val rule = node.grammarElement
                    if (rule instanceof TerminalRule) {
                        var String line;
                        if ("SL_COMMENT".equals(rule.name)) {
                            if (node.text.contains(key)) {
                                line = node.text
                            }
                        } else if ("ML_COMMENT".equals(rule.name)) {
                            var found = false
                            for (str : node.text.split("\n")) {
                                if (!found && str.contains(key)) {
                                    line = str
                                }
                            }
                            // This is shorter but causes a warning:
                            //line = node.text.split("\n").filterNull.findFirst[it.contains(key)]
                        }
                        if (line !== null) {
                            var value = line.substring(line.indexOf(key) + key.length).trim()
                            if (value.contains("*")) { // in case of single line block comment (e.g. /** @anno 1503 */)
                                value = value.substring(0, value.indexOf("*")).trim()
                            }
                            return value
                        }
                    }
                    node = node.nextSibling
                }
            }
        }
        return null
    }
    
    /**
     * Remove quotation marks surrounding the specified string.
     */
    static def withoutQuotes(String s) {
        var result = s
        if (s.startsWith("\"") || s.startsWith("\'")) {
            result = s.substring(1)
        }
        if (result.endsWith("\"") || result.endsWith("\'")) {
            result = result.substring(0, result.length - 1)
        }
        result
    }
    
    /**
     * Search for an `@label` annotation for a given reaction.
     * 
     * @param n the reaction for which the label should be searched
     * @return The annotated string if an `@label` annotation was found. `null` otherwise.
     */
    def static String label(Reaction n) {
        return n.findAnnotationInComments("@label")
    }
}<|MERGE_RESOLUTION|>--- conflicted
+++ resolved
@@ -150,7 +150,6 @@
     }
     
     /**
-<<<<<<< HEAD
      * Find the main reactor and change it to a federated reactor.
      * Return true if the transformation was successful (or the given resource
      * already had a federated reactor); return false otherwise.
@@ -166,10 +165,7 @@
     }
     
     /**
-     * Return true if any port on the left or right of the connection invoves
-=======
      * Return true if any port on the left or right of the connection involves
->>>>>>> 55157515
      * a bank of reactors or a multiport.
      * @param connection The connection.
      */
