--- conflicted
+++ resolved
@@ -694,11 +694,9 @@
 	    }
     }
 
-    // //////////////////////////////////////////
-    // // Code generators.
-        
-<<<<<<< HEAD
-=======
+    ////////////////////////////////////////////
+    //// Code generators.
+    
     /** Create the runtime infrastructure (RTI) source file.
      */
     def createFederateRTI() {
@@ -823,7 +821,6 @@
         fOut.close()
     }
     
->>>>>>> 9fbee5f7
     /** Create the launcher shell scripts. This will create one or two file
      *  in the output path (bin directory). The first has name equal to
      *  the filename of the source file without the ".lf" extension.
