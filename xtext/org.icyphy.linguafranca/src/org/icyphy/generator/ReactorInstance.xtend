/** A data structure for a reactor instance. */
// The Lingua-Franca toolkit is is licensed under the BSD 2-Clause License.
// See LICENSE.md file in the top repository directory.
package org.icyphy.generator

import java.util.HashMap
import java.util.HashSet
import java.util.LinkedHashMap
import org.icyphy.linguaFranca.Input
import org.icyphy.linguaFranca.Instantiation
import org.icyphy.linguaFranca.Output
import org.icyphy.linguaFranca.Port
import org.icyphy.linguaFranca.Reaction
import org.icyphy.linguaFranca.VarRef
import org.eclipse.emf.common.util.EList

/** Representation of a runtime instance of a reactor.
 */
class ReactorInstance extends NamedInstance<Instantiation> {
        
    /** Create a runtime instance from the specified definition
     *  and with the specified parent that instantiated it.
     *  This constructor should not be used directly.
     *  Instead, use GeneratorBase.reactorInstanceFactory().
     *  @param instance The Instance statement in the AST.
     *  @param parent The parent.
     *  @param generator The generator creating this instance.
     */
<<<<<<< HEAD
    protected new(Instantiation definition, ReactorInstance parent, GeneratorBase generator) {
        this.definition = definition
        this.parent = parent
        this.generator = generator
=======
    new(Instantiation definition, ReactorInstance parent) {
        super(definition, parent)
        
        // Record how many times the definition has been used 
        // to create a new ReactorInstance
        var count = GeneratorBase.nameRegistry.get(this.prefix -> definition.name);
        if (count === null) {
        	count = 0
        }
        this.instantiationOrdinal = count++
        GeneratorBase.nameRegistry.put(this.prefix -> definition.name, this.instantiationOrdinal)
        
        // Record how many new ReactorInstance objects have been created
        count = ReactorInstance.instanceCounter.get(definition);
        if (count === null) {
        	count = 0
        }
        this.instanceOrdinal = count++
        ReactorInstance.instanceCounter.put(definition, this.instantiationOrdinal)
>>>>>>> 2c096aed
        
        // Instantiate children for this reactor instance
        for (child : definition.reactorClass.instantiations) {
            var childInstance = generator.reactorInstanceFactory(child, this)
            this.children.add(childInstance)
        }
        
        // Instantiate inputs for this reactor instance
        for (inputDecl : definition.reactorClass.inputs) {
            this.inputs.add(new PortInstance(inputDecl, parent))
        }
        
        // Instantiate outputs for this reactor instance
        for (outputDecl : definition.reactorClass.outputs) {
            this.outputs.add(new PortInstance(outputDecl, parent))
        }
        
        // Populate destinations map.
        // Note that this can only happen _after_ the children and 
        // port instances have been created.
        for (connection : definition.reactorClass.connections) {
            var srcInstance = this.getPortInstance(connection.leftPort)
<<<<<<< HEAD
            var destinations = this.destinations.get(srcInstance)
            if (destinations === null) {
                destinations = new HashSet<PortInstance>()
                this.destinations.put(srcInstance, destinations)    
=======
            var dstInstances = this.destinations.get(srcInstance)
            if (dstInstances === null) {
                dstInstances = new HashSet()
                this.destinations.put(srcInstance, dstInstances)   
>>>>>>> 2c096aed
            }
            dstInstances.add(this.getPortInstance(connection.rightPort))
        }
        
        // Create the reaction instances in this reactor instance
        // This also establishes all the implied dependencies
        createReactionInstances()
    }
    
    /** The contained instances, indexed by name. */
    public var HashSet<ReactorInstance> children = new HashSet<ReactorInstance>()

    /** A map from sources to destinations as specified by the connections of this reactor instance. */
    public var HashMap<PortInstance, HashSet<PortInstance>> destinations = new HashMap();

    /** The input port instances belonging to this reactor instance. */    
    public var inputs = new HashSet<PortInstance>    

    /** The output port instances belonging to this reactor instance. */    
    public var outputs = new HashSet<PortInstance>    
        
    /** The reactor instance that instantiated this reactor instance, or null if Main. */
    public var ReactorInstance parent
            
    /** Port instances indexed by port. */
    public var portInstances = new HashMap<Port, PortInstance>()
    
    /** Properties associated with this instance.
     *  This is used by particular code generators.
     */
    // FIXME: Replace this with subclassing.
    // public var HashMap<String,Object> properties = new HashMap<String,Object>()
    
    /** List of reaction instances for this reactor instance. */
    public var LinkedHashMap<Reaction, ReactionInstance> reactionInstances = new LinkedHashMap(); // FIXME: Why is this not just an array?
    
    var instanceOrdinal = Integer.MIN_VALUE
    
    var instantiationOrdinal = Integer.MIN_VALUE
    
    static var HashMap<Instantiation, Integer> instanceCounter = new HashMap();
    
    /////////////////////////////////////////////

    /** The generator that created this reactor instance. */
    protected GeneratorBase generator
    
    /////////////////////////////////////////////
    
    
    def createReactionInstances() {
 		var reactions = this.definition.reactorClass.reactions
    	if (this.definition.reactorClass.reactions !== null) {
            var ReactionInstance previousReaction = null
            for (Reaction reaction : reactions) {
                // Create the reaction instance.
                var reactionInstance = new ReactionInstance(reaction, this)
                // If there is an earlier reaction in this same reactor, then
                // create a link
                // in the dependence graph.
                if (previousReaction !== null) {
                    previousReaction.dependentReactions.add(reactionInstance)
                    reactionInstance.dependsOnReactions.add(previousReaction)
                }
                previousReaction = reactionInstance;
                // Add the reaction instance to the map of reactions for this
                // reactor.
                this.reactionInstances.put(reactionInstance.definition,
                        reactionInstance);
                // nodes.add(reactionInstance); // FIXME

                // If the reaction is triggered by an input to this reactor
                // instance, then create a PortInstance for that port
                // (if it does not already exist)
                // and establish the dependency on that port.
                // Only consider inputs and outputs, ignore actions and timers.
                var EList<VarRef> deps = null;
                // First handle dependencies
                if (reaction.getTriggers() !== null) {
                    deps = reaction.getTriggers();
                }
                if (reaction.getSources() !== null) {
                    if (deps !== null) {
                        deps.addAll(reaction.getSources());
                    } else {
                        deps = reaction.getSources();
                    }
                }
                if (deps !== null) {
                    for (VarRef ref : deps) {
                        if (ref.getVariable() instanceof Input) {
                            var Input input = ref.getVariable as Input;
                            var PortInstance port = new PortInstance(
                                    input, this);
                            this.portInstances.put(input, port);
                            port.dependentReactions.add(reactionInstance);
                            reactionInstance.dependsOnPorts.add(port);
                        } else if (ref.variable instanceof Output) {
                            var ReactorInstance childInstance = this
                                    .getChildReactorInstance(
                                            ref.getContainer());
                                var output = ref.variable as Output;
                                var port = childInstance.portInstances
                                        .get(output);
                                if (port === null) {
                                    port = new PortInstance(output, childInstance);
                                    childInstance.portInstances.put(output, port);
                                }
                                port.dependentReactions.add(reactionInstance);
                                reactionInstance.dependentPorts.add(port);
                            
                        }
                    }
                }

                // Then handle anti-dependencies
                // If the reaction produces an output from this reactor
                // instance,
                // then create a PortInstance for that port (if it does not
                // already exist)
                // and establish the dependency on that port.
                if (reaction.effects !== null) {
                    for (VarRef antidep : reaction.getEffects()) {
                        // Check for dotted output, which is the input of a
                        // contained reactor.
                        if (antidep.variable instanceof Input) {
                            var childInstance = this
                                    .getChildReactorInstance(
                                            antidep.getContainer());
                                var input = antidep.getVariable() as Input;
                                var port = childInstance.portInstances
                                        .get(input);
                                if (port === null) {
                                    port = new PortInstance(input, childInstance);
                                    childInstance.portInstances.put(input, port);
                                }
                                port.dependsOnReactions.add(reactionInstance);
                                reactionInstance.dependentPorts.add(port);
                            
                        } else if (antidep.variable instanceof Output) {
                            var output = antidep.getVariable() as Output;
                            var port = this.portInstances
                                    .get(output);
                            if (port === null) {
                                port = new PortInstance(output, this);
                                this.portInstances.put(output, port);
                            }
                            port.dependsOnReactions.add(reactionInstance);
                            reactionInstance.dependentPorts.add(port);
                        }
                    }
                }
            }
        }
    	
    }
    
    
    /** Return the name of this instance. If other instances due to
     *  the same instantiation exist at the same level of hierarchy, 
     *  the name is appended with an additional index between braces 
     *  to disambiguate it from those other instances.
     *  @return The name of this instance.
     */
    override String getName() {
    	if (this.instantiationOrdinal > 0) {
    		this.definition.name + "(" + this.instantiationOrdinal + ")"
    	} else {
    		this.definition.name	
    	}
    }

	def String getInstanceID() {
		this.definition.name.toLowerCase + "_" + this.instanceOrdinal;
	}
	
	def String getInstantiationID() {
		this.definition.name.toLowerCase + "_" + this.instantiationOrdinal;
	}

    /** Return the instance of a child rector created by the specified
     *  definition or null if there is none.
     *  @param definition The definition of the child reactor ("new" statement).
     *  @return The instance of the child reactor or null if there is no
     *   such "new" statement.
     */
    def getChildReactorInstance(Instantiation definition) {
        for (child : this.children) {
            if (child.definition === definition) {
                return child
            }
        }
        null
    }
     
    /** Given a reference to a port either belongs to this reactor
     *  instance or to a child reactor instance, return the port instance.
     *  Return null if there is no such instance.
     *  This is used for port references that have either the form of
     *  portName or reactorName.portName.
     *  @param reference The port reference.
     *  @return A port instance, or null if there is none.
     */
    def getPortInstance(VarRef reference) {
        if (!(reference.variable instanceof Port)) {
           // Trying to resolve something that is not a port
           return null
        }
        if (reference.container === null) {
            // Handle local reference
            return lookupLocalPort(reference.variable as Port)             
        } else {
             // Handle hierarchical reference
            var containerInstance = this.getChildReactorInstance(reference.container)
            return containerInstance.lookupLocalPort(reference.variable as Port) 
        }
    }
    
     /** Given a port definition, return the port instance
     *  corresponding to that definition, or null if there is
     *  no such instance.
     *  @param port The port definition (a syntactic object in the AST).
     *  @return A port instance, or null if there is none.
     */
    def lookupLocalPort(Port port) {
        // Search one of the inputs and outputs sets.
        var ports = null as HashSet<PortInstance>
        if (port instanceof Input) {
            ports = this.inputs
        } else if (port instanceof Output) {
            ports = this.outputs
        }
        for (portInstance : ports) {
            if (portInstance.definition === port) {
                return portInstance
            }
        }
        null
    }
     
    /** Return the set of all ports that receive data from the 
     *  specified source. This includes inputs and outputs at the same level 
     *  of hierarchy and input ports deeper in the hierarchy.
     *  It does not include inputs or outputs up the hierarchy (i.e., ones
     *  that are reached via any output port that it does return).
     *  @param source An output or input port.
     */    
    def transitiveClosure(PortInstance source) {
        var result = new HashSet<PortInstance>();
        transitiveClosure(source, result);
        result
    }    
     
    /** Add to the destinations hash set all ports that receive data from the 
     *  specified source. This includes inputs and outputs at the same level 
     *  of hierarchy and input ports deeper in the hierarchy.
     *  It does not include inputs or outputs up the hierarchy (i.e., ones
     *  that are reached via any output port that it does return).
     *  
     *  @param destinations The set of destinations to populate.
     */    
    private def void transitiveClosure(PortInstance source, HashSet<PortInstance> destinations) {
        var localDestinations = this.destinations.get(source)
        
        for (destination : localDestinations?:emptyList) {
            destinations.add(destination)
            destination.parent.transitiveClosure(destination, destinations)
        }
    } 
}<|MERGE_RESOLUTION|>--- conflicted
+++ resolved
@@ -26,14 +26,9 @@
      *  @param parent The parent.
      *  @param generator The generator creating this instance.
      */
-<<<<<<< HEAD
     protected new(Instantiation definition, ReactorInstance parent, GeneratorBase generator) {
-        this.definition = definition
-        this.parent = parent
+        super(definition, parent)
         this.generator = generator
-=======
-    new(Instantiation definition, ReactorInstance parent) {
-        super(definition, parent)
         
         // Record how many times the definition has been used 
         // to create a new ReactorInstance
@@ -51,7 +46,6 @@
         }
         this.instanceOrdinal = count++
         ReactorInstance.instanceCounter.put(definition, this.instantiationOrdinal)
->>>>>>> 2c096aed
         
         // Instantiate children for this reactor instance
         for (child : definition.reactorClass.instantiations) {
@@ -74,17 +68,10 @@
         // port instances have been created.
         for (connection : definition.reactorClass.connections) {
             var srcInstance = this.getPortInstance(connection.leftPort)
-<<<<<<< HEAD
-            var destinations = this.destinations.get(srcInstance)
-            if (destinations === null) {
-                destinations = new HashSet<PortInstance>()
-                this.destinations.put(srcInstance, destinations)    
-=======
             var dstInstances = this.destinations.get(srcInstance)
             if (dstInstances === null) {
-                dstInstances = new HashSet()
+                dstInstances = new HashSet<PortInstance>()
                 this.destinations.put(srcInstance, dstInstances)   
->>>>>>> 2c096aed
             }
             dstInstances.add(this.getPortInstance(connection.rightPort))
         }
