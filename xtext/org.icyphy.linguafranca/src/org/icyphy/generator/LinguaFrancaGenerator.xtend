--- conflicted
+++ resolved
@@ -47,14 +47,12 @@
 				targetFound = true
 				val generator = new CGenerator()
 				generator.doGenerate(resource, fsa, context, importTable)
-<<<<<<< HEAD
+				generatorErrorsOccurred = generator.errorsOccurred()
 			} else if (target.name.equalsIgnoreCase("Cpp")) {
 				targetFound = true
 				val generator = new CppGenerator()
 				generator.doGenerate(resource, fsa, context, importTable)
-=======
-                generatorErrorsOccurred = generator.errorsOccurred()
->>>>>>> 0233fe63
+				generatorErrorsOccurred = generator.errorsOccurred()
 			} else if (target.name.equalsIgnoreCase("SCL")) {
 				targetFound = true
 				val generator = new SCLGenerator()
