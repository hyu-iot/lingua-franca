/**
 * @file
 * @author Edward A. Lee (eal@berkeley.edu)
 *
 * @section LICENSE
Copyright (c) 2020, The University of California at Berkeley.

Redistribution and use in source and binary forms, with or without modification,
are permitted provided that the following conditions are met:

1. Redistributions of source code must retain the above copyright notice,
   this list of conditions and the following disclaimer.

2. Redistributions in binary form must reproduce the above copyright notice,
   this list of conditions and the following disclaimer in the documentation
   and/or other materials provided with the distribution.

THIS SOFTWARE IS PROVIDED BY THE COPYRIGHT HOLDERS AND CONTRIBUTORS "AS IS" AND ANY
EXPRESS OR IMPLIED WARRANTIES, INCLUDING, BUT NOT LIMITED TO, THE IMPLIED WARRANTIES OF
MERCHANTABILITY AND FITNESS FOR A PARTICULAR PURPOSE ARE DISCLAIMED. IN NO EVENT SHALL
THE COPYRIGHT HOLDER OR CONTRIBUTORS BE LIABLE FOR ANY DIRECT, INDIRECT, INCIDENTAL,
SPECIAL, EXEMPLARY, OR CONSEQUENTIAL DAMAGES (INCLUDING, BUT NOT LIMITED TO,
PROCUREMENT OF SUBSTITUTE GOODS OR SERVICES; LOSS OF USE, DATA, OR PROFITS; OR BUSINESS
INTERRUPTION) HOWEVER CAUSED AND ON ANY THEORY OF LIABILITY, WHETHER IN CONTRACT,
STRICT LIABILITY, OR TORT (INCLUDING NEGLIGENCE OR OTHERWISE) ARISING IN ANY WAY OUT OF
THE USE OF THIS SOFTWARE, EVEN IF ADVISED OF THE POSSIBILITY OF SUCH DAMAGE.

 * @section DESCRIPTION
 * Utility functions for a federate in a federated execution.
 * The main entry point is synchronize_with_other_federates().
 */

#include <stdio.h>
#include <stdlib.h>
#include <errno.h>      // Defined perror(), errno
#include <sys/socket.h>
#include <netinet/in.h> // Defines struct sockaddr_in
#include <arpa/inet.h>  // inet_ntop & inet_pton
#include <unistd.h>     // Defines read(), write(), and close()
#include <netdb.h>      // Defines gethostbyname().
#include <strings.h>    // Defines bzero().
#include <assert.h>
#include "net_util.c"   // Defines network functions.
#include "rti.h"        // Defines TIMESTAMP.
#include "reactor.h"    // Defines instant_t.
<<<<<<< HEAD
#include "platform.h"
=======
#include "clock-sync.c"      // Defines clock synchronization functions.
#include "federate.h"    // Defines federate_instance_t
>>>>>>> a345f943

// Error messages.
char* ERROR_SENDING_HEADER = "ERROR sending header information to federate via RTI";
char* ERROR_SENDING_MESSAGE = "ERROR sending message to federate via RTI";

<<<<<<< HEAD
// Mutex lock held while performing socket operations.
lf_mutex_t socket_mutex;
=======
// Mutex locks held while performing socket operations.
pthread_mutex_t inbound_socket_mutex = PTHREAD_MUTEX_INITIALIZER;
pthread_mutex_t outbound_socket_mutex = PTHREAD_MUTEX_INITIALIZER;
>>>>>>> a345f943

/**
 * The state of this federate instance.
 */
<<<<<<< HEAD
int _lf_rti_socket_TCP = -1;

/**
 * The UDP socket descriptor for this federate to communicate with the RTI.
 * This is set by connect_to_rti(), which must be called before other
 * functions that communicate with the rti are called.
 */
int _lf_rti_socket_UDP = -1;

/**
 * Number of inbound physical connections to the federate.
 * This can be either physical connections, or logical connections
 * in the decentralized coordination, or both.
 */
int _lf_number_of_inbound_p2p_connections;

/**
 * Number of outbound peer-to-peer connections from the federate.
 * This can be either physical connections, or logical connections
 * in the decentralized coordination, or both.
 */
int _lf_number_of_outbound_p2p_connections;

/**
 * An array that holds the socket descriptors for inbound
 * connections from each federate. The index will be the federate
 * ID of the remote sending federate. This is initialized at startup
 * to -1 and is set to a socket ID by handle_p2p_connections_from_federates()
 * when the socket is opened.
 * 
 * @note There will not be an inbound socket unless a physical connection
 * or a p2p logical connection (by setting the coordination target property 
 * to "distributed") is specified in the Lingua Franca program where this 
 * federate is the destination. Multiple incoming p2p connections from the 
 * same remote federate will use the same socket.
 */
int _lf_federate_sockets_for_inbound_p2p_connections[NUMBER_OF_FEDERATES];

/**
 * An array that holds the socket descriptors for outbound physical
 * connections to each remote federate. The index will be the federate
 * ID of the remote receiving federate. This is initialized at startup
 * to -1 and is set to a socket ID by connect_to_federate()
 * when the socket is opened.
 * 
 * @note This federate will not open an outbound socket unless a physical
 * connection or a p2p logical connection (by setting the coordination target
 * property to "distributed") is specified in the Lingua Franca
 * program where this federate acts as the source. Multiple outgoing p2p 
 * connections to the same remote federate will use the same socket.
 */
int _lf_federate_sockets_for_outbound_p2p_connections[NUMBER_OF_FEDERATES];

/**
 * Thread ID for a thread that accepts sockets and then supervises
 * listening to those sockets for incoming P2P (physical) connections.
 */
lf_thread_t _lf_inbound_p2p_handling_thread_id;

/**
 * A socket descriptor for the socket server of the federate.
 * This is assigned in create_server().
 * This socket is used to listen to incoming physical connections from
 * remote federates. Once an incoming connection is accepted, the
 * opened socket will be stored in
 * _lf_federate_sockets_for_inbound_p2p_connections.
 */
int _lf_server_socket;

/**
 * The port used for the server socket 
 * to listen for messages from other federates.
 * The federate informs the RTI of this port once
 * it has created its socket server by sending
 * an ADDRESS_AD message (@see rti.h).
 */
int _lf_server_port = -1;

/** 
 * Keep a record of connection statistics
 * and the remote physical clock of the RTI.
 */
socket_stat_t _lf_rti_socket_stat = {
    .remote_physical_clock_snapshot_T1 = NEVER,
    .local_physical_clock_snapshot_T2 = NEVER,
    .local_delay = 0LL,
    .received_T4_messages_in_current_sync_window = 0,
    .history = 0LL
=======
federate_instance_t _fed = {
        .socket_TCP_RTI = -1,
        .number_of_inbound_p2p_connections = 0,
        .number_of_outbound_p2p_connections = 0,
        .sockets_for_inbound_p2p_connections = { -1 },
        .sockets_for_outbound_p2p_connections = { -1 },
        .inbound_p2p_handling_thread_id = 0,
        .server_socket = -1,
        .server_port = -1,
        .last_TAG = {.time = NEVER, .microstep = 0u},
        .waiting_for_TAG = false,
        .has_upstream = false,
        .has_downstream = false,
        .sent_a_stop_request_to_rti = false,
        .last_sent_LTC = (tag_t) {.time = NEVER, .microstep = 0u},
        .last_sent_NET = (tag_t) {.time = NEVER, .microstep = 0u},
        .min_delay_from_physical_action_to_federate_output = NEVER
>>>>>>> a345f943
};

/** 
 * Thread that listens for inputs from other federates.
 * This thread listens for messages of type P2P_TIMED_MESSAGE 
 * from the specified peer federate and calls schedule to 
 * schedule an event. If an error occurs or an EOF is received 
 * from the peer, then this procedure returns, terminating the 
 * thread.
 * @param fed_id_ptr A pointer to a ushort containing federate ID being listened to.
 *  This procedure frees the memory pointed to before returning.
 */
void* listen_to_federates(void* args);

/** 
 * Create a server to listen to incoming physical
 * connections from remote federates. This function
 * only handles the creation of the server socket.
 * The reserved port for the server socket is then
 * sent to the RTI by sending an ADDRESS_AD message 
 * (@see rti.h). This function expects no response
 * from the RTI.
 * 
 * If a port is specified by the user, that will be used
 * as the only possibility for the server. This function
 * will fail if that port is not available. If a port is not
 * specified, the STARTING_PORT (@see rti.h) will be used.
 * The function will keep incrementing the port in this case 
 * until the number of tries reaches PORT_RANGE_LIMIT.
 * 
 * @note This function is similar to create_server(...) in rti.c.
 * However, it contains specific log messages for the peer to
 * peer connections between federates. It also additionally 
 * sends an address advertisement (ADDRESS_AD) message to the
 * RTI informing it of the port.
 * 
 * @param specified_port The specified port by the user.
 */
void create_server(int specified_port) {
    int port = specified_port;
    if (specified_port == 0) {
        // Use the default starting port.
        port = STARTING_PORT;
    }
    DEBUG_PRINT("Creating a socket server on port %d.", port);
    // Create an IPv4 socket for TCP (not UDP) communication over IP (0).
    int socket_descriptor = socket(AF_INET, SOCK_STREAM, 0);
    if (socket_descriptor < 0) {
        error_print_and_exit("Failed to obtain a socket server.");
    }

    // Server file descriptor.
    struct sockaddr_in server_fd;
    // Zero out the server address structure.
    bzero((char*)&server_fd, sizeof(server_fd));

    server_fd.sin_family = AF_INET;            // IPv4
    server_fd.sin_addr.s_addr = INADDR_ANY;    // All interfaces, 0.0.0.0.
    // Convert the port number from host byte order to network byte order.
    server_fd.sin_port = htons(port);

    int result = bind(
            socket_descriptor,
            (struct sockaddr *) &server_fd,
            sizeof(server_fd));
    // If the binding fails with this port and no particular port was specified
    // in the LF program, then try the next few ports in sequence.
    while (result != 0
            && specified_port == 0
            && port >= STARTING_PORT
            && port <= STARTING_PORT + PORT_RANGE_LIMIT) {
        DEBUG_PRINT("Failed to get port %d. Trying %d.", port, port + 1);
        port++;
        server_fd.sin_port = htons(port);
        result = bind(
                socket_descriptor,
                (struct sockaddr *) &server_fd,
                sizeof(server_fd));
    }
    if (result != 0) {
        if (specified_port == 0) {
            error_print_and_exit("Failed to bind socket. Cannot find a usable port. \
                                 Consider increasing PORT_RANGE_LIMIT in federate.c");
        } else {
            error_print_and_exit("Failed to bind socket. Specified port is not available. \
                                 Consider leaving the port unspecified");
        }
    }
    LOG_PRINT("Server for communicating with other federates started using port %d.", port);

    // Enable listening for socket connections.
    // The second argument is the maximum number of queued socket requests,
    // which according to the Mac man page is limited to 128.
    listen(socket_descriptor, 128);

    // Set the global server port
    _fed.server_port = port;

    // Send the server port number to the RTI
    // on an ADDRESS_AD message (@see rti.h).
    unsigned char buffer[sizeof(int) + 1];
    buffer[0] = ADDRESS_AD;
    encode_int(_fed.server_port, &(buffer[1]));
    write_to_socket_errexit(_fed.socket_TCP_RTI, sizeof(int) + 1, (unsigned char*)buffer,
                    "Failed to send address advertisement.");
    DEBUG_PRINT("Sent port %d to the RTI.", _fed.server_port);

    // Set the global server socket
    _fed.server_socket = socket_descriptor;
}

/**
 * Send a message to another federate directly or via the RTI.
 * This method assumes that the caller does not hold the outbound_socket_mutex lock,
 * which it acquires to perform the send.
 * 
 * @note This function is similar to send_timed_message() except that it
 *  does not deal with time and timed_messages.
 * 
 * @param additional_delay The offset applied to the timestamp
 *  using after. The additional delay will be greater or equal to zero
 *  if an after is used on the connection. If no after is given in the
 *  program, -1 is passed.
 * @param socket The socket to send the message on
 * @param message_type The type of the message being sent. 
 *  Currently can be TIMED_MESSAGE for messages sent via
 *  RTI or P2P_TIMED_MESSAGE for messages sent between
 *  federates.
 * @param port The ID of the destination port.
 * @param federate The ID of the destination federate.
 * @param next_destination_str The name of the next destination in string format
 * @param length The message length.
 * @param message The message.
 */
void send_message(int socket,
                  int message_type,
                  unsigned int port,
                  unsigned int federate,
                  const char next_destination_str[],
                  size_t length,
                  unsigned char* message) {
    assert(port < 65536);
    assert(federate < 65536);
    unsigned char header_buffer[1 + sizeof(ushort) + sizeof(ushort) + sizeof(int)];
    // First byte identifies this as a timed message.
    header_buffer[0] = message_type;
    // Next two bytes identify the destination port.
    // NOTE: Send messages little endian, not big endian.
    encode_ushort(port, &(header_buffer[1]));

    // Next two bytes identify the destination federate.
    encode_ushort(federate, &(header_buffer[1 + sizeof(ushort)]));

    // The next four bytes are the message length.
    encode_int(length, &(header_buffer[1 + sizeof(ushort) + sizeof(ushort)]));

    LOG_PRINT("Sending untimed message to %s.", next_destination_str);

    // Header:  message_type + port_id + federate_id + length of message + timestamp + microstep
    const int header_length = 1 + sizeof(ushort) + sizeof(ushort) + sizeof(int);
    // Use a mutex lock to prevent multiple threads from simultaneously sending.
<<<<<<< HEAD
    lf_mutex_lock(&socket_mutex);
    write_to_socket_errexit(socket, header_length, header_buffer, "Failed to send message header to the RTI.");
    write_to_socket_errexit(socket, length, message, "Failed to send message body to the RTI.");
    lf_mutex_unlock(&socket_mutex);
=======
    pthread_mutex_lock(&outbound_socket_mutex);
    write_to_socket_errexit(socket, header_length, header_buffer,
            "Failed to send message header to to %s.", next_destination_str);
    write_to_socket_errexit(socket, length, message,
            "Failed to send message body to to %s.", next_destination_str);
    pthread_mutex_unlock(&outbound_socket_mutex);
>>>>>>> a345f943
}

/** 
 * Send the specified timestamped message to the specified port in the
 * specified federate via the RTI or directly to a federate depending on
 * the given socket. The timestamp is calculated as current_logical_time +
 * additional delay which is greater than or equal to zero.
 * The port should be an input port of a reactor in 
 * the destination federate. This version does include the timestamp 
 * in the message. The caller can reuse or free the memory after this returns.
 * This method assumes that the caller does not hold the outbound_socket_mutex lock,
 * which it acquires to perform the send.
 * 
 * @note This function is similar to send_message() except that it
 *   sends timed messages and also contains logics related to time.
 * 
 * @param additional_delay The offset applied to the timestamp
 *  using after. The additional delay will be greater or equal to zero
 *  if an after is used on the connection. If no after is given in the
 *  program, -1 is passed.
 * @param socket The socket to send the message on
 * @param message_type The type of the message being sent. 
 *  Currently can be TIMED_MESSAGE for messages sent via
 *  RTI or P2P_TIMED_MESSAGE for messages sent between
 *  federates.
 * @param port The ID of the destination port.
 * @param federate The ID of the destination federate.
 * @param next_destination_str The name of the next destination in string format
 * @param length The message length.
 * @param message The message.
 */
void send_timed_message(interval_t additional_delay,
                        int socket,
                        int message_type,
                        unsigned int port,
                        unsigned int federate,
                        const char next_destination_str[],
                        size_t length,
                        unsigned char* message) {
    assert(port < 65536);
    assert(federate < 65536);
    if (socket < 0) {
        return;
    }
    unsigned char header_buffer[1 + sizeof(ushort) + sizeof(ushort)
             + sizeof(int) + sizeof(instant_t) + sizeof(microstep_t)];
    // First byte identifies this as a timed message.
    header_buffer[0] = message_type;
    // Next two bytes identify the destination port.
    // NOTE: Send messages little endian, not big endian.
    encode_ushort(port, &(header_buffer[1]));

    // Next two bytes identify the destination federate.
    encode_ushort(federate, &(header_buffer[1 + sizeof(ushort)]));

    // The next four bytes are the message length.
    encode_int(length, &(header_buffer[1 + sizeof(ushort) + sizeof(ushort)]));

    // Get current logical time
    instant_t current_message_timestamp = get_logical_time();

    // Note that we are getting the microstep here directly
    // under the assumption that it does not change while
    // this function is executing.
    microstep_t current_message_microstep = get_microstep();
    if (additional_delay == 0LL) {
        // After was specified by the user
        // on the connection with a delay of 0.
        // In this case,
        // the tag of the outgoing message
        // should be (get_logical_time(), get_microstep() + 1).
        current_message_microstep += 1;
    } else if (additional_delay > 0LL) {
        // After was specified by the user
        // on the connection with a positive delay.
        // In this case,
        // the tag of the outgoing message
        // should be (get_logical_time() + additional_delay, 0)

        current_message_timestamp += additional_delay;
        current_message_microstep = 0;
    } else if (additional_delay == -1LL) {
        // No after delay is given by the user
        // In this case,
        // the tag of the outgoing message
        // should be (get_logical_time(), get_microstep())
    }

    // Next 8 bytes are the timestamp.
    encode_ll(current_message_timestamp, &(header_buffer[1 + sizeof(ushort) + sizeof(ushort) + sizeof(int)]));
    // Next 4 bytes are the microstep.
    encode_int(current_message_microstep, &(header_buffer[1 + sizeof(ushort) + sizeof(ushort) + sizeof(int) + sizeof(instant_t)]));
    LOG_PRINT("Sending message with tag (%lld, %u) to %s.",
            current_message_timestamp - start_time, current_message_microstep, next_destination_str);

    // Header:  message_type + port_id + federate_id + length of message + timestamp + microstep
    const int header_length = 1 + sizeof(ushort) + sizeof(ushort) + sizeof(int) + sizeof(instant_t) + sizeof(microstep_t);

    if (_lf_is_tag_after_stop_tag((tag_t){.time=current_message_timestamp,.microstep=current_message_microstep})) {
        // Message tag is past the timeout time (the stop time) so it should
        // not be sent.
        return;
    }

    // Use a mutex lock to prevent multiple threads from simultaneously sending.
<<<<<<< HEAD
    lf_mutex_lock(&socket_mutex);
=======
    pthread_mutex_lock(&outbound_socket_mutex);
>>>>>>> a345f943
    write_to_socket_errexit(socket, header_length, header_buffer,
            "Failed to send timed message header to %s.", next_destination_str);
    write_to_socket_errexit(socket, length, message,
<<<<<<< HEAD
            "Federate %d failed to send timed message body.");
    lf_mutex_unlock(&socket_mutex);
=======
            "Federate %d failed to send timed message body to %s.", next_destination_str);
    pthread_mutex_unlock(&outbound_socket_mutex);
>>>>>>> a345f943
}

/** 
 * Send a time to the RTI.
 * This is not synchronized.
 * It assumes the caller is.
 * @param type The message type (TIMESTAMP or TIME_ADVANCE_NOTICE).
 * @param time The time.
 */
void _lf_send_time(unsigned char type, instant_t time) {
    DEBUG_PRINT("Sending time %lld to the RTI.", time);
    unsigned char buffer[1 + sizeof(instant_t)];
    buffer[0] = type;
    encode_ll(time, &(buffer[1]));
    write_to_socket_errexit(_fed.socket_TCP_RTI, 1 + sizeof(instant_t), buffer,
            "Failed to send time to the RTI.");
}

/**
 * Send a tag to the RTI.
 * This is not synchronized.
 * It assumes the caller is.
 * @param type The message type (NEXT_EVENT_TAG or LOGICAL_TAG_COMPLETE).
 * @param tag The tag.
 */
void _lf_send_tag(unsigned char type, tag_t tag) {
    DEBUG_PRINT("Sending tag (%lld, %u) to the RTI.", tag.time - start_time, tag.microstep);
    unsigned char buffer[1 + sizeof(instant_t) + sizeof(microstep_t)];
    buffer[0] = type;
    encode_ll(tag.time, &(buffer[1]));
    encode_int(tag.microstep, &(buffer[1 + sizeof(instant_t)]));
    write_to_socket_errexit(_fed.socket_TCP_RTI, 1 + sizeof(instant_t) + sizeof(microstep_t), buffer,
            "Failed to send tag (%lld, %u) to the RTI.", tag.time - start_time, tag.microstep);
}

/**
 * Thread to accept connections from other federates that send this federate
 * messages directly (not through the RTI). This thread starts a thread for
 * each accepted socket connection and, once it has opened all expected
 * sockets, exits.
 * @param ignored No argument needed for this thread.
 */
void* handle_p2p_connections_from_federates(void* ignored) {
    int received_federates = 0;
<<<<<<< HEAD
    lf_thread_t thread_ids[_lf_number_of_inbound_p2p_connections];
    while (received_federates < _lf_number_of_inbound_p2p_connections) {
=======
    pthread_t thread_ids[_fed.number_of_inbound_p2p_connections];
    while (received_federates < _fed.number_of_inbound_p2p_connections) {
>>>>>>> a345f943
        // Wait for an incoming connection request.
        struct sockaddr client_fd;
        uint32_t client_length = sizeof(client_fd);
        int socket_id = accept(_fed.server_socket, &client_fd, &client_length);
        // FIXME: Error handling here is too harsh maybe?
        if (socket_id < 0 && errno != EAGAIN && errno != EWOULDBLOCK) {
            error_print("A fatal error occurred while accepting a new socket. "
                        "Federate %d will not accept connections anymore.");
            return NULL;
        }
        LOG_PRINT("Accepted new connection from remote federate.");

        int header_length = 1 + sizeof(ushort) + 1;
        unsigned char buffer[header_length];
        int bytes_read = read_from_socket(socket_id, header_length, (unsigned char*)&buffer);
        if (bytes_read != header_length || buffer[0] != P2P_SENDING_FED_ID) {
            warning_print("Federate received invalid first message on P2P socket. Closing socket.");
            if (bytes_read >= 0) {
                unsigned char response[2];
                response[0] = REJECT;
                response[1] = WRONG_SERVER;
                // Ignore errors on this response.
                write_to_socket(socket_id, 2, response);
            }
            close(socket_id);
            continue;
        }

        // Get the federation ID and check it.
        unsigned char federation_id_length = buffer[header_length - 1];
        char remote_federation_id[federation_id_length];
        bytes_read = read_from_socket(socket_id, federation_id_length, (unsigned char*)remote_federation_id);
        if (bytes_read != federation_id_length
                 || (strncmp(federation_id, remote_federation_id, strnlen(federation_id, 255)) != 0)) {
            warning_print("Received invalid federation ID. Closing socket.");
            if (bytes_read >= 0) {
                unsigned char response[2];
                response[0] = REJECT;
                response[1] = FEDERATION_ID_DOES_NOT_MATCH;
                // Ignore errors on this response.
                write_to_socket(socket_id, 2, response);
            }
            close(socket_id);
            continue;
        }

        // Extract the ID of the sending federate.
        ushort remote_fed_id = extract_ushort((unsigned char*)&(buffer[1]));
        DEBUG_PRINT("Received sending federate ID %d.", remote_fed_id);

        // Once we record the socket_id here, all future calls to close() on
        // the socket should be done while holding a mutex, and this array
        // element should be reset to -1 during that critical section.
        // Otherwise, there can be race condition where, during termination,
        // two threads attempt to simultaneously access the socket.
        _fed.sockets_for_inbound_p2p_connections[remote_fed_id] = socket_id;

        // Send an ACK message.
        unsigned char response = ACK;
        write_to_socket_errexit(socket_id, 1, (unsigned char*)&response,
                "Failed to write ACK in response to federate %d.",
                remote_fed_id);

        // Start a thread to listen for incoming messages from other federates.
        // We cannot pass a pointer to remote_fed_id to the thread we need to create
        // because that variable is on the stack. Instead, we malloc memory.
        // The created thread is responsible for calling free().
        ushort* remote_fed_id_copy = (ushort*)malloc(sizeof(ushort));
        if (remote_fed_id_copy == NULL) {
            error_print_and_exit("malloc failed.");
        }
        *remote_fed_id_copy = remote_fed_id;
        int result = lf_thread_create(&thread_ids[received_federates], listen_to_federates, remote_fed_id_copy);
        if (result != 0) {
            // Failed to create a listening thread.
            close(socket_id);
            _fed.sockets_for_inbound_p2p_connections[remote_fed_id] = -1;
            error_print_and_exit(
                    "Failed to create a thread to listen for incoming physical connection. Error code: %d.",
                    result
            );
        }

        received_federates++;
    }

    LOG_PRINT("All remote federates are connected.");
<<<<<<< HEAD

    void* thread_exit_status;
    for (int i = 0; i < _lf_number_of_inbound_p2p_connections; i++) {
        lf_thread_join(thread_ids[i], &thread_exit_status);
        LOG_PRINT("Thread listening for incoming messages from other federates exited.");
    }
=======
>>>>>>> a345f943
    return NULL;
}

/**
 * Connect to the federate with the specified id. This established
 * connection will then be used in functions such as send_timed_message() 
 * to send messages directly to the specified federate. 
 * This function first sends an ADDRESS_QUERY message to the RTI to obtain 
 * the IP address and port number of the specified federate. It then attempts 
 * to establish a socket connection to the specified federate.
 * If this fails, the program exits. If it succeeds, it sets element [id] of 
 * the _fed.sockets_for_outbound_p2p_connections global array to
 * refer to the socket for communicating directly with the federate.
 * @param remote_federate_id The ID of the remote federate.
 */
void connect_to_federate(ushort remote_federate_id) {
    int result = -1;
    int count_retries = 0;

    // Ask the RTI for port number of the remote federate.
    // The buffer is used for both sending and receiving replies.
    // The size is what is needed for receiving replies.
    unsigned char buffer[sizeof(int) + INET_ADDRSTRLEN];
    int port = -1;
    struct in_addr host_ip_addr;
    int count_tries = 0;
    while (port == -1) {
        buffer[0] = ADDRESS_QUERY;
        // NOTE: Sending messages in little endian.
        encode_ushort(remote_federate_id, &(buffer[1]));

        DEBUG_PRINT("Sending address query for federate %d.", remote_federate_id);

        write_to_socket_errexit(_fed.socket_TCP_RTI, sizeof(ushort) + 1, buffer,
                "Failed to send address query for federate %d to RTI.",
                remote_federate_id);

        // Read RTI's response.
        read_from_socket_errexit(_fed.socket_TCP_RTI, sizeof(int), buffer,
                "Failed to read the requested port number for federate %d from RTI.",
                remote_federate_id);

        port = extract_int(buffer);

        read_from_socket_errexit(_fed.socket_TCP_RTI, sizeof(host_ip_addr), (unsigned char*)&host_ip_addr,
                "Failed to read the IP address for federate %d from RTI.",
                remote_federate_id);

        // A reply of -1 for the port means that the RTI does not know
        // the port number of the remote federate, presumably because the
        // remote federate has not yet sent an ADDRESS_AD message to the RTI.
        // Sleep for some time before retrying.
        if (port == -1) {
            if (count_tries++ >= CONNECT_NUM_RETRIES) {
                error_print_and_exit("TIMEOUT obtaining IP/port for federate %d from the RTI.",
                        remote_federate_id);
            }
            struct timespec wait_time = {0L, ADDRESS_QUERY_RETRY_INTERVAL};
            struct timespec remaining_time;
            if (nanosleep(&wait_time, &remaining_time) != 0) {
                // Sleep was interrupted.
                continue;
            }
        }
    }
    assert(port < 65536);
    assert(port > 0);

#if LOG_LEVEL > 3
    // Print the received IP address in a human readable format
    // Create the human readable format of the received address.
    // This is avoided unless LOG_LEVEL is high enough to
    // subdue the overhead caused by inet_ntop().
    char hostname[INET_ADDRSTRLEN];
    inet_ntop(AF_INET, &host_ip_addr, hostname, INET_ADDRSTRLEN);
    LOG_PRINT("Received address %s port %d for federate %d from RTI.",
            hostname, port, remote_federate_id);
#endif

    // Iterate until we either successfully connect or exceed the number of
    // attempts given by CONNECT_NUM_RETRIES.
    int socket_id = -1;
    while (result < 0) {
        // Create an IPv4 socket for TCP (not UDP) communication over IP (0).
        socket_id = socket(AF_INET, SOCK_STREAM, 0);
        if (socket_id < 0) {
            error_print_and_exit("Failed to create socket to federate %d.", remote_federate_id);
        }

        // Server file descriptor.
        struct sockaddr_in server_fd;
        // Zero out the server_fd struct.
        bzero((char*)&server_fd, sizeof(server_fd));

        // Set up the server_fd fields.
        server_fd.sin_family = AF_INET;    // IPv4
        server_fd.sin_addr = host_ip_addr; // Received from the RTI

        // Convert the port number from host byte order to network byte order.
        server_fd.sin_port = htons(port);
        result = connect(
            socket_id,
            (struct sockaddr *)&server_fd,
            sizeof(server_fd));

        if (result != 0) {
            error_print("Failed to connect to federate %d on port %d.", remote_federate_id, port);

            // Try again after some time if the connection failed.
            // Note that this should not really happen since the remote federate should be
            // accepting socket connections. But possibly it will be busy (in process of accepting
            // another socket connection?). Hence, we retry.
            count_retries++;
            if (count_retries > CONNECT_NUM_RETRIES) {
                // If the remote federate is not accepting the connection after CONNECT_NUM_RETRIES
                // treat it as a soft error condition and return.
                error_print("Failed to connect to federate %d after %d retries. Giving up.",
                            remote_federate_id, CONNECT_NUM_RETRIES);
                return;
            }
            warning_print("Could not connect to federate %d. Will try again every %d nanoseconds.\n",
                   remote_federate_id, ADDRESS_QUERY_RETRY_INTERVAL);
            // Wait CONNECT_RETRY_INTERVAL seconds.
            struct timespec wait_time = {0L, ADDRESS_QUERY_RETRY_INTERVAL};
            struct timespec remaining_time;
            if (nanosleep(&wait_time, &remaining_time) != 0) {
                // Sleep was interrupted.
                continue;
            }
        } else {
            // Connect was successful.
            size_t buffer_length = 1 + sizeof(ushort) + 1;
            unsigned char buffer[buffer_length];
            buffer[0] = P2P_SENDING_FED_ID;
            if (_lf_my_fed_id > USHRT_MAX) {
                // This error is very unlikely to occur.
                error_print_and_exit("Too many federates! More than %d.", USHRT_MAX);
            }
            encode_ushort((ushort)_lf_my_fed_id, (unsigned char*)&(buffer[1]));
            unsigned char federation_id_length = strnlen(federation_id, 255);
            buffer[sizeof(ushort) + 1] = federation_id_length;
            write_to_socket_errexit(socket_id,
                    buffer_length, buffer,
                    "Failed to send fed_id to federate %d.", remote_federate_id);
            write_to_socket_errexit(socket_id,
                    federation_id_length, (unsigned char*)federation_id,
                    "Failed to send federation id to federate %d.",
                    remote_federate_id);

            read_from_socket_errexit(socket_id, 1, (unsigned char*)buffer,
                    "Failed to read ACK from federate %d in response to sending fed_id.",
                    remote_federate_id);
            if (buffer[0] != ACK) {
                // Get the error code.
                read_from_socket_errexit(socket_id, 1, (unsigned char*)buffer,
                        "Failed to read error code from federate %d in response to sending fed_id.", remote_federate_id);
                error_print("Received REJECT message from remote federate (%d).", buffer[0]);
                result = -1;
                continue;
            } else {
                info_print("Connected to federate %d, port %d.", remote_federate_id, port);
            }
        }
    }
    // Once we set this variable, then all future calls to close() on this
    // socket ID should reset it to -1 within a critical section.
    _fed.sockets_for_outbound_p2p_connections[remote_federate_id] = socket_id;
}

/**
 * Connect to the RTI at the specified host and port and return
 * the socket descriptor for the connection. If this fails, the
 * program exits. If it succeeds, it sets the _fed.socket_TCP_RTI global
 * variable to refer to the socket for communicating with the RTI.
 * @param hostname A hostname, such as "localhost".
 * @param port A port number.
 */
void connect_to_rti(char* hostname, int port) {
    LOG_PRINT("Connecting to the RTI.");

    // Repeatedly try to connect, one attempt every 2 seconds, until
    // either the program is killed, the sleep is interrupted,
    // or the connection succeeds.
    // If the specified port is 0, set it instead to the start of the
    // port range.
    bool specific_port_given = true;
    if (port == 0) {
        port = STARTING_PORT;
        specific_port_given = false;
    }
    int result = -1;
    int count_retries = 0;

    while (result < 0) {
        // Create an IPv4 socket for TCP (not UDP) communication over IP (0).
        _fed.socket_TCP_RTI = socket(AF_INET, SOCK_STREAM, 0);
        if (_fed.socket_TCP_RTI < 0) {
            error_print_and_exit("Creating socket to RTI.");
        }

        struct hostent *server = gethostbyname(hostname);
        if (server == NULL) {
            error_print_and_exit("ERROR, no such host for RTI: %s\n", hostname);
        }
        // Server file descriptor.
        struct sockaddr_in server_fd;
        // Zero out the server_fd struct.
        bzero((char*)&server_fd, sizeof(server_fd));

        // Set up the server_fd fields.
        server_fd.sin_family = AF_INET;    // IPv4
        bcopy((char*)server->h_addr,
             (char*)&server_fd.sin_addr.s_addr,
             server->h_length);
        // Convert the port number from host byte order to network byte order.
        server_fd.sin_port = htons(port);
        result = connect(
            _fed.socket_TCP_RTI,
            (struct sockaddr *)&server_fd,
            sizeof(server_fd));
        // If this failed, try more ports, unless a specific port was given.
        if (result != 0
                && !specific_port_given
                && port >= STARTING_PORT
                && port <= STARTING_PORT + PORT_RANGE_LIMIT
        ) {
            info_print("Failed to connect to RTI on port %d. Trying %d.", port, port + 1);
            port++;
            // Wait PORT_KNOCKING_RETRY_INTERVAL seconds.
            struct timespec wait_time = {0L, PORT_KNOCKING_RETRY_INTERVAL};
            struct timespec remaining_time;
            if (nanosleep(&wait_time, &remaining_time) != 0) {
                // Sleep was interrupted.
                continue;
            }
        }
        // If this still failed, try again with the original port after some time.
        if (result < 0) {
            if (!specific_port_given && port == STARTING_PORT + PORT_RANGE_LIMIT + 1) {
                port = STARTING_PORT;
            }
            count_retries++;
            if (count_retries > CONNECT_NUM_RETRIES) {
                error_print_and_exit("Failed to connect to the RTI after %d retries. Giving up.",
                                     CONNECT_NUM_RETRIES);
            }
            info_print("Could not connect to RTI at %s. Will try again every %d seconds.",
                   hostname, CONNECT_RETRY_INTERVAL);
            // Wait CONNECT_RETRY_INTERVAL seconds.
            struct timespec wait_time = {(time_t)CONNECT_RETRY_INTERVAL, 0L};
            struct timespec remaining_time;
            if (nanosleep(&wait_time, &remaining_time) != 0) {
                // Sleep was interrupted.
                continue;
            }
        } else {
            // Have connected to an RTI, but not sure it's the right RTI.
            // Send a FED_ID message and wait for a reply.
            // Notify the RTI of the ID of this federate and its federation.
            unsigned char buffer[4];

            LOG_PRINT("Connected to an RTI. Sending federation ID for authentication.");

            // Send the message type first.
            buffer[0] = FED_ID;
            // Next send the federate ID.
            if (_lf_my_fed_id > USHRT_MAX) {
                error_print_and_exit("Too many federates! More than %d.", USHRT_MAX);
            }
            encode_ushort((ushort)_lf_my_fed_id, &buffer[1]);
            // Next send the federation ID length.
            // The federation ID is limited to 255 bytes.
            size_t federation_id_length = strnlen(federation_id, 255);
            buffer[1 + sizeof(ushort)] = (unsigned char)(federation_id_length & 0xff);

            write_to_socket_errexit(_fed.socket_TCP_RTI, 2 + sizeof(ushort), buffer,
                    "Failed to send federate ID to RTI.");

            // Next send the federation ID itself.
            write_to_socket_errexit(_fed.socket_TCP_RTI, federation_id_length, (unsigned char*)federation_id,
                            "Failed to send federation ID to RTI.");

            // Wait for a response.
            // The response will be REJECT if the federation ID doesn't match.
            // Otherwise, it will be either ACK or UDP_PORT, where the latter
            // is used if clock synchronization will be performed.
            unsigned char response;

            DEBUG_PRINT("Waiting for response to federation ID from the RTI.");

            read_from_socket_errexit(_fed.socket_TCP_RTI, 1, &response, "Failed to read response from RTI.");
            if (response == REJECT) {
                // Read one more byte to determine the cause of rejection.
                unsigned char cause;
                read_from_socket_errexit(_fed.socket_TCP_RTI, 1, &cause, "Failed to read the cause of rejection by the RTI.");
                if (cause == FEDERATION_ID_DOES_NOT_MATCH || cause == WRONG_SERVER) {
                    info_print("Connected to the wrong RTI on port %d. Trying %d.", port, port + 1);
                    port++;
                    result = -1;
                    continue;
                }
                error_print_and_exit("RTI Rejected FED_ID message with response (see rti.h): "
                        "%d. Error code: %d. Federate quits.\n", response, cause);
            } else if (response == ACK) {
                LOG_PRINT("Received acknowledgment from the RTI.");
                ushort udp_port = setup_clock_synchronization_with_rti();

                // Write the returned port number to the RTI
                unsigned char UDP_port_number[1 + sizeof(ushort)];
                UDP_port_number[0] = UDP_PORT;
                encode_ushort(udp_port, &(UDP_port_number[1]));
                write_to_socket_errexit(_fed.socket_TCP_RTI, 1 + sizeof(ushort), UDP_port_number,
                            "Failed to send the UDP port number to the RTI.");
            } else {
                error_print_and_exit("Received unexpected response %u from the RTI (see rti.h).",
                        response);
            }
            info_print("Connected to RTI at %s:%d.", hostname, port);
        }
    }
}

/** 
 * Send the specified timestamp to the RTI and wait for a response.
 * The specified timestamp should be current physical time of the
 * federate, and the response will be the designated start time for
 * the federate. This procedure blocks until the response is
 * received from the RTI.
 * @param my_physical_time The physical time at this federate.
 * @return The designated start time for the federate.
 */
instant_t get_start_time_from_rti(instant_t my_physical_time) {
    // Send the timestamp marker first.
    _lf_send_time(TIMESTAMP, my_physical_time);

    // Read bytes from the socket. We need 9 bytes.
    // Buffer for message ID plus timestamp.
    int buffer_length = sizeof(instant_t) + 1;
    unsigned char buffer[buffer_length];

    read_from_socket_errexit(_fed.socket_TCP_RTI, buffer_length, buffer,
            "Failed to read TIMESTAMP message from RTI.");
    DEBUG_PRINT("Read 9 bytes.");

    // First byte received is the message ID.
    if (buffer[0] != TIMESTAMP) {
        error_print_and_exit("Expected a TIMESTAMP message from the RTI. Got %u (see rti.h).",
                             buffer[0]);
    }

    instant_t timestamp = extract_ll(&(buffer[1]));
    info_print("Starting timestamp is: %lld.", timestamp);
    LOG_PRINT("Current physical time is: %lld.", get_physical_time());

    return timestamp;
}

/**
 * Placeholder for a generated function that returns a pointer to the
 * trigger_t struct for the action corresponding to the specified port ID.
 * @param port_id The port ID.
 * @return A pointer to a trigger_t struct or null if the ID is out of range.
 */
trigger_t* __action_for_port(int port_id);

/**
 * Version of schedule_value() similar to that in reactor_common.c
 * except that it does not acquire the mutex lock and has a special
 * behavior during startup where it can inject reactions to the reaction
 * queue if execution has not started yet.
 * It is also responsible for setting the intended tag of the 
 * network message based on the calculated delay.
 * This function assumes that the caller holds the mutex lock.
 * 
 * This is used for handling incoming timed messages to a federate.
 * 
 * 
 * @param action The action or timer to be triggered.
 * @param tag The tag of the message received over the network.
 * @param value Dynamically allocated memory containing the value to send.
 * @param length The length of the array, if it is an array, or 1 for a
 *  scalar and 0 for no payload.
 * @return A handle to the event, or 0 if no event was scheduled, or -1 for error.
 */
handle_t schedule_message_received_from_network_already_locked(
        trigger_t* trigger,
        tag_t tag,
        void* value,
        int length) {

    lf_token_t* token = create_token(trigger->element_size);
    // Return value of the function
    int return_value = 0;

    // Indicates whether or not the intended tag
    // of the message (timestamp, microstep) is
    // in the future relative to the tag of this
    // federate. By default, assume it is not.
    bool message_tag_is_in_the_future = compare_tags(tag, current_tag) > 0;

    // Set up the token
    token->value = value;
    token->length = length;

    // Assign the intended tag
    trigger->intended_tag = tag;

    // Calculate the extra_delay required to be passed
    // to the schedule function.
    interval_t extra_delay = tag.time - current_tag.time;

    if (!_lf_execution_started && !message_tag_is_in_the_future) {
        // If execution has not started yet,
        // there could be a special case where a message has
        // arrived on a logical connection with a tag
        // (0, 0) when this federate
        // is at tag (0, 0).
        // In this case, the schedule
        // function cannot be called since it will
        // incur a microstep (i.e., it will insert an
        // event with tag (0,1)). To check, we call
        // _lf_schedule_init_reactions, which is a special kind
        // of schedule that does not incur a microstep. This function will first
        // check the appropriate conditions and if the above-mentioned
        // conditions are not met, the return value will be 0.
        return_value = _lf_schedule_init_reactions(trigger, extra_delay, token);
        DEBUG_PRINT("Startup schedule returned %d.", return_value);
    }

    // If return_value remains 0, it means that the special startup procedure
    // does not apply or the call to _lf_schedule_init_reactions() has failed.
    // Thus, call __schedule() instead.
    if (return_value == 0) {
        if (!message_tag_is_in_the_future) {
#ifdef FEDERATED_CENTRALIZED
            // If the coordination is centralized, receiving a message
            // that does not carry a timestamp that is in the future
            // would indicate a critical condition, showing that the
            // time advance mechanism is not working correctly.
            error_print_and_exit("Received a message at tag (%lld, %u) that"
                                 " has a tag (%lld, %u) that is tardy. "
                                 "Centralized coordination should not have tardy messages.",
                                 current_tag.time - start_time, get_microstep(),
                                 tag.time - start_time, tag.microstep);
#else
            // Set the delay back to 0
            extra_delay = 0LL;
            DEBUG_PRINT("Calling schedule with 0 delay and intended tag (%lld, %u).",
                        trigger->intended_tag.time - start_time,
                        trigger->intended_tag.microstep);
            return_value = __schedule(trigger, extra_delay, token);
#endif
        } else {
            // In case the message is in the future, call
            // _lf_schedule_at_tag() so that the microstep is respected.
            DEBUG_PRINT("Received a message that is (%lld nanoseconds, %u microsteps) "
                    "in the future.", extra_delay, tag.microstep - get_microstep());
            return_value = _lf_schedule_at_tag(trigger, tag, token);
        }
        // Notify the main thread in case it is waiting for physical time to elapse.
        DEBUG_PRINT("Broadcasting notification that event queue changed.");
        lf_cond_broadcast(&event_q_changed);
    }
    return return_value;
}

/**
 * Close the socket that receives incoming messages from the
 * specified federate ID. This function assumes the caller does
 * not hold ANY mutex lock. This function acquires a mutex lock
 * that is used exlusively for closing these sorts of sockets.
 * @param The ID of the peer federate sending messages to this
 *  federate, or -1 if the RTI (centralized coordination).
 */
void _lf_close_inbound_socket(int fed_id) {
    pthread_mutex_lock(&inbound_socket_mutex);
    if (fed_id < 0) {
        // socket connection is to the RTI.
        shutdown(_fed.socket_TCP_RTI, SHUT_RDWR);
        close(_fed.socket_TCP_RTI);
    } else if (_fed.sockets_for_inbound_p2p_connections[fed_id] >= 0) {
        shutdown(_fed.sockets_for_inbound_p2p_connections[fed_id], SHUT_RDWR);
        close(_fed.sockets_for_inbound_p2p_connections[fed_id]);
        _fed.sockets_for_inbound_p2p_connections[fed_id] = -1;
    }
    pthread_mutex_unlock(&inbound_socket_mutex);
}

/**
 * Close the socket that sends outgoing messages to the
 * specified federate ID. This function assumes the caller does
 * not hold ANY mutex lock. This function acquires a mutex lock
 * that is used exlusively for closing these sorts of sockets.
 * @param The ID of the peer federate receiving messages from this
 *  federate, or -1 if the RTI (centralized coordination).
 */
void _lf_close_outbound_socket(int fed_id) {
    pthread_mutex_lock(&outbound_socket_mutex);
    if (fed_id < 0) {
        // socket connection is to the RTI.
        shutdown(_fed.socket_TCP_RTI, SHUT_RDWR);
        close(_fed.socket_TCP_RTI);
    } else if (_fed.sockets_for_outbound_p2p_connections[fed_id] != -1) {
        shutdown(_fed.sockets_for_outbound_p2p_connections[fed_id], SHUT_RDWR);
        close(_fed.sockets_for_outbound_p2p_connections[fed_id]);
        _fed.sockets_for_outbound_p2p_connections[fed_id] = -1;
    }
    pthread_mutex_unlock(&outbound_socket_mutex);
}

/**
 * Handle a message being received from a remote federate.
 * 
 * This function assumes the caller does not hold the mutex lock.
 * @param socket The socket to read the message from
 * @param buffer The buffer to read
 * @param fed_id The sending federate ID or -1 if the centralized coordination.
 */
void handle_message(int socket, unsigned char* buffer, int fed_id) {
    // FIXME: Need better error handling?
    // Read the header.
    size_t bytes_to_read = sizeof(ushort) + sizeof(ushort) + sizeof(int);
    // Do not use read_from_socket_errexit() because if the socket needs
    // to be closed, it needs to be closed using _lf_close_inbound_socket().
    size_t bytes_read = read_from_socket(socket, bytes_to_read, buffer);
    if (bytes_read != bytes_to_read) {
        _lf_close_inbound_socket(fed_id);
        error_print_and_exit("Failed to read message header.");
    }
    // Extract the header information.
    unsigned short port_id;
    unsigned short federate_id;
    unsigned int length;
    extract_header(buffer, &port_id, &federate_id, &length);
    // Check if the message is intended for this federate
    assert(_lf_my_fed_id == federate_id);
    DEBUG_PRINT("Receiving message to port %d of length %d.", port_id, length);

    // Get the triggering action for the corerponding port
    trigger_t* action = __action_for_port(port_id);

    // Read the payload.
    // Allocate memory for the message contents.
    unsigned char* message_contents = (unsigned char*)malloc(length);
    // Do not use read_from_socket_errexit() because if the socket needs
    // to be closed, it needs to be closed using _lf_close_inbound_socket().
    bytes_read = read_from_socket(socket, length, message_contents);
    if (bytes_read != length) {
        _lf_close_inbound_socket(fed_id);
        error_print_and_exit("Failed to read message body.");
    }
    LOG_PRINT("Message received by federate: %s. Length: %d.", message_contents, length);

    DEBUG_PRINT("Calling schedule for message received on a physical connection.");
    _lf_schedule_value(&action, 0, message_contents, length);
}

/**
 * Handle a timed message being received from a remote federate via the RTI
 * or directly from other federates.
 * This will read the tag encoded in the header
 * and calculate an offset to pass to the schedule function.
 * This function assumes the caller does not hold the mutex lock.
 * Instead of holding the mutex lock, this function calls 
 * _lf_increment_global_tag_barrier with the tag carried in
 * the message header as an argument. This ensures that the current tag
 * will not advance to the tag of the message if it is in the future, or
 * the tag will not advance at all if the tag of the message is
 * now or in the past.
 * @param socket The socket to read the message from.
 * @param buffer The buffer to read.
 * @param fed_id The sending federate ID or -1 if the centralized coordination.
 */
void handle_timed_message(int socket, unsigned char* buffer, int fed_id) {
    // FIXME: Need better error handling?
    // Read the header which contains the timestamp.
    size_t bytes_to_read = sizeof(ushort) + sizeof(ushort) + sizeof(int)
            + sizeof(instant_t) + sizeof(microstep_t);
    // Do not use read_from_socket_errexit() because if the socket needs
    // to be closed, it needs to be closed using _lf_close_inbound_socket().
    size_t bytes_read = read_from_socket(socket, bytes_to_read, buffer);
    if (bytes_read != bytes_to_read) {
        _lf_close_inbound_socket(fed_id);
        error_print_and_exit("Failed to read timed message header.");
    }
    // Extract the header information.
    unsigned short port_id;
    unsigned short federate_id;
    unsigned int length;
    extract_header(buffer, &port_id, &federate_id, &length);
    // Check if the message is intended for this federate
    assert(_lf_my_fed_id == federate_id);
    DEBUG_PRINT("Receiving message to port %d of length %d.", port_id, length);

    // Get the triggering action for the corerponding port
    trigger_t* action = __action_for_port(port_id);

    if (action->is_physical) {
        // Messages sent on physical connections should be handled via handle_message().
        warning_print("Received a timed message on a physical connection. Time stamp will be lost.");
    }

    // Read the tag of the message.
    tag_t tag;
    tag.time = extract_ll(&(buffer[sizeof(ushort) + sizeof(ushort) + sizeof(int)]));
    tag.microstep = extract_int(&(buffer[sizeof(ushort) + sizeof(ushort) + sizeof(int) + sizeof(instant_t)]));

#ifdef FEDERATED_DECENTRALIZED // Only applicable for federated programs with decentralized coordination
    // For logical connections in decentralized coordination,
    // increment the barrier to prevent advancement of tag beyond
    // the received tag if possible. The following function call
    // suggests that the tag barrier be raised to the tag provided
    // by the message. If this tag is in the past, the function will cause
    // the tag to freeze at the current level.
    // If something happens, make sure to release the barrier.
    _lf_increment_global_tag_barrier(tag);
#endif
    LOG_PRINT("Received message with tag: (%lld, %u), Current tag: (%lld, %u).",
            tag.time - start_time, tag.microstep, get_elapsed_logical_time(), get_microstep());

    // Read the payload.
    // Allocate memory for the message contents.
    unsigned char* message_contents = (unsigned char*)malloc(length);
    bytes_read = read_from_socket(socket, length, message_contents);
    if (bytes_read < length) {
<<<<<<< HEAD
#ifdef _LF_COORD_DECENTRALIZED // Only applicable for federated programs \
                               // with decentralized coordination
        lf_mutex_lock(&mutex);
        // Decrement the barrier to allow advancement of tag.
        _lf_decrement_global_tag_barrier_already_locked();
        lf_mutex_unlock(&mutex);
=======
#ifdef FEDERATED_DECENTRALIZED // Only applicable for federated programs with decentralized coordination
        pthread_mutex_lock(&mutex);
        // Decrement the barrier to allow advancement of tag.
        _lf_decrement_global_tag_barrier_locked();
        pthread_mutex_unlock(&mutex);
>>>>>>> a345f943
#endif
        _lf_close_inbound_socket(fed_id);
        // FIXME: Better error handling?
        error_print_and_exit("Failed to read timed message body.");
    }

    // The following is only valid for string messages.
    // DEBUG_PRINT("Message received: %s.", message_contents);

<<<<<<< HEAD
    // NOTE: Cannot call schedule_value(), which is what we really want to call,
    // because pthreads is too incredibly stupid and deadlocks trying to acquire
    // a lock that the calling thread already holds.
    lf_mutex_lock(&mutex);
=======
    pthread_mutex_lock(&mutex);
>>>>>>> a345f943
    // Acquire the one mutex lock to prevent logical time from advancing
    // during the call to schedule().

    DEBUG_PRINT("Calling schedule with tag (%lld, %u).", tag.time - start_time, tag.microstep);
    schedule_message_received_from_network_already_locked(action, tag, message_contents,
                                                          length);

#ifdef FEDERATED_DECENTRALIZED // Only applicable for federated programs with decentralized coordination
    // Finally, decrement the barrier to allow the execution to continue
    // past the raised barrier
    _lf_decrement_global_tag_barrier_locked();
#endif

    // The mutex is unlocked here after the barrier on
    // logical time has been removed to avoid
    // the need for unecessary lock and unlock
    // operations.
    lf_mutex_unlock(&mutex);
}

/** Handle a time advance grant (TAG) message from the RTI.
 *  This function assumes the caller does not hold the mutex lock,
 *  which it acquires to interact with the main thread, which may
 *  be waiting for a TAG (this broadcasts a condition signal).
 */
void handle_tag_advance_grant() {
    unsigned char buffer[sizeof(instant_t) + sizeof(microstep_t)];
    read_from_socket_errexit(_fed.socket_TCP_RTI, sizeof(instant_t) + sizeof(microstep_t), buffer,
                     "Failed to read the time advance grant from the RTI.");

<<<<<<< HEAD
    lf_mutex_lock(&mutex);
    __tag.time = extract_ll(buffer);
    __tag.microstep = extract_int(&(buffer[sizeof(instant_t)]));
    __tag_pending = false;
    LOG_PRINT("Received Time Advance Grant (TAG): (%lld, %u).", __tag.time - start_time, __tag.microstep);
=======
    pthread_mutex_lock(&mutex);
    _fed.last_TAG.time = extract_ll(buffer);
    _fed.last_TAG.microstep = extract_int(&(buffer[sizeof(instant_t)]));
    _fed.waiting_for_TAG = false;
    LOG_PRINT("Received Time Advance Grant (TAG): (%lld, %u).", _fed.last_TAG.time - start_time, _fed.last_TAG.microstep);
>>>>>>> a345f943
    // Notify everything that is blocked.
    lf_cond_broadcast(&event_q_changed);
    lf_mutex_unlock(&mutex);
}

/** 
 * Send a STOP_REQUEST message to the RTI.
 * 
 * This function raises a global barrier on
 * logical time at the current time.
 * 
 * This function assumes the caller holds the mutex lock.
 */
void _lf_fd_send_stop_request_to_rti() {
    if (_fed.sent_a_stop_request_to_rti == true) {
        return;
    }
    LOG_PRINT("Requesting the whole program to stop.");
    // Raise a logical time barrier at the current time
    _lf_increment_global_tag_barrier_already_locked(current_tag);
    // Send a stop request with the current tag to the RTI
    unsigned char buffer[1 + sizeof(instant_t)];
    buffer[0] = STOP_REQUEST;
    encode_ll(current_tag.time, &(buffer[1]));
    write_to_socket_errexit(_fed.socket_TCP_RTI, 1 + sizeof(instant_t), buffer,
            "Failed to send stop time %lld to the RTI.", current_tag.time - start_time);
    _fed.sent_a_stop_request_to_rti = true;
}

/** 
 * Handle a STOP_GRANTED message from the RTI. * 
 * 
 * This function removes the global barrier on
 * logical time raised when request_stop() was
 * called.
 * 
 * This function assumes the caller does not hold
 * the mutex lock, therefore, it acquires it.
 * 
 * FIXME: It should be possible to at least handle the situation
 * where the specified stop time is larger than current time.
 * This would require implementing a shutdown action.
 */
void handle_stop_granted_message() {
    unsigned char buffer[sizeof(instant_t)];
    read_from_socket_errexit(_fed.socket_TCP_RTI, sizeof(instant_t), buffer,
            "Failed to read STOP_GRANTED time from RTI.");

    // Acquire a mutex lock to ensure that this state does change while a
    // message is transport or being used to determine a TAG.
    lf_mutex_lock(&mutex);

    tag_t received_stop_tag;
    received_stop_tag.time = extract_ll(buffer);
    LOG_PRINT("Received from RTI a STOP_GRANTED message with elapsed time %lld.",
            received_stop_tag.time - start_time);
    // Deduce the microstep
    if (received_stop_tag.time == current_tag.time) {
        received_stop_tag.microstep = current_tag.microstep + 1;
    } else if (received_stop_tag.time > current_tag.time) {
        received_stop_tag.microstep = 0;
    } else if (current_tag.time != FOREVER) {
        // FIXME: I see no way for current_tag.time to be FOREVER, but
        // this seems to be nondeterministically happening in PingPongDistributed. How?
        error_print("Received a stop_time %lld from the RTI that is in the past. "
                    "Stopping at the next microstep (%lld, %u).",
                    received_stop_tag.time - start_time,
                    current_tag.time - start_time,
                    current_tag.microstep + 1);
        received_stop_tag = current_tag;
        received_stop_tag.microstep++;
    }

    stop_tag = received_stop_tag;
    DEBUG_PRINT("Setting the stop tag to (%lld, %u).",
                stop_tag.time - start_time,
                stop_tag.microstep);

    _lf_decrement_global_tag_barrier_locked();
    // In case any thread is waiting on a condition, notify all.
    lf_cond_broadcast(&reaction_q_changed);
    // We signal instead of broadcast under the assumption that only
    // one worker thread can call wait_until at a given time because
    // the call to wait_until is protected by a mutex lock
    lf_cond_signal(&event_q_changed);
    lf_mutex_unlock(&mutex);
}

/**
 * Handle a STOP_REQUEST message from the RTI.
 * 
 * This function assumes the caller does not hold
 * the mutex lock, therefore, it acquires it.
 */
void handle_stop_request_message() {
    unsigned char buffer[sizeof(instant_t)];
    read_from_socket_errexit(_fed.socket_TCP_RTI, sizeof(instant_t), buffer,
            "Failed to read STOP_REQUEST time from RTI.");

    // Acquire a mutex lock to ensure that this state does change while a
    // message is transport or being used to determine a TAG.
    lf_mutex_lock(&mutex);
    // Don't send a stop tag twice
<<<<<<< HEAD
    if (federate_has_already_sent_a_stop_request_to_rti == true) {
        lf_mutex_unlock(&mutex);
=======
    if (_fed.sent_a_stop_request_to_rti == true) {
        pthread_mutex_unlock(&mutex);
>>>>>>> a345f943
        return;
    }

    instant_t stop_time = extract_ll(buffer); // Note: ignoring the payload of the incoming stop request from the RTI
    LOG_PRINT("Received from RTI a STOP_REQUEST message with time %lld.",
             stop_time - start_time);

    unsigned char outgoing_buffer[1 + sizeof(instant_t)];
    outgoing_buffer[0] = STOP_REQUEST_REPLY;
    // Encode the current logical time or the stop_time, whichever is bigger.
    tag_t tag_to_stop = (tag_t){ .time = stop_time, .microstep = 0u };
    if (stop_time < current_tag.time) {
        tag_to_stop = current_tag;
    }
    encode_ll(tag_to_stop.time, &(outgoing_buffer[1]));
    // Send the current logical time to the RTI. This message does not have an identifying byte since
    // since the RTI is waiting for a response from this federate.
    write_to_socket_errexit(_fed.socket_TCP_RTI, 1 + sizeof(instant_t), outgoing_buffer,
            "Failed to send the answer to STOP_REQUEST to RTI.");

    // Raise a barrier at current time
    // because we are sending it to the RTI
    _lf_increment_global_tag_barrier_already_locked(tag_to_stop);

    // A subsequent call to request_stop will be a no-op.
    _fed.sent_a_stop_request_to_rti = true;

    lf_mutex_unlock(&mutex);
}

/**
 * Close sockets used to communicate with other federates, if they are open,
 * and send a RESIGN message to the RTI. This implements the function
 * defined in reactor.h. For unfederated execution, the code generator
 * generates an empty implementation.
 */
void terminate_execution() {
    // Check for all outgoing physical connections in
    // _fed.sockets_for_outbound_p2p_connections and
    // if the socket ID is not -1, the connection is still open.
    // Send an EOF by closing the socket here.
    // NOTE: It is dangerous to acquire a mutex in a termination
    // process because it can block program exit if a deadlock occurs.
    // Hence, it is paramount that these mutexes not allow for any
    // possibility of deadlock. To ensure this, the above two close
    // functions should NEVER be called while holding any mutex lock.
    for (int i=0; i < NUMBER_OF_FEDERATES; i++) {
        // Close outbound connections, in case they have not closed themselves.
        // This will result in EOF being sent to the remote federate, I think.
        _lf_close_outbound_socket(i);
    }
    /* NOTE: The following attempts to close the incoming P2P sockets
     * result in a race condition that intermittently gives
     * spurious errors on shutdown. The mutex locks used in
     * the function _lf_close_inbound_socket() should, in theory, prevent
     * this, but for some reason, it does not. Since this federate is exiting,
     * however, any upstream federate that attempts to send data to this
     * federate will discover that the socket is broken and can react
     * accordingly, presumably by exiting. So I don't think it is necessary
     * to close these sockets here.
    for (int i=0; i < NUMBER_OF_FEDERATES; i++) {
        // Close inbound connections, in case they have not closed themselves.
        _lf_close_inbound_socket(i);
    }
     */
    unsigned char message_marker = RESIGN;
    write_to_socket_errexit(_fed.socket_TCP_RTI, 1, &message_marker,
            "Federate %d failed to send RESIGN message to the RTI.", _lf_my_fed_id);
    LOG_PRINT("Resigned.");
}

/** 
 * Thread that listens for inputs from other federates.
 * This thread listens for messages of type P2P_TIMED_MESSAGE 
 * (@see rti.h) from the specified peer federate and calls schedule to 
 * schedule an event. If an error occurs or an EOF is received 
 * from the peer, then this procedure sets the corresponding 
 * socket in _fed.sockets_for_inbound_p2p_connections
 * to -1 and returns, terminating the thread.
 * @param fed_id_ptr A pointer to a ushort containing federate ID being listened to.
 *  This procedure frees the memory pointed to before returning.
 */
void* listen_to_federates(void* fed_id_ptr) {

    ushort fed_id = *((ushort*)fed_id_ptr);

    LOG_PRINT("Listening to federate %d.", fed_id);

    int socket_id = _fed.sockets_for_inbound_p2p_connections[fed_id];

    // Buffer for incoming messages.
    // This does not constrain the message size
    // because the message will be put into malloc'd memory.
    unsigned char buffer[FED_COM_BUFFER_SIZE];

    // Listen for messages from the federate.
    while (1) {
        // Read one byte to get the message type.
        DEBUG_PRINT("Waiting for a P2P message on socket %d.", socket_id);
        int bytes_read = read_from_socket(socket_id, 1, buffer);
        if (bytes_read == 0) {
            // EOF occurred. This breaks the connection.
            info_print("Received EOF from peer federate %d. Closing the socket.", fed_id);
            _lf_close_inbound_socket(fed_id);
            break;
        } else if (bytes_read < 0) {
            error_print("P2P socket to federate %d is broken.", fed_id);
            _lf_close_inbound_socket(fed_id);
            break;
        }
        DEBUG_PRINT("Received a P2P message on socket %d of type %d.",
                socket_id, buffer[0]);
        bool bad_message = false;
        switch (buffer[0]) {
            case P2P_MESSAGE:
                LOG_PRINT("Received untimed message from federate %d.", fed_id);
                handle_message(socket_id, buffer + 1, fed_id);
                break;
            case P2P_TIMED_MESSAGE:
                LOG_PRINT("Received timed message from federate %d.", fed_id);
                handle_timed_message(socket_id, buffer + 1, fed_id);
                break;
            default:
                bad_message = true;
        }
        if (bad_message) {
            error_print("Received erroneous message type: %d. Closing the socket.", buffer[0]);
            // FIXME: Better error handling needed.
            _lf_close_inbound_socket(fed_id);
            break;
        }
    }
    free(fed_id_ptr);
    return NULL;
}

/** 
 * Thread that listens for TCP inputs from the RTI.
 *  When a physical message arrives, this calls schedule.
 */
void* listen_to_rti_TCP(void* args) {
    // Buffer for incoming messages.
    // This does not constrain the message size
    // because the message will be put into malloc'd memory.
    unsigned char buffer[FED_COM_BUFFER_SIZE];

    // Listen for messages from the federate.
    while (1) {
        // Read one byte to get the message type.
        // This will exit if the read fails.
        int bytes_read = read_from_socket(_fed.socket_TCP_RTI, 1, buffer);
        if (bytes_read < 0) {
            error_print_and_exit("Socket connection to the RTI has been broken.");
        } else if (bytes_read < 1) {
            // EOF received.
            info_print("Connection to the RTI closed with an EOF.");
            return NULL;
        }
        switch (buffer[0]) {
            case TIMED_MESSAGE:
                handle_timed_message(_fed.socket_TCP_RTI, &(buffer[1]), -1);
                break;
            case TIME_ADVANCE_GRANT:
                handle_tag_advance_grant();
                break;
            case STOP_REQUEST:
                handle_stop_request_message();
                break;
            case STOP_GRANTED:
                handle_stop_granted_message();
                break;
            case PHYSICAL_CLOCK_SYNC_MESSAGE_T1:
            case PHYSICAL_CLOCK_SYNC_MESSAGE_T4:
                error_print("Federate %d received unexpected clock sync message from RTI on TCP socket.",
                            _lf_my_fed_id);
                break;
            default:
                error_print_and_exit("Received from RTI an unrecognized TCP message type: %hhx.", buffer[0]);
        }
    }
    return NULL;
}

/** 
 * Synchronize the start with other federates via the RTI.
 * This assumes that a connection to the RTI is already made 
 * and _fed.socket_TCP_RTI is valid. It then sends the current logical
 * time to the RTI and waits for the RTI to respond with a specified
 * time. It starts a thread to listen for messages from the RTI.
 * It then waits for physical time to match the specified time,
 * sets current logical time to the time returned by the RTI,
 * and then returns. If --fast was specified, then this does
 * not wait for physical time to match the logical start time
 * returned by the RTI.
 * 
 * FIXME: Possibly should be renamed
 */
void synchronize_with_other_federates() {

    DEBUG_PRINT("Synchronizing with other federates.");

    // Reset the start time to the coordinated start time for all federates.
    // Note that this does not grant execution to this federate. In the centralized
    // coordination, the tag (0,0) should be explicitly sent to the RTI on a Time
    // Advance Grant message to request for permission to execute. In the decentralized
    // coordination, either the after delay on the connection must be sufficiently large
    // enough or the STP offset must be set globally to an accurate value.
    start_time = get_start_time_from_rti(get_physical_time());

    if (duration >= 0LL) {
        // A duration has been specified. Recalculate the stop time.
       stop_tag = ((tag_t) {.time = start_time + duration, .microstep = 0});
    }
    
    // Start two threads to listen for incoming messages from the RTI.
    // One for TCP messages:
    lf_thread_t thread_id;
    lf_thread_create(&thread_id, listen_to_rti_TCP, NULL);

<<<<<<< HEAD
#ifdef _LF_CLOCK_SYNC_ON
    // One for UDP messages if clock synchronization is enabled for this federate
    lf_thread_create(&thread_id, listen_to_rti_UDP_thread, NULL);
#endif // _LF_CLOCK_SYNC_ON

    // If --fast was not specified, wait until physical time matches
    // or exceeds the start time. Microstep is ignored.
    // Need to hold the mutex lock to call wait_until().
    lf_mutex_lock(&mutex);
    LOG_PRINT("Waiting for start time %lld.", current_tag.time);
    // Ignore interrupts to this wait. We don't want to start executing until
    // physical time matches or exceeds the logical start time.
    while (!wait_until(current_tag.time)) {}
    DEBUG_PRINT("Done waiting for start time %lld.", current_tag.time);
    DEBUG_PRINT("Physical time is ahead of current time by %lld. This should be small.",
            get_physical_time() - current_tag.time);
    lf_mutex_unlock(&mutex);

    // Reinitialize the physical start time to match the current physical time.
    // This will be different on each federate. If --fast was given, it could
    // be very different.
    physical_start_time = get_physical_time();
=======
    if (create_clock_sync_thread(&thread_id)) {
        warning_print("Failed to create thread to handle clock synchronization.");
    }
>>>>>>> a345f943
}

/** 
 * Send a logical tag complete (LTC) message to the RTI.
 * This function assumes the caller holds the mutex lock.
 * 
 * @param tag_to_send The tag to send.
 */
void _lf_logical_tag_complete(tag_t tag_to_send) {
    int compare_with_last_tag = compare_tags(_fed.last_sent_LTC, tag_to_send);
    if (compare_with_last_tag == 0) {
        // Sending this tag more than once can happen if __next() returns without
        // adding an event to the event queue (and thus not advancing tag).
        DEBUG_PRINT("Was trying to send logical tag complete (%lld, %u) twice to the RTI.", 
                           tag_to_send.time - start_time,
                           tag_to_send.microstep);
        return;
    } else if (compare_with_last_tag > 0) {
        // This is a critical error. The federate is trying to inform the RTI of
        // the completion of a tag when it has already reported a larger tag as completed.
        error_print_and_exit("Was trying to send logical tag complete (%lld, %u) out of order to the RTI "
                    "when it has already sent (%lld, %u).", 
                    tag_to_send.time - start_time,
                    tag_to_send.microstep,
                    _fed.last_sent_LTC.time - start_time,
                    _fed.last_sent_LTC.microstep);
        return;
    }
    LOG_PRINT("Sending Logical Time Complete (LTC) (%lld, %u) to the RTI.",
            tag_to_send.time - start_time,
            tag_to_send.microstep);
    _lf_send_tag(LOGICAL_TAG_COMPLETE, tag_to_send);
    _fed.last_sent_LTC = tag_to_send;
}

/**
 * Modify the specified tag, if necessary, to be an earlier tag based
 * on the current physical time. The earlier tag is necessary if this federate
 * has downstream federates and also has physical actions that may trigger
 * outputs.  In that case, the earlier tag will be the current physical time
 * plus the minimum delay on all such physical actions plus any other delays
 * along the path from the triggering physical action to the output port
 * minus one nanosecond. The modified tag is assured of being less than any
 * output tag that might later be produced.
 * @param tag A pointer to the proposed NET.
 * @return True if this federate requires this modification and the tag was
 *  modified.
 */
bool _lf_bounded_NET(tag_t* tag) {
    // The tag sent by this function is a promise that, absent
    // inputs from another federate, this federate will not produce events
    // earlier than t. But if there are downstream federates and there is
    // a physical action (not counting receivers from upstream federates),
    // then we can only promise up to current physical time (plus the minimum
    // of all minimum delays on the physical actions).
    // In this case, we send a NET message with the current physical time
    // to permit downstream federates to advance. To avoid
    // overwhelming the network, this NET message should be sent periodically
    // at specified intervals controlled by the target parameter
    // coordination-options: {advance-message-interval: time units}.
    // The larger the interval, the more downstream federates will lag
    // behind real time, but the less network traffic. If this option is
    // missing, we issue a warning message suggesting that a redesign
    // might be in order so that outputs don't depend on physical actions.
    DEBUG_PRINT("Checking NET to see whether it should be bounded by physical time."
            " Min delay from physical action: %lld.",
            _fed.min_delay_from_physical_action_to_federate_output);
    if (_fed.min_delay_from_physical_action_to_federate_output >= 0LL
            && _fed.has_downstream
    ) {
        // There is a physical action upstream of some output from this
        // federate, and there is at least one downstream federate.
        // Compare the tag to the current physical time.
        instant_t physical_time = get_physical_time();
        if (physical_time + _fed.min_delay_from_physical_action_to_federate_output < tag->time) {
            // Can only promise up and not including this new time:
            tag->time = physical_time + _fed.min_delay_from_physical_action_to_federate_output - 1L;
            tag->microstep = 0;
            LOG_PRINT("Has physical actions that bound NET to (%lld, %u).",
                    tag->time - start_time, tag->microstep);
            return true;
        }
    }
    return false;
}

/** 
 * If this federate depends on upstream federates or sends data to downstream
 * federates, then notify the RTI of the next event tag (NET) on the event queue.
 * If the next event is not known (because either the queue is empty or there
 * are physical actions that may affect outputs and physical time has not
 * advanced to the time of the earliest event on the queue), then send a TAN
 * message instead, which is a promise to not produce events with the sent
 * timestamp or less anytime in the future.
 *
 * If there are upstream federates, then after sending a NET, this will block
 * until either the RTI grants the advance to the requested time or the wait
 * for the response from the RTI is interrupted by a change in the event queue
 * (e.g., a physical action triggered).  If there are no upstream
 * federates, then it will not wait for a TAG (which won't be forthcoming
 * anyway) and returns the earliest tag on the event queue.
 *
 * If the federate has neither upstream nor downstream federates, then this
 * returns the specified tag immediately without sending anything to the RTI.
 *
 * If there is at least one physical action somewhere in the federate that
 * can trigger an output to a downstream federate, then the NET is required
 * to be less than the current physical time. If physical time is less than
 * the earliest event in the event queue (or the event queue is empty), then
 * this function will send a Time Advance Notice (TAN) message instead of NET.
 * That message does not require a response from the RTI. The TAN message will
 * be sent repeatedly as physical time advances with the time interval between
 * messages controlled by the target parameter
 * coordination-options: {advance-message-interval timevalue}.
 * It will switch back to sending a NET message if and when its event queue
 * has an event with a timestamp less than physical time.
 *
 * If wait_for_reply is false, then this function will simply send the
 * specified tag and return that tag immediately. This is useful when a
 * federate is shutting down and will not be sending any more messages at all.
 *
 * In all cases, this returns either the specified tag or
 * another tag when it is safe to advance logical time to the returned tag.
 * The returned tag may be less than the specified tag if there are upstream
 * federates and either the RTI responds with a lesser tag or
 * the wait for a response from the RTI is interrupted by a
 * change in the event queue.
 *
 * This function is used in centralized coordination only.
 *
 * This function assumes the caller holds the mutex lock.
 *
 * @param tag The tag.
 * @param wait_for_reply If true, wait for a reply.
 */
tag_t _lf_send_next_event_tag(tag_t tag, bool wait_for_reply) {
    while (true) {
        if (!_fed.has_downstream && !_fed.has_upstream) {
            // This federate is not connected (except possibly by physical links)
            // so there is no need for the RTI to get involved.

            // NOTE: If the event queue is empty, then the time argument is either
            // the timeout_time or FOREVER. If -fast is also set, then
            // it matters whether there are upstream federates connected by physical
            // connections, which do not affect _fed.has_upstream. Perhaps we
            // should not return immediately because
            // then the execution will hit its timeout_time and fail to receive any
            // messages sent by upstream federates.
            // However, -fast is really incompatible with federated execution with
            // physical connections, so I don't think we need to worry about this.
            DEBUG_PRINT("Granted tag (%lld, %u) because the federate has neither upstream nor downstream federates.",
                    current_tag.time - start_time, current_tag.microstep);
            return tag;
        }

<<<<<<< HEAD
    __tag_pending = true;
    while (__tag_pending) {
        // Wait until either something changes on the event queue or
        // the RTI has responded with a TAG.
        DEBUG_PRINT("Waiting for changes on the event queue.");
        if (lf_cond_wait(&event_q_changed, &mutex) != 0) {
            error_print("Wait errored.");
=======
        // If time advance has already been granted for this tag or a larger
        // tag, then return immediately.
        if (compare_tags(_fed.last_TAG, tag) >= 0) {
            DEBUG_PRINT("Granted tag (%lld, %u) because the RTI's last TAG is at least as large.",
                    current_tag.time - start_time, current_tag.microstep);
            return tag;
>>>>>>> a345f943
        }

        // Copy the tag because _lf_bounded_NET() may modify it.
        tag_t original_tag = tag;

        // A NET sent by this function is a promise that, absent
        // inputs from another federate, this federate will not produce events
        // earlier than t. But if there are downstream federates and there is
        // a physical action (not counting receivers from upstream federates),
        // then we can only promise up to current physical time (plus the minimum
        // of all minimum delays on the physical actions).
        // If wait_for_reply is false, leave the tag alone.
        bool tag_bounded_by_physical_time = wait_for_reply ?
                _lf_bounded_NET(&tag)
                : false;

        // What we do next depends on whether the NET has been bounded by
        // physical time or by an event on the event queue.
        if (!tag_bounded_by_physical_time) {
            // NET is not bounded by physical time or has no downstream federates.
            // Normal case.
            _lf_send_tag(NEXT_EVENT_TAG, tag);
            _fed.last_sent_NET = tag;
            LOG_PRINT("Sent next event tag (NET) (%lld, %u) to RTI.",
                    tag.time - start_time, tag.microstep);

            if (!wait_for_reply) {
                LOG_PRINT("Not waiting for reply to NET.");
                return tag;
            }

            // If there are no upstream federates, return immediately, without
            // waiting for a reply. This federate does not need to wait for
            // any other federate.
            // NOTE: If fast execution is being used, it may be necessary to
            // throttle upstream federates.
            if (!_fed.has_upstream) {
                return tag;
            }
            // Fed has upstream federates. Have to wait for a TAG.
            _fed.waiting_for_TAG = true;

            // Wait until a TAG is received from the RTI.
            while (true) {
                // Wait until either something changes on the event queue or
                // the RTI has responded with a TAG.
                DEBUG_PRINT("Waiting for a TAG from the RTI.");
                if (pthread_cond_wait(&event_q_changed, &mutex) != 0) {
                    error_print("Wait error.");
                }
                // Either there is a new event on the event queue or a TAG arrived.
                if (!_fed.waiting_for_TAG) {
                    // _fed.last_TAG will have been set by the thread receiving the TAG message that
                    // set _fed.waiting_for_TAG to false.
                    return _fed.last_TAG;
                }
                // Check whether the new event on the event queue requires sending a new NET.
                tag_t next_tag = get_next_event_tag();
                if (compare_tags(next_tag, tag) != 0) {
                    _lf_send_tag(NEXT_EVENT_TAG, next_tag);
                    _fed.last_sent_NET = next_tag;
                }
            }
        }
        // Next tag is greater than physical time and this fed has downstream
        // federates. Need to send TAN rather than NET.
        // TAN does not include a microstep and expects no reply.
        // It is sent to enable downstream federates to advance.
        _lf_send_time(TIME_ADVANCE_NOTICE, tag.time);
        _fed.last_sent_NET = tag;
        LOG_PRINT("Sent Time Advance Notice (TAN) %lld to RTI.",
                tag.time - start_time);

        if (!wait_for_reply) {
            LOG_PRINT("Not waiting physical time to advance further.");
            return tag;
        }

        // This federate should repeatedly send TAN messages
        // to the RTI so that downstream federates can advance time until
        // it has a candidate event that it can process.
        // Before sending the next message, we need to wait some time so
        // that we don't overwhelm the network and the RTI.
        // That amount of time will be no greater than ADVANCE_MESSAGE_INTERVAL
        // in the future.
        DEBUG_PRINT("Waiting for physical time to elapse or an event on the event queue.");

        // The above call to _lf_bounded_NET called get_physical_time
        // set _lf_last_reported_unadjusted_physical_time_ns, the
        // time obtained using CLOCK_REALTIME before adjustment for
        // clock synchronization. Since that is the clock used by
        // pthread_cond_timedwait, this is the clock we want to use.
        instant_t wait_until_time_ns =
                _lf_last_reported_unadjusted_physical_time_ns + ADVANCE_MESSAGE_INTERVAL;

        // Regardless of the ADVANCE_MESSAGE_INTERVAL, do not let this
        // wait exceed the time of the next tag.
        if (wait_until_time_ns > original_tag.time) {
            wait_until_time_ns = original_tag.time;
        }

        // Convert the absolute time to a timespec.
        // timespec is seconds and nanoseconds.
        struct timespec wait_until_time
                = {(time_t)wait_until_time_ns / BILLION, (long)wait_until_time_ns % BILLION};

        pthread_cond_timedwait(&event_q_changed, &mutex, &wait_until_time);

        DEBUG_PRINT("Wait finished or interrupted.");

        // Either the timeout expired or the wait was interrupted by an event being
        // put onto the event queue. In either case, we can just loop around.
        // The next iteration will determine whether another
        // TAN should be sent or a NET.
        tag = get_next_event_tag();
    }
}<|MERGE_RESOLUTION|>--- conflicted
+++ resolved
@@ -43,119 +43,21 @@
 #include "net_util.c"   // Defines network functions.
 #include "rti.h"        // Defines TIMESTAMP.
 #include "reactor.h"    // Defines instant_t.
-<<<<<<< HEAD
 #include "platform.h"
-=======
 #include "clock-sync.c"      // Defines clock synchronization functions.
 #include "federate.h"    // Defines federate_instance_t
->>>>>>> a345f943
 
 // Error messages.
 char* ERROR_SENDING_HEADER = "ERROR sending header information to federate via RTI";
 char* ERROR_SENDING_MESSAGE = "ERROR sending message to federate via RTI";
 
-<<<<<<< HEAD
-// Mutex lock held while performing socket operations.
-lf_mutex_t socket_mutex;
-=======
 // Mutex locks held while performing socket operations.
-pthread_mutex_t inbound_socket_mutex = PTHREAD_MUTEX_INITIALIZER;
-pthread_mutex_t outbound_socket_mutex = PTHREAD_MUTEX_INITIALIZER;
->>>>>>> a345f943
+lf_mutex_t inbound_socket_mutex;
+lf_mutex_t outbound_socket_mutex;
 
 /**
  * The state of this federate instance.
  */
-<<<<<<< HEAD
-int _lf_rti_socket_TCP = -1;
-
-/**
- * The UDP socket descriptor for this federate to communicate with the RTI.
- * This is set by connect_to_rti(), which must be called before other
- * functions that communicate with the rti are called.
- */
-int _lf_rti_socket_UDP = -1;
-
-/**
- * Number of inbound physical connections to the federate.
- * This can be either physical connections, or logical connections
- * in the decentralized coordination, or both.
- */
-int _lf_number_of_inbound_p2p_connections;
-
-/**
- * Number of outbound peer-to-peer connections from the federate.
- * This can be either physical connections, or logical connections
- * in the decentralized coordination, or both.
- */
-int _lf_number_of_outbound_p2p_connections;
-
-/**
- * An array that holds the socket descriptors for inbound
- * connections from each federate. The index will be the federate
- * ID of the remote sending federate. This is initialized at startup
- * to -1 and is set to a socket ID by handle_p2p_connections_from_federates()
- * when the socket is opened.
- * 
- * @note There will not be an inbound socket unless a physical connection
- * or a p2p logical connection (by setting the coordination target property 
- * to "distributed") is specified in the Lingua Franca program where this 
- * federate is the destination. Multiple incoming p2p connections from the 
- * same remote federate will use the same socket.
- */
-int _lf_federate_sockets_for_inbound_p2p_connections[NUMBER_OF_FEDERATES];
-
-/**
- * An array that holds the socket descriptors for outbound physical
- * connections to each remote federate. The index will be the federate
- * ID of the remote receiving federate. This is initialized at startup
- * to -1 and is set to a socket ID by connect_to_federate()
- * when the socket is opened.
- * 
- * @note This federate will not open an outbound socket unless a physical
- * connection or a p2p logical connection (by setting the coordination target
- * property to "distributed") is specified in the Lingua Franca
- * program where this federate acts as the source. Multiple outgoing p2p 
- * connections to the same remote federate will use the same socket.
- */
-int _lf_federate_sockets_for_outbound_p2p_connections[NUMBER_OF_FEDERATES];
-
-/**
- * Thread ID for a thread that accepts sockets and then supervises
- * listening to those sockets for incoming P2P (physical) connections.
- */
-lf_thread_t _lf_inbound_p2p_handling_thread_id;
-
-/**
- * A socket descriptor for the socket server of the federate.
- * This is assigned in create_server().
- * This socket is used to listen to incoming physical connections from
- * remote federates. Once an incoming connection is accepted, the
- * opened socket will be stored in
- * _lf_federate_sockets_for_inbound_p2p_connections.
- */
-int _lf_server_socket;
-
-/**
- * The port used for the server socket 
- * to listen for messages from other federates.
- * The federate informs the RTI of this port once
- * it has created its socket server by sending
- * an ADDRESS_AD message (@see rti.h).
- */
-int _lf_server_port = -1;
-
-/** 
- * Keep a record of connection statistics
- * and the remote physical clock of the RTI.
- */
-socket_stat_t _lf_rti_socket_stat = {
-    .remote_physical_clock_snapshot_T1 = NEVER,
-    .local_physical_clock_snapshot_T2 = NEVER,
-    .local_delay = 0LL,
-    .received_T4_messages_in_current_sync_window = 0,
-    .history = 0LL
-=======
 federate_instance_t _fed = {
         .socket_TCP_RTI = -1,
         .number_of_inbound_p2p_connections = 0,
@@ -173,7 +75,6 @@
         .last_sent_LTC = (tag_t) {.time = NEVER, .microstep = 0u},
         .last_sent_NET = (tag_t) {.time = NEVER, .microstep = 0u},
         .min_delay_from_physical_action_to_federate_output = NEVER
->>>>>>> a345f943
 };
 
 /** 
@@ -335,19 +236,12 @@
     // Header:  message_type + port_id + federate_id + length of message + timestamp + microstep
     const int header_length = 1 + sizeof(ushort) + sizeof(ushort) + sizeof(int);
     // Use a mutex lock to prevent multiple threads from simultaneously sending.
-<<<<<<< HEAD
-    lf_mutex_lock(&socket_mutex);
-    write_to_socket_errexit(socket, header_length, header_buffer, "Failed to send message header to the RTI.");
-    write_to_socket_errexit(socket, length, message, "Failed to send message body to the RTI.");
-    lf_mutex_unlock(&socket_mutex);
-=======
-    pthread_mutex_lock(&outbound_socket_mutex);
+    lf_mutex_lock(&outbound_socket_mutex);
     write_to_socket_errexit(socket, header_length, header_buffer,
             "Failed to send message header to to %s.", next_destination_str);
     write_to_socket_errexit(socket, length, message,
             "Failed to send message body to to %s.", next_destination_str);
-    pthread_mutex_unlock(&outbound_socket_mutex);
->>>>>>> a345f943
+    lf_mutex_unlock(&outbound_socket_mutex);
 }
 
 /** 
@@ -453,21 +347,12 @@
     }
 
     // Use a mutex lock to prevent multiple threads from simultaneously sending.
-<<<<<<< HEAD
-    lf_mutex_lock(&socket_mutex);
-=======
-    pthread_mutex_lock(&outbound_socket_mutex);
->>>>>>> a345f943
+    lf_mutex_lock(&outbound_socket_mutex);
     write_to_socket_errexit(socket, header_length, header_buffer,
             "Failed to send timed message header to %s.", next_destination_str);
     write_to_socket_errexit(socket, length, message,
-<<<<<<< HEAD
-            "Federate %d failed to send timed message body.");
-    lf_mutex_unlock(&socket_mutex);
-=======
             "Federate %d failed to send timed message body to %s.", next_destination_str);
-    pthread_mutex_unlock(&outbound_socket_mutex);
->>>>>>> a345f943
+    lf_mutex_unlock(&outbound_socket_mutex);
 }
 
 /** 
@@ -512,13 +397,8 @@
  */
 void* handle_p2p_connections_from_federates(void* ignored) {
     int received_federates = 0;
-<<<<<<< HEAD
-    lf_thread_t thread_ids[_lf_number_of_inbound_p2p_connections];
-    while (received_federates < _lf_number_of_inbound_p2p_connections) {
-=======
-    pthread_t thread_ids[_fed.number_of_inbound_p2p_connections];
+    lf_thread_t thread_ids[_fed.number_of_inbound_p2p_connections];
     while (received_federates < _fed.number_of_inbound_p2p_connections) {
->>>>>>> a345f943
         // Wait for an incoming connection request.
         struct sockaddr client_fd;
         uint32_t client_length = sizeof(client_fd);
@@ -606,15 +486,6 @@
     }
 
     LOG_PRINT("All remote federates are connected.");
-<<<<<<< HEAD
-
-    void* thread_exit_status;
-    for (int i = 0; i < _lf_number_of_inbound_p2p_connections; i++) {
-        lf_thread_join(thread_ids[i], &thread_exit_status);
-        LOG_PRINT("Thread listening for incoming messages from other federates exited.");
-    }
-=======
->>>>>>> a345f943
     return NULL;
 }
 
@@ -1240,20 +1111,11 @@
     unsigned char* message_contents = (unsigned char*)malloc(length);
     bytes_read = read_from_socket(socket, length, message_contents);
     if (bytes_read < length) {
-<<<<<<< HEAD
-#ifdef _LF_COORD_DECENTRALIZED // Only applicable for federated programs \
-                               // with decentralized coordination
+#ifdef FEDERATED_DECENTRALIZED // Only applicable for federated programs with decentralized coordination
         lf_mutex_lock(&mutex);
         // Decrement the barrier to allow advancement of tag.
-        _lf_decrement_global_tag_barrier_already_locked();
+        _lf_decrement_global_tag_barrier_locked();
         lf_mutex_unlock(&mutex);
-=======
-#ifdef FEDERATED_DECENTRALIZED // Only applicable for federated programs with decentralized coordination
-        pthread_mutex_lock(&mutex);
-        // Decrement the barrier to allow advancement of tag.
-        _lf_decrement_global_tag_barrier_locked();
-        pthread_mutex_unlock(&mutex);
->>>>>>> a345f943
 #endif
         _lf_close_inbound_socket(fed_id);
         // FIXME: Better error handling?
@@ -1263,14 +1125,7 @@
     // The following is only valid for string messages.
     // DEBUG_PRINT("Message received: %s.", message_contents);
 
-<<<<<<< HEAD
-    // NOTE: Cannot call schedule_value(), which is what we really want to call,
-    // because pthreads is too incredibly stupid and deadlocks trying to acquire
-    // a lock that the calling thread already holds.
     lf_mutex_lock(&mutex);
-=======
-    pthread_mutex_lock(&mutex);
->>>>>>> a345f943
     // Acquire the one mutex lock to prevent logical time from advancing
     // during the call to schedule().
 
@@ -1301,19 +1156,11 @@
     read_from_socket_errexit(_fed.socket_TCP_RTI, sizeof(instant_t) + sizeof(microstep_t), buffer,
                      "Failed to read the time advance grant from the RTI.");
 
-<<<<<<< HEAD
     lf_mutex_lock(&mutex);
-    __tag.time = extract_ll(buffer);
-    __tag.microstep = extract_int(&(buffer[sizeof(instant_t)]));
-    __tag_pending = false;
-    LOG_PRINT("Received Time Advance Grant (TAG): (%lld, %u).", __tag.time - start_time, __tag.microstep);
-=======
-    pthread_mutex_lock(&mutex);
     _fed.last_TAG.time = extract_ll(buffer);
     _fed.last_TAG.microstep = extract_int(&(buffer[sizeof(instant_t)]));
     _fed.waiting_for_TAG = false;
     LOG_PRINT("Received Time Advance Grant (TAG): (%lld, %u).", _fed.last_TAG.time - start_time, _fed.last_TAG.microstep);
->>>>>>> a345f943
     // Notify everything that is blocked.
     lf_cond_broadcast(&event_q_changed);
     lf_mutex_unlock(&mutex);
@@ -1417,13 +1264,8 @@
     // message is transport or being used to determine a TAG.
     lf_mutex_lock(&mutex);
     // Don't send a stop tag twice
-<<<<<<< HEAD
-    if (federate_has_already_sent_a_stop_request_to_rti == true) {
+    if (_fed.sent_a_stop_request_to_rti == true) {
         lf_mutex_unlock(&mutex);
-=======
-    if (_fed.sent_a_stop_request_to_rti == true) {
-        pthread_mutex_unlock(&mutex);
->>>>>>> a345f943
         return;
     }
 
@@ -1643,34 +1485,9 @@
     lf_thread_t thread_id;
     lf_thread_create(&thread_id, listen_to_rti_TCP, NULL);
 
-<<<<<<< HEAD
-#ifdef _LF_CLOCK_SYNC_ON
-    // One for UDP messages if clock synchronization is enabled for this federate
-    lf_thread_create(&thread_id, listen_to_rti_UDP_thread, NULL);
-#endif // _LF_CLOCK_SYNC_ON
-
-    // If --fast was not specified, wait until physical time matches
-    // or exceeds the start time. Microstep is ignored.
-    // Need to hold the mutex lock to call wait_until().
-    lf_mutex_lock(&mutex);
-    LOG_PRINT("Waiting for start time %lld.", current_tag.time);
-    // Ignore interrupts to this wait. We don't want to start executing until
-    // physical time matches or exceeds the logical start time.
-    while (!wait_until(current_tag.time)) {}
-    DEBUG_PRINT("Done waiting for start time %lld.", current_tag.time);
-    DEBUG_PRINT("Physical time is ahead of current time by %lld. This should be small.",
-            get_physical_time() - current_tag.time);
-    lf_mutex_unlock(&mutex);
-
-    // Reinitialize the physical start time to match the current physical time.
-    // This will be different on each federate. If --fast was given, it could
-    // be very different.
-    physical_start_time = get_physical_time();
-=======
     if (create_clock_sync_thread(&thread_id)) {
         warning_print("Failed to create thread to handle clock synchronization.");
     }
->>>>>>> a345f943
 }
 
 /** 
@@ -1826,22 +1643,12 @@
             return tag;
         }
 
-<<<<<<< HEAD
-    __tag_pending = true;
-    while (__tag_pending) {
-        // Wait until either something changes on the event queue or
-        // the RTI has responded with a TAG.
-        DEBUG_PRINT("Waiting for changes on the event queue.");
-        if (lf_cond_wait(&event_q_changed, &mutex) != 0) {
-            error_print("Wait errored.");
-=======
         // If time advance has already been granted for this tag or a larger
         // tag, then return immediately.
         if (compare_tags(_fed.last_TAG, tag) >= 0) {
             DEBUG_PRINT("Granted tag (%lld, %u) because the RTI's last TAG is at least as large.",
                     current_tag.time - start_time, current_tag.microstep);
             return tag;
->>>>>>> a345f943
         }
 
         // Copy the tag because _lf_bounded_NET() may modify it.
