--- conflicted
+++ resolved
@@ -112,18 +112,7 @@
  * @param out The output port (by name).
  * @param len The length of the array to be sent.
  */
-<<<<<<< HEAD
-#define SET_NEW_ARRAY(out, length) __LF_SET_NEW_ARRAY(out, length)
-=======
-#define SET_NEW_ARRAY(out, len) \
-do { \
-    out->is_present = true; \
-    token_t* token = __set_new_array_impl(out->token, len, out->num_destinations); \
-    out->value = token->value; \
-    out->token = token; \
-    out->length = len; \
-} while(0)
->>>>>>> 9f4bcb84
+#define SET_NEW_ARRAY(out, len) __LF_SET_NEW_ARRAY(out, len)
 
 /**
  * Version of set() for output types given as 'type[number]'.
